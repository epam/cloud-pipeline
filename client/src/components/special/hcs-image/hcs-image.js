--- conflicted
+++ resolved
@@ -106,8 +106,10 @@
     this.hcsVideoSource = undefined;
     this.hcsAnalysis.removeEventListeners(Analysis.Events.analysisDone, this.onAnalysisDone);
     this.hcsAnalysis.destroy();
-<<<<<<< HEAD
-    this.hcsInfo.destroy();
+    if (this.hcsInfo) {
+      this.hcsInfo.destroy();
+      this.hcsInfo = undefined;
+    }
     this.removeEventListener('dataURLsRegenerated');
   }
 
@@ -128,12 +130,6 @@
           listener(payload);
         }
       });
-=======
-    if (this.hcsInfo) {
-      this.hcsInfo.destroy();
-      this.hcsInfo = undefined;
-    }
->>>>>>> 3aa14b5e
   }
 
   @computed
