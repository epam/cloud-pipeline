--- conflicted
+++ resolved
@@ -24,10 +24,7 @@
 
 import static com.codeborne.selenide.Condition.appear;
 import static com.codeborne.selenide.Condition.text;
-<<<<<<< HEAD
 import static com.codeborne.selenide.Condition.visible;
-=======
->>>>>>> e7d7553a
 import static com.codeborne.selenide.Selectors.byClassName;
 import static com.codeborne.selenide.Selectors.byId;
 import static com.codeborne.selenide.Selectors.byXpath;
@@ -91,11 +88,7 @@
     }
 
     public void closeTab() {
-<<<<<<< HEAD
-        List<String> tabs = new ArrayList<String>(getWebDriver().getWindowHandles());
-=======
         List<String> tabs = new ArrayList<>(getWebDriver().getWindowHandles());
->>>>>>> e7d7553a
         getWebDriver().close();
         switchTo().window(tabs.get(0));
     }
