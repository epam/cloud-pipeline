--- conflicted
+++ resolved
@@ -35,13 +35,9 @@
   switch (props.item.type) {
     case SearchItemTypes.azFile:
     case SearchItemTypes.s3File:
-<<<<<<< HEAD
     case SearchItemTypes.NFSFile:
     case SearchItemTypes.gsFile: Content = S3FilePreview; break;
-=======
-    case SearchItemTypes.NFSFile: Content = S3FilePreview; break;
     case SearchItemTypes.azStorage:
->>>>>>> e858b1dc
     case SearchItemTypes.NFSBucket:
     case SearchItemTypes.s3Bucket:
     case SearchItemTypes.gsStorage: Content = S3BucketPreview; break;
