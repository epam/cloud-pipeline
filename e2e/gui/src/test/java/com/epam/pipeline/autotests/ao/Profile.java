--- conflicted
+++ resolved
@@ -82,11 +82,9 @@
                 entry(DELETE, context().find(byId("remove-pipeline-configuration-button"))),
                 entry(ADD_PARAMETER, context().find(byId("add-parameter-button"))),
                 entry(INSTANCE_TYPE, context().find(comboboxOf(fieldWithLabel("Node type")))),
-<<<<<<< HEAD
+                entry(PRICE_TYPE, context().find(comboboxOf(fieldWithLabel("Price type"))))
+                entry(INSTANCE_TYPE, context().find(comboboxOf(fieldWithLabel("Node type")))),
                 entry(LIMIT_MOUNTS, context().find(byClassName("limit-mounts-input__limit-mounts-input")))
-=======
-                entry(PRICE_TYPE, context().find(comboboxOf(fieldWithLabel("Price type"))))
->>>>>>> fad66b0e
         );
     }
 
