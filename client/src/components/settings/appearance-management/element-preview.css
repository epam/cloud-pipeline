--- conflicted
+++ resolved
@@ -49,97 +49,6 @@
   margin: 5px 0;
 }
 
-<<<<<<< HEAD
-.theme-card {
-  cursor: pointer;
-  width: 225px;
-  height: 175px;
-  border-radius: 6px;
-  border: 1px solid transparent;
-  margin: 10px;
-  padding: 5px 0;
-}
-
-.theme-visualization {
-  flex: 1;
-}
-
-.preview-article {
-  display: flex;
-  justify-content: stretch;
-  width: 100%;
-  min-height: 100px;
-  border-radius: 6px;
-  flex: 1 1 auto;
-}
-
-.preview-aside {
-  width: 10%;
-  border-radius: 6px 0 0 6px;
-  display: flex;
-  flex-direction: column;
-  align-content: center;
-}
-
-.preview-aside > * {
-  margin: 2px 0;
-}
-
-.preview-logo {
-  width: 15px;
-  height: 15px;
-}
-
-.preview-panels-box {
-  flex: 1 1 auto;
-  display: flex;
-  align-items: center;
-  border-radius: 2px;
-  padding: 3px;
-  margin: 3px;
-}
-
-.preview-main {
-  flex: 1 1 auto;
-  margin-right: 5px;
-  height: 80%;
-  width: 50%;
-}
-
-.preview-panel {
-  flex: 1 1 auto;
-  margin-right: 5px;
-  height: 80%;
-  width: 45%;
-}
-
-.preview-top-container {
-  display: flex;
-  justify-content: space-between;
-  align-items: center;
-}
-
-.preview-btn-container {
-  display: flex;
-  margin: 6px;
-  justify-content: flex-end;
-}
-
-.preview-btn {
-  height: 10px;
-  width: 20px;
-  margin: 4px;
-  border-radius: 6px;
-}
-
-.preview-section {
-  margin: 6px;
-  padding: 2px 0;
-  margin-bottom: 3px;
-  display: flex;
-  align-items: center;
-  justify-content: center;
-=======
 .navigation-panel-preview {
   flex: 0 0 64px;
   max-width: 64px;
@@ -162,5 +71,4 @@
 
 .mainContent {
   margin-top: 40px;
->>>>>>> 0f0e116b
 }