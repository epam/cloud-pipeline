package com.epam.pipeline.tesadapter.controller;

import com.epam.pipeline.tesadapter.common.MessageConstants;
import com.epam.pipeline.tesadapter.common.MessageHelper;
import com.epam.pipeline.tesadapter.entity.TesTokenHolder;
import lombok.extern.slf4j.Slf4j;
import org.apache.commons.lang3.ArrayUtils;
import org.apache.commons.lang3.StringUtils;
import org.apache.logging.log4j.util.Strings;
import org.springframework.beans.factory.annotation.Autowired;
import org.springframework.beans.factory.annotation.Value;
import org.springframework.http.HttpHeaders;
import org.springframework.security.web.util.matcher.IpAddressMatcher;
import org.springframework.stereotype.Component;
import org.springframework.web.servlet.HandlerInterceptor;

import javax.servlet.http.Cookie;
import javax.servlet.http.HttpServletRequest;
import javax.servlet.http.HttpServletResponse;
import java.util.Arrays;
import java.util.Optional;

@Slf4j
@SuppressWarnings("unused")
@Component
public class TesTokenInterceptor implements HandlerInterceptor {
    private static final String HTTP_AUTH_COOKIE = "HttpAuthorization";
    private static final String BEARER_PREFIX = "Bearer ";
    private static final String EMPTY_PREFIX = "";
    private static final String ERROR_PATH = "/error";

<<<<<<< HEAD
    private final IpAddressMatcher ipAddressMatcherV4;
    private final IpAddressMatcher ipAddressMatcherV6;
    private TesTokenHolder tesTokenHolder;
    private MessageHelper messageHelper;

    @Value("${cloud.pipeline.token}")
    private String defaultPipelineToken;

=======
    @Value("${cloud.pipeline.token}")
    private String defaultPipelineToken;

    private TesTokenHolder tesTokenHolder;
    private MessageHelper messageHelper;
    private final IpAddressMatcher ipAddressMatcherV4;
    private final IpAddressMatcher ipAddressMatcherV6;

>>>>>>> 99be3612
    @Autowired
    public TesTokenInterceptor(TesTokenHolder tesTokenHolder,
                               MessageHelper messageHelper,
                               @Value("${security.allowed.client.ipv4.range}") String ipRangeV4,
                               @Value("${security.allowed.client.ipv6.range}") String ipRangeV6) {
        this.tesTokenHolder = tesTokenHolder;
        this.messageHelper = messageHelper;
        ipAddressMatcherV4 = StringUtils.isNotEmpty(ipRangeV4) ? new IpAddressMatcher(ipRangeV4) : null;
        ipAddressMatcherV6 = StringUtils.isNotEmpty(ipRangeV6) ? new IpAddressMatcher(ipRangeV6) : null;
    }

    @Override
    public boolean preHandle(HttpServletRequest request, HttpServletResponse response, Object handler)
            throws Exception {
        if (request.getServletPath().equalsIgnoreCase(ERROR_PATH)) {
            return true;
        }
        final Optional<String> requestToken = checkRequestForToken(request);
        if (requestToken.isPresent()) {
            log.debug(messageHelper.getMessage(MessageConstants.TOKEN_FOUND_IN_REQUEST, request.getServletPath()));
            tesTokenHolder.setToken(requestToken.get());
            return true;
        } else if (checkClientHostAddress(request) && Strings.isNotEmpty(defaultPipelineToken)) {
            log.debug(messageHelper.getMessage(MessageConstants.IP_ACCEPTED, request.getServletPath()));
            tesTokenHolder.setToken(defaultPipelineToken);
            return true;
        }
        log.debug(messageHelper.getMessage(MessageConstants.NO_MATCHED_AUTH_METHODS, request.getServletPath()));
        response.sendError(HttpServletResponse.SC_UNAUTHORIZED);
        return false;
    }

    private Optional<String> checkRequestForToken(HttpServletRequest request) {
        if (StringUtils.isNotEmpty(request.getHeader(HttpHeaders.AUTHORIZATION))) {
            if (request.getHeader(HttpHeaders.AUTHORIZATION).startsWith(BEARER_PREFIX)) {
                return Optional.of(request.getHeader(HttpHeaders.AUTHORIZATION)
                        .replaceFirst(BEARER_PREFIX, EMPTY_PREFIX));
            } else {
                return Optional.of(request.getHeader(HttpHeaders.AUTHORIZATION));
            }
        } else if (ArrayUtils.isNotEmpty(request.getCookies())) {
            return Arrays.stream(request.getCookies()).filter(cookie ->
                    cookie.getName().equalsIgnoreCase(HTTP_AUTH_COOKIE))
                    .map(Cookie::getValue).findFirst().map(cookieToken -> {
                        if (cookieToken.startsWith(BEARER_PREFIX)) {
                            return cookieToken.replaceFirst(BEARER_PREFIX, EMPTY_PREFIX);
                        } else {
                            return cookieToken;
                        }
                    });
        }
        return Optional.empty();
    }

    private boolean checkClientHostAddress(HttpServletRequest request) {
        return (ipAddressMatcherV4 != null && ipAddressMatcherV4.matches(request)) ||
                (ipAddressMatcherV6 != null && ipAddressMatcherV6.matches(request));
    }
}<|MERGE_RESOLUTION|>--- conflicted
+++ resolved
@@ -29,16 +29,6 @@
     private static final String EMPTY_PREFIX = "";
     private static final String ERROR_PATH = "/error";
 
-<<<<<<< HEAD
-    private final IpAddressMatcher ipAddressMatcherV4;
-    private final IpAddressMatcher ipAddressMatcherV6;
-    private TesTokenHolder tesTokenHolder;
-    private MessageHelper messageHelper;
-
-    @Value("${cloud.pipeline.token}")
-    private String defaultPipelineToken;
-
-=======
     @Value("${cloud.pipeline.token}")
     private String defaultPipelineToken;
 
@@ -47,7 +37,6 @@
     private final IpAddressMatcher ipAddressMatcherV4;
     private final IpAddressMatcher ipAddressMatcherV6;
 
->>>>>>> 99be3612
     @Autowired
     public TesTokenInterceptor(TesTokenHolder tesTokenHolder,
                                MessageHelper messageHelper,
