--- conflicted
+++ resolved
@@ -1865,19 +1865,11 @@
           </Col>
           <Col span={6}>
             <Row type="flex" justify="end" className={styles.actionButtonsContainer}>
-<<<<<<< HEAD
               {this.buttonsWrapper(PauseResumeButton)}
               {this.buttonsWrapper(ActionButton)}
               {this.buttonsWrapper(SSHButton)}
               {this.buttonsWrapper(FSBrowserButton)}
               {this.buttonsWrapper(ExportLogsButton)}
-=======
-              {this.props.run.value.platform !== 'windows' && PauseResumeButton}
-              {ActionButton}
-              {SSHButton}
-              {FSBrowserButton}
-              {ExportLogsButton}
->>>>>>> abb9bc1d
             </Row>
             <br />
             <Row type="flex" justify="end" className={styles.actionButtonsContainer}>
