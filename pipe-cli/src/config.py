# Copyright 2017-2019 EPAM Systems, Inc. (https://www.epam.com/)
#
# Licensed under the Apache License, Version 2.0 (the "License");
# you may not use this file except in compliance with the License.
# You may obtain a copy of the License at
#
#    http://www.apache.org/licenses/LICENSE-2.0
#
# Unless required by applicable law or agreed to in writing, software
# distributed under the License is distributed on an "AS IS" BASIS,
# WITHOUT WARRANTIES OR CONDITIONS OF ANY KIND, either express or implied.
# See the License for the specific language governing permissions and
# limitations under the License.

<<<<<<< HEAD
import base64
import click
=======
import click
from functools import update_wrapper
>>>>>>> e8e381b3
import json
import os
import pytz
import sys
import tzlocal
from pypac import api as PacAPI
from pypac.resolver import ProxyResolver as PacProxyResolver

<<<<<<< HEAD
from .utilities import time_zone_param_type, network_utilities

OWNER_ONLY_PERMISSION = 0o600


def is_frozen():
    return getattr(sys, 'frozen', False)


# Setup pipe executable path
# Both frozen and plain distributions: https://stackoverflow.com/a/42615559
if is_frozen():
    PIPE_PATH = sys._MEIPASS
else:
    PIPE_PATH = os.path.dirname(os.path.abspath(__file__))
=======
from .utilities import time_zone_param_type
from .utilities.access_token_validation import check_token
>>>>>>> e8e381b3

PROXY_TYPE_PAC = "pac"
PROXY_PAC_DEFAULT_URL = "https://google.com"
ALL_ERRORS = Exception


PROXY_NTLM_APS_PATH = os.path.join(PIPE_PATH, "ntlmaps/ntlmaps")


class ConfigNotFoundError(Exception):
    def __init__(self):
        super(ConfigNotFoundError, self).__init__('Unable to locate configuration or it is incomplete. '
                                                  'You can configure pipe by running "pipe configure"')


<<<<<<< HEAD
class ProxyInvalidConfig(Exception):
    def __init__(self, details):
        super(ProxyInvalidConfig, self).__init__('Invalid proxy configuration is provided: {}'.format(details))
=======
def silent_print_config_info():
    config = Config.instance(raise_config_not_found_exception=False)
    if config is not None and config.initialized:
        click.echo()
        config.validate(print_info=True)
>>>>>>> e8e381b3


class Config(object):
    """Provides a wrapper for a pipe command configuration"""

    def __init__(self, raise_config_not_found_exception=True):
        self.initialized = False
        self.api = os.environ.get('API')
        self.access_key = os.environ.get('API_TOKEN')
        self.tz = time_zone_param_type.LOCAL_ZONE
        self.proxy = None
        self.proxy_ntlm = None
        self.proxy_ntlm_user = None
        self.proxy_ntlm_domain = None
        self.proxy_ntlm_pass = None

        if self.api and self.access_key:
            self.initialized = True
            return

        config_file = Config.config_path()
        if os.path.exists(config_file):
            with open(config_file, 'r') as config_file_stream:
                data = json.load(config_file_stream)
                if 'api' in data:
                    self.api = data['api']
                if 'access_key' in data:
                    self.access_key = data['access_key']
                if 'tz' in data:
                    self.tz = data['tz']
                if 'proxy' in data:
                    self.proxy = data['proxy']
<<<<<<< HEAD
                if 'proxy_ntlm' in data:
                    self.proxy_ntlm = data['proxy_ntlm']
                if 'proxy_ntlm_user' in data:
                    self.proxy_ntlm_user = data['proxy_ntlm_user']
                if 'proxy_ntlm_domain' in data:
                    self.proxy_ntlm_domain = data['proxy_ntlm_domain']
                if 'proxy_ntlm_pass' in data:
                    try:
                        self.proxy_ntlm_pass = Config.decode_password(data['proxy_ntlm_pass'])
                    except:
                        self.proxy_ntlm_pass = None
        else:
=======
                if self.api and self.access_key:
                    self.initialized = True
        elif raise_config_not_found_exception:
>>>>>>> e8e381b3
            raise ConfigNotFoundError()

    def validate(self, print_info=False):
        check_token(self.access_key, self.tz, print_info=print_info)

    @classmethod
    def validate_access_token(cls, _func=None, quiet_flag_property_name=None):
        def decorator(f):
            @click.pass_context
            def validate_access_token_wrapper(ctx, *args, **kwargs):
                skip_validation = False
                if quiet_flag_property_name is not None and quiet_flag_property_name in ctx.params:
                    skip_validation = bool(ctx.params[quiet_flag_property_name])
                if not skip_validation:
                    config = Config.instance(raise_config_not_found_exception=False)
                    if config is not None and config.initialized:
                        config.validate()
                return ctx.invoke(f, *args, **kwargs)
            return update_wrapper(validate_access_token_wrapper, f)
        if _func is None:
            return decorator
        else:
            return decorator(_func)

    def resolve_proxy(self, target_url=None):
        if not self.proxy:
            return None
        elif self.proxy == PROXY_TYPE_PAC:
            pac_file = PacAPI.get_pac()
            if not pac_file:
                return None
            proxy_resolver = PacProxyResolver(pac_file)

            url_to_resolve = target_url
            if not url_to_resolve and self.api:
                url_to_resolve = self.api
            if not url_to_resolve:
                url_to_resolve = PROXY_PAC_DEFAULT_URL

            return proxy_resolver.get_proxy_for_requests(url_to_resolve)
        elif self.proxy_ntlm:
            ntlm_proxy = network_utilities.NTLMProxy.get_proxy(PROXY_NTLM_APS_PATH,
                                                               self.proxy_ntlm_domain,
                                                               self.proxy_ntlm_user,
                                                               self.proxy_ntlm_pass,
                                                               self.proxy)
            ntlm_aps_proxy_url = ntlm_proxy.get_ntlm_aps_local_url()
            return {'http': ntlm_aps_proxy_url,
                    'https': ntlm_aps_proxy_url,
                    'ftp': ntlm_aps_proxy_url}
        else:
            return {'http': self.proxy,
                    'https': self.proxy,
                    'ftp': self.proxy}

    @classmethod
<<<<<<< HEAD
    def store(cls, access_key, api, timezone, proxy, 
              proxy_ntlm, proxy_ntlm_user, proxy_ntlm_domain, proxy_ntlm_pass):
=======
    def store(cls, access_key, api, timezone, proxy):
        check_token(access_key, timezone)
        config = {'api': api, 'access_key': access_key, 'tz': timezone, 'proxy': proxy}
        config_file = cls.config_path()
>>>>>>> e8e381b3

        if proxy == PROXY_TYPE_PAC and proxy_ntlm:
            raise ProxyInvalidConfig('NTLM proxy authentication cannot be used for the PAC proxy type'
                                     'Remove the NTLM parameters or change the PAC to the proxy URL')
        if proxy_ntlm and not is_frozen():
            raise ProxyInvalidConfig('NTLM proxy authentication is supported only for prebuilt CLI binaries.')
        if proxy_ntlm_pass:
            click.secho('Warning: NTLM proxy user password will be stored unencrypted.', fg='yellow')
        config = {'api': api, 
                  'access_key': access_key, 
                  'tz': timezone, 
                  'proxy': proxy, 
                  'proxy_ntlm': proxy_ntlm, 
                  'proxy_ntlm_user': proxy_ntlm_user,
                  'proxy_ntlm_domain': proxy_ntlm_domain,
                  'proxy_ntlm_pass': cls.encode_password(proxy_ntlm_pass)
                  }
        config_file = cls.config_path()
        # create file
        with open(config_file, 'w+'):
            os.utime(config_file, None)
        # set permissions
        os.chmod(config_file, OWNER_ONLY_PERMISSION)
        # save
        with open(config_file, 'w+') as config_file_stream:
            json.dump(config, config_file_stream)

    @classmethod
    def config_path(cls):
        home = os.path.expanduser("~")
        config_folder = os.path.join(home, '.pipe')
        if not os.path.exists(config_folder):
            os.makedirs(config_folder)
        config_file = os.path.join(config_folder, 'config.json')
        return config_file

    @classmethod
<<<<<<< HEAD
    def get_string_from_base64(cls, data):
        if isinstance(data, bytes):
            return data.decode(sys.getdefaultencoding())
        return data

    @classmethod
    def encode_password(cls, raw_password):
        if not raw_password:
            return raw_password
        data = base64.b64encode(raw_password.encode(sys.getdefaultencoding()))
        return cls.get_string_from_base64(data)

    @classmethod
    def decode_password(cls, encoded_password):
        if not encoded_password:
            return encoded_password
        decoded = base64.b64decode(encoded_password.encode(sys.getdefaultencoding()))
        return cls.get_string_from_base64(decoded)

    @classmethod
    def instance(cls):
        return cls()
=======
    def instance(cls, raise_config_not_found_exception=True):
        return cls(raise_config_not_found_exception)
>>>>>>> e8e381b3

    def timezone(self):
        if self.tz == 'utc':
            return pytz.utc
        return tzlocal.get_localzone()<|MERGE_RESOLUTION|>--- conflicted
+++ resolved
@@ -12,13 +12,10 @@
 # See the License for the specific language governing permissions and
 # limitations under the License.
 
-<<<<<<< HEAD
+import click
+from functools import update_wrapper
 import base64
 import click
-=======
-import click
-from functools import update_wrapper
->>>>>>> e8e381b3
 import json
 import os
 import pytz
@@ -27,14 +24,19 @@
 from pypac import api as PacAPI
 from pypac.resolver import ProxyResolver as PacProxyResolver
 
-<<<<<<< HEAD
 from .utilities import time_zone_param_type, network_utilities
-
-OWNER_ONLY_PERMISSION = 0o600
+from .utilities.access_token_validation import check_token
 
 
 def is_frozen():
     return getattr(sys, 'frozen', False)
+
+
+def silent_print_config_info():
+    config = Config.instance(raise_config_not_found_exception=False)
+    if config is not None and config.initialized:
+        click.echo()
+        config.validate(print_info=True)
 
 
 # Setup pipe executable path
@@ -43,16 +45,11 @@
     PIPE_PATH = sys._MEIPASS
 else:
     PIPE_PATH = os.path.dirname(os.path.abspath(__file__))
-=======
-from .utilities import time_zone_param_type
-from .utilities.access_token_validation import check_token
->>>>>>> e8e381b3
-
+
+OWNER_ONLY_PERMISSION = 0o600
 PROXY_TYPE_PAC = "pac"
 PROXY_PAC_DEFAULT_URL = "https://google.com"
 ALL_ERRORS = Exception
-
-
 PROXY_NTLM_APS_PATH = os.path.join(PIPE_PATH, "ntlmaps/ntlmaps")
 
 
@@ -62,17 +59,9 @@
                                                   'You can configure pipe by running "pipe configure"')
 
 
-<<<<<<< HEAD
 class ProxyInvalidConfig(Exception):
     def __init__(self, details):
         super(ProxyInvalidConfig, self).__init__('Invalid proxy configuration is provided: {}'.format(details))
-=======
-def silent_print_config_info():
-    config = Config.instance(raise_config_not_found_exception=False)
-    if config is not None and config.initialized:
-        click.echo()
-        config.validate(print_info=True)
->>>>>>> e8e381b3
 
 
 class Config(object):
@@ -105,7 +94,6 @@
                     self.tz = data['tz']
                 if 'proxy' in data:
                     self.proxy = data['proxy']
-<<<<<<< HEAD
                 if 'proxy_ntlm' in data:
                     self.proxy_ntlm = data['proxy_ntlm']
                 if 'proxy_ntlm_user' in data:
@@ -117,12 +105,9 @@
                         self.proxy_ntlm_pass = Config.decode_password(data['proxy_ntlm_pass'])
                     except:
                         self.proxy_ntlm_pass = None
-        else:
-=======
                 if self.api and self.access_key:
                     self.initialized = True
         elif raise_config_not_found_exception:
->>>>>>> e8e381b3
             raise ConfigNotFoundError()
 
     def validate(self, print_info=False):
@@ -155,7 +140,7 @@
             if not pac_file:
                 return None
             proxy_resolver = PacProxyResolver(pac_file)
-
+            
             url_to_resolve = target_url
             if not url_to_resolve and self.api:
                 url_to_resolve = self.api
@@ -179,16 +164,9 @@
                     'ftp': self.proxy}
 
     @classmethod
-<<<<<<< HEAD
-    def store(cls, access_key, api, timezone, proxy, 
+    def store(cls, access_key, api, timezone, proxy,
               proxy_ntlm, proxy_ntlm_user, proxy_ntlm_domain, proxy_ntlm_pass):
-=======
-    def store(cls, access_key, api, timezone, proxy):
         check_token(access_key, timezone)
-        config = {'api': api, 'access_key': access_key, 'tz': timezone, 'proxy': proxy}
-        config_file = cls.config_path()
->>>>>>> e8e381b3
-
         if proxy == PROXY_TYPE_PAC and proxy_ntlm:
             raise ProxyInvalidConfig('NTLM proxy authentication cannot be used for the PAC proxy type'
                                      'Remove the NTLM parameters or change the PAC to the proxy URL')
@@ -196,11 +174,11 @@
             raise ProxyInvalidConfig('NTLM proxy authentication is supported only for prebuilt CLI binaries.')
         if proxy_ntlm_pass:
             click.secho('Warning: NTLM proxy user password will be stored unencrypted.', fg='yellow')
-        config = {'api': api, 
-                  'access_key': access_key, 
-                  'tz': timezone, 
-                  'proxy': proxy, 
-                  'proxy_ntlm': proxy_ntlm, 
+        config = {'api': api,
+                  'access_key': access_key,
+                  'tz': timezone,
+                  'proxy': proxy,
+                  'proxy_ntlm': proxy_ntlm,
                   'proxy_ntlm_user': proxy_ntlm_user,
                   'proxy_ntlm_domain': proxy_ntlm_domain,
                   'proxy_ntlm_pass': cls.encode_password(proxy_ntlm_pass)
@@ -225,7 +203,6 @@
         return config_file
 
     @classmethod
-<<<<<<< HEAD
     def get_string_from_base64(cls, data):
         if isinstance(data, bytes):
             return data.decode(sys.getdefaultencoding())
@@ -246,12 +223,8 @@
         return cls.get_string_from_base64(decoded)
 
     @classmethod
-    def instance(cls):
-        return cls()
-=======
     def instance(cls, raise_config_not_found_exception=True):
         return cls(raise_config_not_found_exception)
->>>>>>> e8e381b3
 
     def timezone(self):
         if self.tz == 'utc':
