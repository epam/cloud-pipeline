--- conflicted
+++ resolved
@@ -223,13 +223,8 @@
                 messageHelper.getMessage(MessageConstants.ERROR_INSTANCE_TYPE_IS_NOT_ALLOWED,
                         instanceType));
         double pricePerHourForInstance =
-<<<<<<< HEAD
-                getPricePerHourForInstance(instanceType, isSpotRequest(spot), regionId);
-        double pricePerDisk = getPriceForDisk(instanceDisk, regionId, instanceType, spot);
-=======
                 getPricePerHourForInstance(instanceType, isSpotRequest(spot), actualRegionId);
-        double pricePerDisk = getPriceForDisk(instanceDisk, actualRegionId, instanceType);
->>>>>>> e858b1dc
+        double pricePerDisk = getPriceForDisk(instanceDisk, actualRegionId, instanceType, spot);
         double pricePerHour = pricePerDisk + pricePerHourForInstance;
         return new InstancePrice(instanceType, instanceDisk, pricePerHour);
     }
@@ -238,15 +233,9 @@
         final Long actualRegionId = defaultRegionIfNull(regionId);
         PipelineRun pipelineRun = pipelineRunManager.loadPipelineRun(runId);
         RunInstance runInstance = pipelineRun.getInstance();
-<<<<<<< HEAD
         boolean spot = isSpotRequest(runInstance.getSpot());
-        double pricePerHourForInstance = getPricePerHourForInstance(runInstance.getNodeType(), spot, regionId);
-        double pricePerDisk = getPriceForDisk(runInstance.getNodeDisk(), regionId, runInstance.getNodeType(), spot);
-=======
-        double pricePerHourForInstance = getPricePerHourForInstance(runInstance.getNodeType(),
-                isSpotRequest(runInstance.getSpot()), actualRegionId);
-        double pricePerDisk = getPriceForDisk(runInstance.getNodeDisk(), actualRegionId, runInstance.getNodeType());
->>>>>>> e858b1dc
+        double pricePerHourForInstance = getPricePerHourForInstance(runInstance.getNodeType(), spot), actualRegionId);
+        double pricePerDisk = getPriceForDisk(runInstance.getNodeDisk(), actualRegionId, runInstance.getNodeType(), spot);
         double pricePerHour = pricePerDisk + pricePerHourForInstance;
 
         PipelineRunPrice price = new PipelineRunPrice();
