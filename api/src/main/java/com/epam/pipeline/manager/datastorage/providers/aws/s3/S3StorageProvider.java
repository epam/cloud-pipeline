/*
 * Copyright 2017-2020 EPAM Systems, Inc. (https://www.epam.com/)
 *
 * Licensed under the Apache License, Version 2.0 (the "License");
 * you may not use this file except in compliance with the License.
 * You may obtain a copy of the License at
 *
 *     http://www.apache.org/licenses/LICENSE-2.0
 *
 * Unless required by applicable law or agreed to in writing, software
 * distributed under the License is distributed on an "AS IS" BASIS,
 * WITHOUT WARRANTIES OR CONDITIONS OF ANY KIND, either express or implied.
 * See the License for the specific language governing permissions and
 * limitations under the License.
 */

package com.epam.pipeline.manager.datastorage.providers.aws.s3;

import com.amazonaws.services.s3.model.CORSRule;
import com.epam.pipeline.common.MessageHelper;
import com.epam.pipeline.config.JsonMapper;
import com.epam.pipeline.entity.cluster.CloudRegionsConfiguration;
import com.epam.pipeline.entity.datastorage.ActionStatus;
import com.epam.pipeline.entity.datastorage.ContentDisposition;
import com.epam.pipeline.entity.datastorage.DataStorageAction;
import com.epam.pipeline.entity.datastorage.DataStorageDownloadFileUrl;
import com.epam.pipeline.entity.datastorage.DataStorageException;
import com.epam.pipeline.entity.datastorage.DataStorageFile;
import com.epam.pipeline.entity.datastorage.DataStorageFolder;
import com.epam.pipeline.entity.datastorage.DataStorageItemContent;
import com.epam.pipeline.entity.datastorage.DataStorageItemType;
import com.epam.pipeline.entity.datastorage.DataStorageListing;
import com.epam.pipeline.entity.datastorage.DataStorageStreamingContent;
import com.epam.pipeline.entity.datastorage.DataStorageType;
import com.epam.pipeline.entity.datastorage.DatastoragePath;
import com.epam.pipeline.entity.datastorage.PathDescription;
import com.epam.pipeline.entity.datastorage.StoragePolicy;
import com.epam.pipeline.entity.datastorage.TemporaryCredentials;
import com.epam.pipeline.entity.datastorage.aws.S3bucketDataStorage;
import com.epam.pipeline.entity.region.AwsRegion;
import com.epam.pipeline.entity.region.VersioningAwareRegion;
import com.epam.pipeline.manager.cloud.aws.AWSUtils;
import com.epam.pipeline.manager.cloud.aws.S3TemporaryCredentialsGenerator;
import com.epam.pipeline.manager.datastorage.providers.ProviderUtils;
import com.epam.pipeline.manager.datastorage.providers.StorageProvider;
import com.epam.pipeline.manager.preference.PreferenceManager;
import com.epam.pipeline.manager.preference.SystemPreferences;
import com.epam.pipeline.manager.region.CloudRegionManager;
import com.epam.pipeline.manager.security.AuthManager;
import com.fasterxml.jackson.core.type.TypeReference;
import com.fasterxml.jackson.databind.MapperFeature;
import com.fasterxml.jackson.databind.ObjectMapper;
import lombok.RequiredArgsConstructor;
import lombok.extern.slf4j.Slf4j;
<<<<<<< HEAD
import org.apache.commons.collections4.MapUtils;
import org.springframework.stereotype.Service;
import org.apache.commons.collections4.CollectionUtils;
import org.springframework.util.Assert;
import org.springframework.util.StringUtils;
=======
import org.apache.commons.lang3.StringUtils;
import org.springframework.stereotype.Service;
import org.springframework.util.CollectionUtils;
>>>>>>> e9954279

import java.io.InputStream;
import java.time.Duration;
import java.util.Collections;
import java.util.HashMap;
import java.util.List;
import java.util.Map;
import java.util.Optional;
import java.util.Set;
import java.util.stream.Stream;

@Service
@RequiredArgsConstructor
@Slf4j
public class S3StorageProvider implements StorageProvider<S3bucketDataStorage> {

    private final AuthManager authManager;
    private final MessageHelper messageHelper;
    private final CloudRegionManager cloudRegionManager;
    private final PreferenceManager preferenceManager;
    private final S3TemporaryCredentialsGenerator stsCredentialsGenerator;

    @Override
    public DataStorageType getStorageType() {
        return DataStorageType.S3;
    }

    @Override
    public String createStorage(final S3bucketDataStorage storage) {
        final S3Helper s3Helper = getS3Helper(storage);
        final DatastoragePath datastoragePath = ProviderUtils.parsePath(storage.getPath());
        final String prefix = datastoragePath.getPath();
        if (!StringUtils.isNotBlank(prefix) || !checkStorage(storage)) {
            s3Helper.createS3Bucket(datastoragePath.getRoot());
        }
        if (StringUtils.isNotBlank(prefix)) {
            try {
                s3Helper.createFile(datastoragePath.getRoot(), ProviderUtils.withTrailingDelimiter(prefix),
                        new byte[]{}, authManager.getAuthorizedUser());
            } catch (DataStorageException e) {
                log.debug("Failed to create file {}.", prefix);
                log.debug(e.getMessage(), e);
            }
        }
        return storage.getPath();
    }

    @Override
    public ActionStatus postCreationProcessing(final S3bucketDataStorage storage) {
        final AwsRegion awsRegion = getAwsRegion(storage);

        final Map<String, String> tags = new HashMap<>();
        final CloudRegionsConfiguration configuration = preferenceManager.getObjectPreferenceAs(
                SystemPreferences.CLUSTER_NETWORKS_CONFIG, new TypeReference<CloudRegionsConfiguration>() {});
        if (configuration != null && !MapUtils.isEmpty(configuration.getTags())) {
            tags.putAll(configuration.getTags());
        }

        if (storage.getRegionId() == null) {
            storage.setRegionId(awsRegion.getId());
        }

        final ObjectMapper corsRulesMapper = JsonMapper.newInstance()
                .addMixIn(CORSRule.class, AbstractCORSRuleMixin.class)
                .configure(MapperFeature.ACCEPT_CASE_INSENSITIVE_PROPERTIES, true);

        final List<CORSRule> corsPolicyRules = JsonMapper.parseData(awsRegion.getCorsRules(),
                new TypeReference<List<CORSRule>>() {}, corsRulesMapper);
        final String kmsKeyId = AWSUtils.getKeyArnValue(storage, awsRegion);
        return getS3Helper(storage).postCreationProcessing(storage.getRoot(), awsRegion.getPolicy(),
                storage.getAllowedCidrs(), corsPolicyRules, awsRegion, storage.isShared(), kmsKeyId, tags);
    }

    @Override
    public void deleteStorage(final S3bucketDataStorage dataStorage) {
        final DatastoragePath datastoragePath = ProviderUtils.parsePath(dataStorage.getPath());
        if (StringUtils.isNotBlank(datastoragePath.getPath())) {
            getS3Helper(dataStorage).deleteFolder(datastoragePath.getRoot(), datastoragePath.getPath(), true);
        } else {
            getS3Helper(dataStorage).deleteS3Bucket(dataStorage.getPath());
        }
    }

    @Override
    public void applyStoragePolicy(S3bucketDataStorage dataStorage) {
        final AwsRegion awsRegion = getAwsRegion(dataStorage);
        final StoragePolicy storagePolicy = buildPolicy(awsRegion, dataStorage.getStoragePolicy());
        getS3Helper(dataStorage).applyStoragePolicy(dataStorage.getRoot(), storagePolicy);
        dataStorage.setStoragePolicy(storagePolicy);
    }

    @Override
    public StoragePolicy buildPolicy(final VersioningAwareRegion region, final StoragePolicy storagePolicy) {
        final StoragePolicy policy = StorageProvider.super.buildPolicy(region, storagePolicy);
        final Integer incompleteUploadCleanupDays = preferenceManager
                .getPreference(SystemPreferences.STORAGE_INCOMPLETE_UPLOAD_CLEAN_DAYS);
        policy.setIncompleteUploadCleanupDays(incompleteUploadCleanupDays);
        return policy;
    }

    @Override
    public void restoreFileVersion(S3bucketDataStorage dataStorage, String path, String version) {
        validateFilePathMatchingMasks(dataStorage, path);
        getS3Helper(dataStorage).restoreFileVersion(dataStorage.getRoot(),
                ProviderUtils.buildPath(dataStorage, path), version);
    }

    @Override
    public DataStorageItemContent getFile(S3bucketDataStorage dataStorage, String path,
                                          String version, Long maxDownloadSize) {
        validateFilePathMatchingMasks(dataStorage, path);
        return getS3Helper(dataStorage).getFileContent(dataStorage,
                ProviderUtils.buildPath(dataStorage, path), version, maxDownloadSize);
    }

    @Override
    public DataStorageStreamingContent getStream(S3bucketDataStorage dataStorage, String path, String version) {
        validateFilePathMatchingMasks(dataStorage, path);
        return getS3Helper(dataStorage).getFileStream(dataStorage,
                ProviderUtils.buildPath(dataStorage, path), version);
    }

    @Override
    public DataStorageListing getItems(S3bucketDataStorage dataStorage, String path,
            Boolean showVersion, Integer pageSize, String marker) {
        final DatastoragePath datastoragePath = ProviderUtils.parsePath(dataStorage.getPath());
        if (StringUtils.hasText(path)) {
            validateFolderPathMatchingMasks(dataStorage, path);
        } else if (CollectionUtils.isNotEmpty(dataStorage.getLinkingMasks())){
            return getS3Helper(dataStorage)
                .getItems(datastoragePath.getRoot(),
                          ProviderUtils.buildPath(dataStorage, path), showVersion, pageSize, marker,
                          ProviderUtils.withTrailingDelimiter(datastoragePath.getPath()),
                          dataStorage.getLinkingMasks());
        }
        return getS3Helper(dataStorage)
            .getItems(datastoragePath.getRoot(),
                      ProviderUtils.buildPath(dataStorage, path), showVersion, pageSize, marker,
                      ProviderUtils.withTrailingDelimiter(datastoragePath.getPath()), null);
    }

    @Override
    public Optional<DataStorageFile> findFile(final S3bucketDataStorage dataStorage,
                                              final String path,
                                              final String version) {
        validateFilePathMatchingMasks(dataStorage, path);
        return getS3Helper(dataStorage)
                .findFile(dataStorage.getRoot(), ProviderUtils.buildPath(dataStorage, path), version);
    }

    @Override
    public DataStorageDownloadFileUrl generateDownloadURL(S3bucketDataStorage dataStorage,
                                                          String path, String version,
                                                          ContentDisposition contentDisposition) {
        validateFilePathMatchingMasks(dataStorage, path);
        final TemporaryCredentials credentials = getStsCredentials(dataStorage, version, false);
        return getS3Helper(credentials, getAwsRegion(dataStorage)).generateDownloadURL(dataStorage.getRoot(),
                ProviderUtils.buildPath(dataStorage, path), version, contentDisposition);
    }

    @Override
    public DataStorageDownloadFileUrl generateDataStorageItemUploadUrl(S3bucketDataStorage dataStorage, String path) {
        validateFilePathMatchingMasks(dataStorage, path);
        final TemporaryCredentials credentials = getStsCredentials(dataStorage, null, true);
        return getS3Helper(credentials, getAwsRegion(dataStorage)).generateDataStorageItemUploadUrl(
                dataStorage.getRoot(), ProviderUtils.buildPath(dataStorage, path), authManager.getAuthorizedUser());
    }

    @Override
    public DataStorageDownloadFileUrl generateUrl(final S3bucketDataStorage dataStorage,
                                                  final String path,
                                                  final List<String> permissions,
                                                  final Duration duration) {
        return generateDownloadURL(dataStorage, path, null, null);
    }

    @Override public DataStorageFile createFile(S3bucketDataStorage dataStorage, String path,
            byte[] contents) {
        validateFilePathMatchingMasks(dataStorage, path);
        return getS3Helper(dataStorage).createFile(
                dataStorage.getRoot(), ProviderUtils.buildPath(dataStorage, path), contents,
                authManager.getAuthorizedUser());
    }

    @Override
    public DataStorageFile createFile(S3bucketDataStorage dataStorage, String path, InputStream dataStream)
        throws DataStorageException {
        validateFilePathMatchingMasks(dataStorage, path);
        return getS3Helper(dataStorage).createFile(
                dataStorage.getRoot(), ProviderUtils.buildPath(dataStorage, path),
                dataStream, authManager.getAuthorizedUser());
    }

    @Override public DataStorageFolder createFolder(S3bucketDataStorage dataStorage, String path) {
        validateFolderPathMatchingMasks(dataStorage, path);
        return getS3Helper(dataStorage).createFolder(dataStorage.getRoot(),
                ProviderUtils.buildPath(dataStorage, path));
    }

    @Override
    public Stream<DataStorageFile> listDataStorageFiles(final S3bucketDataStorage dataStorage,
                                                        final String path) {
        if (StringUtils.hasText(path)) {
            validateFolderPathMatchingMasks(dataStorage, path);
            return getS3Helper(dataStorage).listDataStorageFiles(dataStorage.getRoot(),
                                                                 ProviderUtils.buildPath(dataStorage, path));
        } else {
            final Set<String> fileMasks = S3Helper.extractFileMasks(dataStorage.getLinkingMasks());
            final Set<String> folderMasks = S3Helper.extractFolderMasks(dataStorage.getLinkingMasks());
            return getS3Helper(dataStorage).listDataStorageFiles(dataStorage.getRoot(),
                                                                 ProviderUtils.buildPath(dataStorage, path))
                .filter(item -> dataStorageItemMatching(item, fileMasks, folderMasks));
        }
    }

    @Override
    public void deleteFile(S3bucketDataStorage dataStorage, String path, String version, Boolean totally) {
        validateFilePathMatchingMasks(dataStorage, path);
        getS3Helper(dataStorage).deleteFile(dataStorage.getRoot(),
                ProviderUtils.buildPath(dataStorage, path), version,
                totally && dataStorage.isVersioningEnabled());
    }

    @Override
    public void deleteFolder(S3bucketDataStorage dataStorage, String path, Boolean totally) {
        validateFolderPathMatchingMasks(dataStorage, path);
        getS3Helper(dataStorage)
                .deleteFolder(dataStorage.getRoot(),
                        ProviderUtils.buildPath(dataStorage, path), totally && dataStorage.isVersioningEnabled());

    }

    @Override public DataStorageFile moveFile(S3bucketDataStorage dataStorage, String oldPath,
            String newPath) throws DataStorageException {
        validateFilePathMatchingMasks(dataStorage, oldPath);
        validateFilePathMatchingMasks(dataStorage, newPath);
        return getS3Helper(dataStorage).moveFile(dataStorage.getRoot(),
                ProviderUtils.buildPath(dataStorage, oldPath),
                ProviderUtils.buildPath(dataStorage, newPath));
    }

    @Override public DataStorageFolder moveFolder(S3bucketDataStorage dataStorage, String oldPath,
            String newPath) throws DataStorageException {
        validateFolderPathMatchingMasks(dataStorage, oldPath);
        validateFolderPathMatchingMasks(dataStorage, newPath);
        return getS3Helper(dataStorage).moveFolder(dataStorage.getRoot(),
                ProviderUtils.buildPath(dataStorage, oldPath),
                ProviderUtils.buildPath(dataStorage, newPath));
    }

    @Override
    public DataStorageFile copyFile(final S3bucketDataStorage dataStorage, final String oldPath, final String newPath) {
        throw new UnsupportedOperationException();
    }

    @Override
    public DataStorageFolder copyFolder(final S3bucketDataStorage dataStorage, final String oldPath,
                                        final String newPath) {
        throw new UnsupportedOperationException();
    }

    @Override public boolean checkStorage(S3bucketDataStorage dataStorage) {
        if (dataStorage.getRegionId() == null) {
            final AwsRegion awsRegion = cloudRegionManager.getAwsRegion(dataStorage);
            dataStorage.setRegionId(awsRegion.getId());
        }
        final DatastoragePath datastoragePath = ProviderUtils.parsePath(dataStorage.getPath());
        final S3Helper s3Helper = getS3Helper(dataStorage);
        final boolean exists = s3Helper.checkBucket(datastoragePath.getRoot());
        if (!exists) {
            return false;
        }
        if (!dataStorage.isSensitive() && StringUtils.isNotBlank(datastoragePath.getPath())) {
            try {
                s3Helper.createFile(datastoragePath.getRoot(),
                    ProviderUtils.withTrailingDelimiter(datastoragePath.getPath()),
                    new byte[]{}, authManager.getAuthorizedUser());
            } catch (DataStorageException e) {
                log.debug("Failed to create file {}.", datastoragePath.getPath());
                log.debug(e.getMessage(), e);
            }
        }
        return true;
    }

    @Override
    public Map<String, String> updateObjectTags(S3bucketDataStorage dataStorage, String path, Map<String, String> tags,
                                 String version) {
        validateFilePathMatchingMasks(dataStorage, path);
        return getS3Helper(dataStorage).updateObjectTags(dataStorage,
                ProviderUtils.buildPath(dataStorage, path), tags, version);
    }

    @Override
    public Map<String, String> listObjectTags(S3bucketDataStorage dataStorage, String path, String version) {
        validateFilePathMatchingMasks(dataStorage, path);
        return getS3Helper(dataStorage).listObjectTags(dataStorage,
                ProviderUtils.buildPath(dataStorage, path), version);
    }

    @Override
    public Map<String, String> deleteObjectTags(S3bucketDataStorage dataStorage, String path, Set<String> tagsToDelete,
                                                String version) {
        validateFilePathMatchingMasks(dataStorage, path);
        return getS3Helper(dataStorage).deleteObjectTags(dataStorage,
                ProviderUtils.buildPath(dataStorage, path), tagsToDelete, version);
    }

    @Override
    public String buildFullStoragePath(S3bucketDataStorage dataStorage, String name) {
        return name.toLowerCase();
    }

    @Override
    public String getDefaultMountOptions(S3bucketDataStorage dataStorage) {
        return "--dir-mode 0774 --file-mode 0774 -o rw -o allow_other -f --gid 0";
    }

    @Override
    public PathDescription getDataSize(final S3bucketDataStorage dataStorage, final String path,
                                       final PathDescription pathDescription) {
        validateFilePathMatchingMasks(dataStorage, path);
        return getS3Helper(dataStorage).getDataSize(dataStorage,
                ProviderUtils.buildPath(dataStorage, path), pathDescription);
    }

    public S3Helper getS3Helper(S3bucketDataStorage dataStorage) {
        AwsRegion region = getAwsRegion(dataStorage);
        if (dataStorage.isUseAssumedCredentials()) {
            final String roleArn = Optional.ofNullable(dataStorage.getTempCredentialsRole())
                    .orElse(region.getTempCredentialsRole());
            return new AssumedCredentialsS3Helper(roleArn, region, messageHelper);
        }
        if (StringUtils.isNotBlank(region.getIamRole())) {
            return new AssumedCredentialsS3Helper(region.getIamRole(), region, messageHelper);
        }
        return new RegionAwareS3Helper(region, messageHelper);
    }

    public S3Helper getS3Helper(final TemporaryCredentials credentials, final AwsRegion region) {
        return new TemporaryCredentialsS3Helper(credentials, messageHelper, region);
    }

    private AwsRegion getAwsRegion(S3bucketDataStorage dataStorage) {
        return cloudRegionManager.getAwsRegion(dataStorage);
    }

    private TemporaryCredentials getStsCredentials(final S3bucketDataStorage dataStorage,
                                                   final String version,
                                                   final boolean write) {
        final boolean useVersion = StringUtils.isNotBlank(version);
        final DataStorageAction action = new DataStorageAction();
        action.setId(dataStorage.getId());
        action.setBucketName(dataStorage.getRoot());
        action.setPath(dataStorage.getPath());
        action.setRead(true);
        action.setReadVersion(useVersion);
        action.setWrite(write);
        action.setWriteVersion(useVersion);
        return stsCredentialsGenerator
                .generate(Collections.singletonList(action), Collections.singletonList(dataStorage));
    }

    private void validateFilePathMatchingMasks(final S3bucketDataStorage dataStorage, final String path) {
        validatePathMatchingMasks(dataStorage, path);
    }

    private void validateFolderPathMatchingMasks(final S3bucketDataStorage dataStorage, final String path) {
        Assert.state(StringUtils.hasText(path), "Path for normalization shall be specified");
        final String folderPath = path.endsWith("/") ? path : path + "/";
        validatePathMatchingMasks(dataStorage, folderPath);
    }

    private void validatePathMatchingMasks(final S3bucketDataStorage dataStorage, final String path) {
        final Set<String> linkingMasks = dataStorage.getLinkingMasks();
        if (CollectionUtils.isNotEmpty(linkingMasks)) {
            Assert.isTrue(S3Helper.matchingMasks(path, linkingMasks), "Requested operation violates masking rules!");
        }
    }

    private boolean dataStorageItemMatching(final DataStorageFile item, final Set<String> fileMasks,
                                            final Set<String> folderMasks) {
        return S3Helper.matchingMasks(item.getPath(), item.getType().equals(DataStorageItemType.Folder)
                                                      ? folderMasks
                                                      : fileMasks);
    }
}<|MERGE_RESOLUTION|>--- conflicted
+++ resolved
@@ -1,5 +1,5 @@
 /*
- * Copyright 2017-2020 EPAM Systems, Inc. (https://www.epam.com/)
+ * Copyright 2017-2021 EPAM Systems, Inc. (https://www.epam.com/)
  *
  * Licensed under the Apache License, Version 2.0 (the "License");
  * you may not use this file except in compliance with the License.
@@ -52,17 +52,11 @@
 import com.fasterxml.jackson.databind.ObjectMapper;
 import lombok.RequiredArgsConstructor;
 import lombok.extern.slf4j.Slf4j;
-<<<<<<< HEAD
+import org.apache.commons.lang3.StringUtils;
 import org.apache.commons.collections4.MapUtils;
 import org.springframework.stereotype.Service;
 import org.apache.commons.collections4.CollectionUtils;
 import org.springframework.util.Assert;
-import org.springframework.util.StringUtils;
-=======
-import org.apache.commons.lang3.StringUtils;
-import org.springframework.stereotype.Service;
-import org.springframework.util.CollectionUtils;
->>>>>>> e9954279
 
 import java.io.InputStream;
 import java.time.Duration;
@@ -189,7 +183,7 @@
     public DataStorageListing getItems(S3bucketDataStorage dataStorage, String path,
             Boolean showVersion, Integer pageSize, String marker) {
         final DatastoragePath datastoragePath = ProviderUtils.parsePath(dataStorage.getPath());
-        if (StringUtils.hasText(path)) {
+        if (StringUtils.isNotBlank(path)) {
             validateFolderPathMatchingMasks(dataStorage, path);
         } else if (CollectionUtils.isNotEmpty(dataStorage.getLinkingMasks())){
             return getS3Helper(dataStorage)
@@ -265,7 +259,7 @@
     @Override
     public Stream<DataStorageFile> listDataStorageFiles(final S3bucketDataStorage dataStorage,
                                                         final String path) {
-        if (StringUtils.hasText(path)) {
+        if (StringUtils.isNotBlank(path)) {
             validateFolderPathMatchingMasks(dataStorage, path);
             return getS3Helper(dataStorage).listDataStorageFiles(dataStorage.getRoot(),
                                                                  ProviderUtils.buildPath(dataStorage, path));
@@ -431,8 +425,8 @@
     }
 
     private void validateFolderPathMatchingMasks(final S3bucketDataStorage dataStorage, final String path) {
-        Assert.state(StringUtils.hasText(path), "Path for normalization shall be specified");
-        final String folderPath = path.endsWith("/") ? path : path + "/";
+        Assert.state(StringUtils.isNotBlank(path), "Path for normalization shall be specified");
+        final String folderPath = path.endsWith(ProviderUtils.DELIMITER) ? path : path + ProviderUtils.DELIMITER;
         validatePathMatchingMasks(dataStorage, folderPath);
     }
 
