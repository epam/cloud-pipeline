--- conflicted
+++ resolved
@@ -124,11 +124,8 @@
                 .split(","));
         BACKUP_STORAGE_PATH = conf.getProperty("e2e.ui.backup.storage.path");
         BACKUP_STORAGE_OFFSET = Integer.parseInt(conf.getProperty("e2e.ui.backup.storage.offset"));
-<<<<<<< HEAD
         ELASTIC_URL = conf.getProperty("e2e.ui.elastic.url");
-=======
         DEFAULT_CLUSTER_AWS_EBS_TYPE = conf.getProperty("e2e.ui.cluster.aws.ebs.type");
->>>>>>> 5aa2df82
     }
 
     public static final int DEFAULT_TIMEOUT;
