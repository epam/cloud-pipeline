/*
 * Copyright 2017-2022 EPAM Systems, Inc. (https://www.epam.com/)
 *
 * Licensed under the Apache License, Version 2.0 (the "License");
 * you may not use this file except in compliance with the License.
 * You may obtain a copy of the License at
 *
 *     http://www.apache.org/licenses/LICENSE-2.0
 *
 * Unless required by applicable law or agreed to in writing, software
 * distributed under the License is distributed on an "AS IS" BASIS,
 * WITHOUT WARRANTIES OR CONDITIONS OF ANY KIND, either express or implied.
 * See the License for the specific language governing permissions and
 * limitations under the License.
 */

package com.epam.pipeline.common;

public final class MessageConstants {

    //Common errors
    public static final String ERROR_PARAMETER_REQUIRED = "error.parameter.required";
    public static final String ERROR_PARAMETER_NULL_OR_EMPTY = "error.null.param";
    public static final String ERROR_PARENT_REQUIRED = "error.parent.required";
    public static final String ERROR_TOO_MANY_RESULTS = "error.too.many.results";
    public static final String ERROR_UNSUPPORTED_OPERATION = "error.unsupported.operation";

    //Pipeline errors
    public static final String ERROR_PIPELINE_NOT_FOUND = "error.pipeline.not.found";
    public static final String ERROR_PIPELINE_NAME_IS_EMPTY = "error.pipeline.name.is.empty";
    public static final String ERROR_PIPELINE_WITH_URL_NOT_FOUND = "error.pipeline.with.url.not.found";
    public static final String ERROR_REPO_TOKEN_INVALID = "error.pipeline.token.is.invalid";
    public static final String ERROR_PIPELINE_DOCUMENT_PROPERTY_NOT_FOUND =
            "error.pipeline.document.property.not.found";
    public static final String ERROR_PIPELINE_REPO_EXISTS = "error.pipeline.name.exists";
    public static final String ERROR_INVALID_PIPELINE_NAME = "error.pipeline.name.invalid";
    public static final String ERROR_INVALID_PIPELINE_REVISION_NAME = "error.pipeline.revision.name.invalid";
    public static final String ERROR_REPOSITORY_PATH_DOESNT_EXIST = "error.repository.path.doesnt.exist";

    //Pipeline config
    public static final String ERROR_CONFIG_INVALID = "error.pipeline.config.invalid";
    public static final String ERROR_CONFIG_NAME_REQUIRED = "error.pipeline.config.name.required";
    public static final String ERROR_INVALID_CONFIG_NAME = "error.pipeline.config.name.invalid";
    public static final String ERROR_CONFIG_NOT_FOUND = "error.pipeline.config.not.found";
    public static final String ERROR_CONFIG_NAME_EXISTS = "error.pipeline.config.name.exists";
    public static final String INFO_CONFIG_UPDATE = "info.pipeline.config.update";
    public static final String INFO_CONFIG_DELETE = "info.pipeline.config.delete";
    public static final String INFO_CONFIG_RENAME = "info.pipeline.config.rename";
    public static final String ERROR_EXCEED_MAX_RUNS_COUNT = "error.exceed.max.runs.count";
    public static final String ERROR_PROXY_SECURITY_CONFIG_MISSING = "error.proxy.security.config.missing";

    //Run config
    public static final String ERROR_RUN_CONFIG_NOT_FOUND = "error.run.config.not.found";
    public static final String ERROR_RUN_CONFIG_DUPLICATES = "error.run.config.name.duplicates";

    //Folder errors
    public static final String ERROR_FOLDER_NOT_FOUND = "error.folder.not.found";
    public static final String ERROR_FOLDER_NAME_IS_EMPTY = "error.folder.name.empty";
    public static final String ERROR_INVALID_FOLDER_NAME = "error.invalid.folder.name";
    public static final String ERROR_FOLDER_NAME_EXISTS = "error.folder.name.exists";
    public static final String ERROR_FOLDER_IS_USED = "error.folder.is.used";
    public static final String ERROR_FOLDER_USED_IN_PIPELINES = "error.folder.used.pipelines";
    public static final String ERROR_FOLDER_USED_IN_FOLDERS = "error.folder.used.folders";
    public static final String ERROR_FOLDER_USED_IN_STORAGES = "error.folder.used.storages";
    public static final String ERROR_FOLDER_RECURSIVE_DEPENDENCY = "error.folder.recursive.deps";
    public static final String ERROR_PROJECT_FOLDER_NOT_FOUND = "folder.project.not.found";
    public static final String ERROR_FOLDER_TEMPLATE_NOT_FOUND = "error.folder.template.not.found";
    public static final String ERROR_TEMPLATE_FOLDER_NAME_IS_EMPTY = "error.template.folder.name.empty";
    public static final String ERROR_FOLDER_INVALID_TEMPLATE = "error.folder.template.invalid";
    public static final String ERROR_FOLDER_INVALID_ID = "error.invalid.folder.id";

    //Tools errors
    public static final String ERROR_TOOL_NOT_FOUND = "error.tool.not.found";
    public static final String ERROR_TOOL_ALREADY_EXIST = "error.tool.already.exists";
    public static final String ERROR_TOOL_ALREADY_EXIST_IN_REGISTRY = "error.tool.already.exists.in.registry";
    public static final String ERROR_NUMBER_OF_TOOLS_WITH_IMAGE_GREATER_THEN_ONE =
            "error.number.of.tools.with.image.greater.then.one";
    public static final String ERROR_REGISTRY_NOT_FOUND = "error.registry.not.found";
    public static final String ERROR_REGISTRY_ALREADY_EXISTS = "error.registry.already.exists";
    public static final String ERROR_TOOL_COPY_BETWEEN_REGISTRIES = "error.tool.copy.between.registries";
    public static final String ERROR_TOOL_IMAGE_UNAVAILABLE = "error.tool.image.unavailable";

    public static final String ERROR_REGISTRY_SCRIPT_TEMPLATE_UNAVAILABLE = "error.registry.script.unavailable";
    public static final String ERROR_REGISTRY_COULD_NOT_GET_MANIFEST = "error.registry.could.not.get.manifest";
    public static final String ERROR_TOOL_ICON_NOT_FOUND = "error.tool.icon.not.found";
    public static final String ERROR_TOOL_ICON_TOO_LARGE = "error.tool.icon.too.large";
    public static final String ERROR_TOOL_INVALID_IMAGE = "error.tool.invalid.image";
    public static final String ERROR_TOOL_VERSION_INVALID_SIZE = "error.tool.version.invalid.size";
    public static final String ERROR_TOOL_CLOUD_REGION_NOT_ALLOWED = "error.tool.cloud.region.not.allowed";

    public static final String ERROR_TOOL_SYMLINK_SOURCE_TOOL_ID_MISSING = "error.tool.symlink.source.tool.id.missing";
    public static final String ERROR_TOOL_SYMLINK_TARGET_GROUP_ID_MISSING =
            "error.tool.symlink.target.group.id.missing";
    public static final String ERROR_TOOL_SYMLINK_SOURCE_TOOL_NOT_FOUND = "error.tool.symlink.source.tool.not.found";
    public static final String ERROR_TOOL_SYMLINK_TARGET_GROUP_NOT_FOUND = "error.tool.symlink.target.group.not.found";
    public static final String ERROR_TOOL_SYMLINK_MODIFICATION_NOT_SUPPORTED =
            "error.tool.symlink.modification.not.supported";
    public static final String ERROR_TOOL_SYMLINK_TARGET_SYMLINK = "error.tool.symlink.target.symlink";

    // Registry messages
    public static final String DEBUG_DOCKER_REGISTRY_AUTO_ENABLE = "debug.docker.registry.auto.enable";
    public static final String DEBUG_DOCKER_REGISTRY_AUTO_ENABLE_SUCCESS = "debug.docker.registry.auto.enable.success";
    public static final String ERROR_DOCKER_REGISTRY_NO_EXTERNAL = "error.docker.registry.no.external";
    public static final String ERROR_DOCKER_REGISTRY_AUTHENTICATION_REQUIRED =
            "error.docker.registry.authentication.required";
    // Registry access
    public static final String ERROR_REGISTRY_IS_NOT_ALLOWED = "error.registry.not.allowed";
    public static final String ERROR_REGISTRY_ACTION_IS_NOT_ALLOWED = "error.registry.action.not.allowed";
    public static final String ERROR_REGISTRY_IMAGE_ACTION_IS_NOT_ALLOWED = "error.registry.image.action.not.allowed";

    // ToolGroup errors
    public static final String ERROR_TOOL_GROUP_ALREADY_EXIST = "error.tool.group.already.exists";
    public static final String ERROR_TOOL_GROUP_NOT_FOUND = "error.tool.group.not.found";
    public static final String ERROR_TOOL_GROUP_IS_NOT_PROVIDED = "error.tool.group.is.not.provided";
    public static final String ERROR_TOOL_GROUP_BY_NAME_NOT_FOUND = "error.tool.group.by.name.not.found";
    public static final String ERROR_PRIVATE_TOOL_GROUP_NOT_FOUND = "error.private.tool.group.not.found";
    public static final String ERROR_TOOL_GROUP_NOT_EMPTY = "error.tool.group.not.empty";

    //PipelineLauncher
    public static final String ERROR_INVALID_CMD_TEMPLATE = "error.invalid.cmd.template";

    //PipelineRunManager
    public static final String ERROR_INVALID_IMAGE_REPOSITORY = "error.invalid.image.repository";
    public static final String WARN_COMMIT_TIMEOUT_HAS_EXPIRED = "warn.commit.timeout.has.expired";
    public static final String ERROR_PIPELINE_RUN_FINISHED = "error.pipeline.run.finished";
    public static final String ERROR_PIPELINE_RUN_NOT_STOPPED = "error.pipeline.run.not.stopped";
    public static final String ERROR_INSTANCE_DISK_NOT_ENOUGH = "error.run.instance.disk.not.enough";
    public static final String ERROR_PIPELINE_RUN_NOT_RUNNING = "error.pipeline.run.not.running";
    public static final String ERROR_RUN_IS_FINAL_STATUS = "error.run.is.final.status";
    public static final String ERROR_INSTANCE_IMAGE_NOT_FOUND = "error.run.instance.image.not.found";
    public static final String ERROR_COMMIT_OPERATION_IS_FORBIDDEN = "error.run.commit.is.forbidden";
    public static final String ERROR_RUN_OPERATION_FORBIDDEN = "error.run.operation.forbidden";

    //PipelineRun messages
    public static final String ERROR_WRONG_RUN_STATUS_UPDATE = "error.wrong.run.status.update";
    public static final String ERROR_RUN_PARAMETER_IS_REQUIRED = "error.run.parameter.required";
    public static final String ERROR_RUN_PIPELINES_NOT_FOUND = "error.run.pipelines.not.found";
    public static final String ERROR_RUN_PIPELINES_COMMIT_FAILED = "error.run.pipeline.commit.failed";
    public static final String ERROR_CONTAINER_ID_FOR_RUN_NOT_FOUND = "error.container.id.for.run.not.found";
    public static final String INFO_EXECUTE_COMMIT_RUN_PIPELINES = "info.execute.ssh.run.pipeline.command";
    public static final String ERROR_RUN_PIPELINES_PAUSE_FAILED = "error.run.pipeline.pause.failed";
    public static final String ERROR_RUN_PIPELINES_RESUME_FAILED = "error.run.pipeline.resume.failed";
    public static final String ERROR_INSTANCE_NOT_FOUND = "error.instance.not.found";
    public static final String ERROR_INSTANCE_ID_NOT_FOUND = "error.instance.id.not.found";
    public static final String ERROR_POD_ID_NOT_FOUND = "error.pod.id.not.found";
    public static final String ERROR_DOCKER_IMAGE_NOT_FOUND = "error.docker.image.not.found";
    public static final String ERROR_PIPELINE_RUN_ID_NOT_FOUND = "error.pipeline.run.id.not.found";
    public static final String ERROR_ON_DEMAND_REQUIRED = "error.instance.on.demand.required";
    public static final String ERROR_INSTANCE_IP_NOT_FOUND = "error.instance.ip.not.found";
    public static final String ERROR_ACTUAL_CMD_NOT_FOUND = "error.actual.cmd.not.found";
    public static final String ERROR_PIPELINE_RUN_NOT_INITIALIZED = "error.pipeline.run.not.initialized";
    public static final String ERROR_RUN_PRETTY_URL_IN_USE = "error.pipeline.run.pretty.url.in.use";
    public static final String ERROR_EXCEED_MAX_RESTART_RUN_COUNT = "error.exceed.max.restart.run.count";
    public static final String ERROR_GET_NODE_STAT = "error.get.node.stat";
    public static final String ERROR_CMD_TEMPLATE_NOT_RESOLVED = "error.cmd.template.not.resolved";
    public static final String ERROR_RUN_TERMINATION_WRONG_STATUS = "error.run.termination.wrong.status";
    public static final String WARN_RESUME_RUN_FAILED = "warn.resume.run.failed";
    public static final String INFO_INSTANCE_STARTED = "info.instance.started";
    public static final String ERROR_RUN_DISK_ATTACHING_WRONG_STATUS = "error.run.disk.attaching.wrong.status";
    public static final String ERROR_RUN_DISK_ATTACHING_MISSING_NODE_ID = "error.run.disk.attaching.missing.node.id";
    public static final String ERROR_RUN_DISK_SIZE_NOT_FOUND = "error.run.disk.size.not.found";
    public static final String ERROR_BAD_STATS_FILE_ENCODING = "error.run.stats.file.bad.encoding";
    public static final String ERROR_UNSUPPORTED_STATS_FILE_TYPE = "error.run.stats.file.unsupported.type";
    public static final String ERROR_STATS_FILE_XLS_CONVERSION = "error.run.stats.file.xls";
    public static final String ERROR_STATS_EMPTY_XLS_TEMPLATE_PATH = "error.run.stats.xls.template.empty.path";
    public static final String ERROR_RUN_CLOUD_REGION_NOT_ALLOWED = "error.run.cloud.region.not.allowed";
    public static final String INFO_LOG_PAUSE_COMPLETED = "info.log.pause.completed";
    public static final String ERROR_STOP_START_INSTANCE_TERMINATED = "error.stop.start.instance.reason.terminated";
    public static final String ERROR_RUN_ALLOWED_SID_NOT_FOUND = "error.run.allowed.sid.not.found";
    public static final String ERROR_RUN_ALLOWED_SID_NAME_NOT_FOUND = "error.run.allowed.sid.name.not.found";
    public static final String ERROR_IMAGE_NOT_FOUND_FOR_VERSIONED_STORAGE =
            "error.image.not.found.for.versioned.storage";

    //Run schedule
    public static final String CRON_EXPRESSION_IS_NOT_PROVIDED = "cron.expression.is.not.provided";
    public static final String CRON_EXPRESSION_IS_NOT_VALID = "cron.expression.is.not.valid";
    public static final String CRON_EXPRESSION_ALREADY_EXISTS = "cron.expression.already.exists";
    public static final String CRON_EXPRESSION_IDENTICAL = "cron.expression.identical";
    public static final String SCHEDULE_ACTION_IS_NOT_PROVIDED = "schedule.action.is.not.provided";
    public static final String SCHEDULE_ACTION_IS_NOT_ALLOWED = "schedule.action.is.not.allowed";
    public static final String SCHEDULE_ID_IS_NOT_PROVIDED = "schedule.id.is.not.provided";
    public static final String ERROR_RUN_SCHEDULE_NOT_FOUND = "error.run.schedule.not.found";
    public static final String ERROR_TIME_ZONE_IS_NOT_PROVIDED = "error.time.zone.is.not.provided";
    public static final String ERROR_SCHEDULABLE_ID_NOT_CORRESPONDING = "error.schedulable.id.not.corresponding";

    // PodMonitor messages
    public static final String DEBUG_MONITOR_CHECK_RUNNING = "debug.monitor.check.running";
    public static final String DEBUG_MONITOR_CHECK_FINISHED = "debug.monitor.check.finished";
    public static final String INFO_MONITOR_KILL_TASK = "info.monitor.kill.task";
    public static final String ERROR_POD_RELEASE_TASK = "error.pod.release.task";
    public static final String ERROR_RESTART_STATE_REASONS_NOT_FOUND = "error.instance.restart.state.reasons.not.found";

    // ResourceMonitoringManager messages
    public static final String INFO_RUN_IDLE_NOTIFY = "info.run.idle.notify";
    public static final String INFO_RUN_IDLE_ACTION = "info.run.idle.action";
    public static final String DEBUG_CPU_RUN_METRICS_RECEIVED = "debug.cpu.run.metrics.received";
    public static final String DEBUG_RUN_METRICS_REQUEST = "debug.run.metrics.request";
    public static final String DEBUG_RUN_IDLE_SKIP_CHECK = "debug.run.idle.skip.check";
    public static final String DEBUG_RUN_NOT_IDLED = "debug.run.not.idled";
    public static final String DEBUG_RUN_HAS_NOT_NODE_NAME = "debug.run.has.not.node.name";
    public static final String DEBUG_MEMORY_METRICS = "debug.memory.metrics.received";


    // Kubernetes messages
    public static final String ERROR_NODE_NOT_FOUND = "error.node.not.found";
    public static final String ERROR_NODE_IS_PROTECTED = "error.node.is.protected";
    public static final String ERROR_KUBE_TOKEN_NOT_FOUND = "error.kube.token.not.found";
    public static final String ERROR_KUBE_MASTER_IP_NOT_FOUND = "error.kube.master.ip.not.found";
    public static final String ERROR_KUBE_SERVICE_IP_UNDEFINED = "error.kube.service.ip.undefined";
    public static final String ERROR_KUBE_SERVICE_PORT_UNDEFINED = "error.kube.service.port.undefined";
    public static final String ERROR_NODE_DOWN_TIMEOUT = "error.kube.node.down.timeout";
    public static final String LOG_WAS_TRUNCATED = "log.truncated";
    public static final String ERROR_KUBE_SERVICE_CREATE = "error.kube.service.create";
    public static final String ERROR_KUBE_ENDPOINTS_CREATE = "error.kube.endpoints.create";
    public static final String ERROR_KUBE_POD_NOT_FOUND = "error.kube.pod.not.found";
    public static final String ERROR_KUBE_DEPLOYMENT_REFRESH_FAILED = "error.kube.deployment.refresh.failed";
    public static final String ERROR_KUBE_NAMESPACE_NOT_SPECIFIED = "error.kube.namespace.not.specified";

    // Data storage messages
    public static final String ERROR_DATASTORAGE_NOT_FOUND = "error.datastorage.not.found";
    public static final String ERROR_DATASTORAGE_NOT_FOUND_BY_NAME = "error.datastorage.not.found.by.name";
    public static final String ERROR_DATASTORAGE_ALREADY_EXIST = "error.datastorage.already.exist";
    public static final String ERROR_DATASTORAGE_NAME_IS_EMPTY = "error.datastorage.name.is.empty";
    public static final String ERROR_DATASTORAGE_NOT_SUPPORTED = "error.datastorage.not.supported";
    public static final String ERROR_DATASTORAGE_PATH_IS_EMPTY = "error.datastorage.path.is.empty";
    public static final String ERROR_DATASTORAGE_RULE_NOT_FOUND = "error.datastorage.rule.not.found";
    public static final String ERROR_DATASTORAGE_RULE_STS_OR_LTS_REQUIRED =
            "error.datastorage.rule.sts.or.lts.required";
    public static final String ERROR_DATASTORAGE_ILLEGAL_DURATION =
            "error.datastorage.rule.illegal.duration";
    public static final String ERROR_DATASTORAGE_ILLEGAL_DURATION_COMBINATION =
            "error.datastorage.rule.illegal.duration.combination";
    public static final String ERROR_INVALID_CREDENTIALS_REQUEST = "error.datastorage.invalid.request";
    public static final String ERROR_DATASTORAGE_VERSIONING_REQUIRED = "error.datastorage.versioning.required";
    public static final String ERROR_DATASTORAGE_CREATE_FAILED = "error.datastorage.create.failed";
    public static final String ERROR_DATASTORAGE_DELETE_FAILED = "error.datastorage.delete.failed";
    public static final String ERROR_DATASTORAGE_TYPE_NOT_SPECIFIED = "error.datastorage.type.not.specified";
    public static final String ERROR_DATASTORAGE_FORBIDDEN_MOUNT_POINT = "error.datastorage.forbidden.mount.point";
    public static final String ERROR_DATASTORAGE_IS_NOT_SHARED = "error.datastorage.is.not.shared";
    public static final String ERROR_SHARED_ROOT_URL_IS_NOT_SET = "error.shared.root.url.is.not.set";
    public static final String ERROR_DATASTORAGE_USED_AS_DEFAULT = "error.datastorage.is.used.default";
    public static final String ERROR_DATASTORAGE_FILE_TAG_NOT_EXIST = "error.datastorage.file.tag.not.exist";
    public static final String ERROR_DATASTORAGE_PATH_NOT_FOUND = "error.datastorage.path.not.found";
    public static final String ERROR_DATASTORAGE_PATH_ALREADY_EXISTS = "error.datastorage.path.already.exists";
    public static final String ERROR_DATASTORAGE_FOLDER_ALREADY_EXISTS = "error.datastorage.folder.already.exists";
    public static final String ERROR_DATASTORAGE_PATH_INVALID_SCHEMA = "error.datastorage.path.invalid.schema";
    public static final String ERROR_DATASTORAGE_PATH_PROCCESSING = "error.datastorage.path.processing.error";
    public static final String ERROR_AZURE_STORAGE_CREDENTIAL_INVALID = "error.azure.storage.credentials.invalid";
    public static final String ERROR_SENSITIVE_DATASTORAGE_OPERATION =
        "error.sensitive.datastorage.forbidden.operation";
    public static final String ERROR_SENSITIVE_REQUEST_WRONG_CONTEXT =
            "error.sensitive.request.wrong.context";
    public static final String ERROR_SENSITIVE_WRITE_FORBIDDEN = "error.sensitive.datastorage.write.forbidden";
    public static final String ERROR_SENSITIVE_RUN_NOT_ALLOWED_FOR_TOOL = "error.sensitive.tool.forbidden";
    public static final String ERROR_SHARED_STORAGE_IS_NOT_CONFIGURED = "error.share.storage.not.configured";
    public static final String ERROR_DATASTORAGES_TYPES_NOT_SAME = "error.datastorages.types.not.same";
    public static final String ERROR_DATASTORAGES_NOT_FOUND = "error.datastorages.not.found";
    public static final String ERROR_DATASTORAGE_CONVERT_TARGET_TYPE_INVALID =
            "error.datastorage.convert.target.type.invalid";
    public static final String ERROR_DATASTORAGE_CONVERT_SOURCE_TYPE_INVALID =
            "error.datastorage.convert.source.type.invalid";
    public static final String ERROR_DATASTORAGE_CONVERT_FAILED = "error.datastorage.convert.failed";
    public static final String ERROR_DATASTORAGE_DAV_MOUNT_ILLEGAL_TIME = "error.datastorage.dav.mount.illegal.time";
    public static final String ERROR_DATASTORAGE_DAV_MOUNT_QUOTA_EXCEEDED =
            "error.datastorage.dav.mount.quota.exceeded";
    public static final String ERROR_DATASTORAGE_DAV_MOUNT_ALREADY_MOUNTED =
            "error.datastorage.dav.mount.already.mounted";
    public static final String INFO_DATASTORAGE_DAV_MOUNT_REQUEST = "info.datastorage.dav.mount.request";
    public static final String INFO_DATASTORAGE_DAV_MOUNT_REQUEST_ALLOWED =
            "info.datastorage.dav.mount.request.allowed";
    public static final String INFO_DATASTORAGE_DAV_MOUNT_REQUEST_CALLED_OFF =
            "info.datastorage.dav.mount.request.called.off";

    public static final String ERROR_DATASTORAGE_NEW_LINKING_MASKS_ILLEGAL_STATE =
            "error.datastorage.new.linking.masks.illegal.state";
    public static final String ERROR_DATASTORAGE_MIRROR_ILLEGAL_TYPE = "error.datastorage.new.mirror.type.mismatch";
    public static final String ERROR_DATASTORAGE_MIRROR_DELETION = "error.datastorage.mirror.deletion";

    // NFS
    public static final String ERROR_DATASTORAGE_NFS_MOUNT = "error.datastorage.nfs.mount";
    public static final String ERROR_DATASTORAGE_NFS_MOUNT_2 = "error.datastorage.nfs.mount.2";
    public static final String ERROR_DATASTORAGE_NFS_MOUNT_DIRECTORY_NOT_CREATED =
        "error.datastorage.nfs.mount.dir.not.created";
    public static final String ERROR_DATASTORAGE_NFS_UNMOUNT_ERROR_2 = "error.datastorage.nfs.unmount.2";
    public static final String ERROR_DATASTORAGE_NFS_CREATE_FOLDER = "error.datastorage.nfs.create.folder";
    public static final String ERROR_DATASTORAGE_NFS_CREATE_FILE = "error.datastorage.nfs.create.file";
    public static final String ERROR_DATASTORAGE_NFS_DELETE_DIRECTORY = "error.datastorage.nfs.delete.directory";

    public static final String ERROR_DATASTORAGE_NFS_PATH_NOT_FOUND = "error.datastorage.nfs.path.not.found";
    public static final String ERROR_DATASTORAGE_CANNOT_CREATE_FILE = "error.datastorage.cannot.set.file.permission";

    public static final String ERROR_DATASTORAGE_LIFECYCLE_RULE_NOT_FOUND =
            "error.datastirage.lifecycle.rule.not.found";
    public static final String ERROR_DATASTORAGE_LIFECYCLE_RULE_CANNOT_DEFINE_DAYS_TO_PROLONG =
            "error.datastirage.lifecycle.rule.cant.define.days.to.prolong";
    public static final String ERROR_DATASTORAGE_LIFECYCLE_RULE_WRONG_DAYS_TO_PROLONG =
            "error.datastirage.lifecycle.rule.wrong.days.to.prolong";
    public static final String ERROR_DATASTORAGE_LIFECYCLE_RULE_WAS_PROLONGED_BEFORE =
            "error.datastirage.lifecycle.rule.was.prolong.before";
    public static final String ERROR_DATASTORAGE_LIFECYCLE_DATASTORAGE_ID_NOT_SPECIFIED =
            "error.datastirage.lifecycle.rule.datastorage.id.not.specified";
    public static final String ERROR_DATASTORAGE_LIFECYCLE_ROOT_PATH_NOT_SPECIFIED =
            "error.datastirage.lifecycle.root.path.not.specified";
    public static final String ERROR_DATASTORAGE_LIFECYCLE_TRANSITIONS_NOT_SPECIFIED =
            "error.datastirage.lifecycle.transitions.not.specified";
    public static final String ERROR_DATASTORAGE_LIFECYCLE_WRONG_NOTIFY_BEFORE_DAYS =
            "error.datastirage.lifecycle.wrong.notify.before.days";
    public static final String ERROR_DATASTORAGE_LIFECYCLE_TRANSITION_METHOD_NOT_SPECIFIED =
            "error.datastirage.lifecycle.transition.method.not.specified";
    public static final String ERROR_DATASTORAGE_LIFECYCLE_RULE_ALREADY_EXISTS =
            "error.datastirage.lifecycle.rule.already.exists";
    public static final String ERROR_DATASTORAGE_LIFECYCLE_RULE_ASSIGNED_TO_ANOTHER_DATASTORAGE =
            "error.datastirage.lifecycle.rule.assigned.to.another.datastorage";
    public static final String ERROR_DATASTORAGE_LIFECYCLE_RULE_ID_IS_NOT_SPECIFIED =
            "error.datastirage.lifecycle.rule.id.not.specified";
    public static final String ERROR_DATASTORAGE_LIFECYCLE_RULE_PATH_NOT_MATCH_GLOB =
            "error.datastirage.lifecycle.rule.path.doesnt.match.glob";
    public static final String ERROR_DATASTORAGE_LIFECYCLE_RULE_PATH_NOT_PROVIDED =
            "error.datastirage.lifecycle.rule.path.not.provided";
    public static final String ERROR_DATASTORAGE_LIFECYCLE_RULE_EXECUTION_NOT_FOUND =
            "error.datastirage.lifecycle.rule.execution.not.found";
    public static final String ERROR_DATASTORAGE_LIFECYCLE_RULE_CANNOT_PARSE_NOTIFICATION =
            "error.datastirage.lifecycle.rule.cant.parse.notofication";
    public static final String ERROR_DATASTORAGE_LIFECYCLE_RULE_ENABLE_FLAG_NOT_PROVIDED =
            "error.datastirage.lifecycle.rule.provide.enable.flag";
    public static final String ERROR_DATASTORAGE_LIFECYCLE_TRANSITION_CRITERION_VALUE_NOT_PROVIDED =
            "error.datastirage.lifecycle.rule.transition.criterion.value.is.not.provided";
<<<<<<< HEAD
    public static final String ERROR_DATASTORAGE_LIFECYCLE_RULE_ONE_BY_ONE_HAS_DEFAULT_CRITERION =
            "error.datastirage.lifecycle.rule.one.by.one.has.default.criterion";
    public static final String ERROR_DATASTORAGE_LIFECYCLE_RULE_ONE_BY_ONE_NOTIFICATION_ENABLED =
            "error.datastirage.lifecycle.rule.one.by.one.notification.enabled";
=======
>>>>>>> cb44367d

    // Git messages
    public static final String ERROR_REPOSITORY_FILE_WAS_UPDATED = "error.repository.file.was.updated";
    public static final String ERROR_REPOSITORY_WAS_UPDATED = "error.repository.was.updated";
    public static final String ERROR_REPOSITORY_FOLDER_NOT_FOUND = "error.repository.folder.not.found";
    public static final String ERROR_REPOSITORY_FOLDER_ALREADY_EXISTS =
            "error.repository.folder.already.exists";
    public static final String ERROR_REPOSITORY_FILE_ALREADY_EXISTS = "error.repository.file.already.exists";
    public static final String ERROR_REPOSITORY_ROOT_FOLDER_CANNOT_BE_REMOVED =
            "error.repository.root.folder.cannot.be.removed";
    public static final String ERROR_REPOSITORY_FOLDER_CANNOT_BE_REMOVED =
            "error.repository.folder.cannot.be.removed";
    public static final String ERROR_INVALID_PIPELINE_FILE_NAME = "error.pipeline.file.name.invalid";
    public static final String ERROR_REPOSITORY_INDEXING_DISABLED = "error.repository.indexing.disabled";
    public static final String ERROR_PARSE_BITBUCKET_REPOSITORY_PATH = "error.parse.bitbucket.repository.path";
    public static final String ERROR_BITBUCKET_TOKEN_NOT_FOUND = "error.bitbucket.token.not.found";
    public static final String ERROR_REPOSITORY_BRANCH_NOT_FOUND = "error.repository.branch.not.found";

    // Instance offers expiration check messages
    public static final String DEBUG_INSTANCE_OFFERS_EXPIRATION_CHECK_RUNNING =
            "instance.offers.expiration.check.running";
    public static final String DEBUG_INSTANCE_OFFERS_EXPIRATION_CHECK_DONE =
        "instance.offers.expiration.check.done";
    public static final String INFO_INSTANCE_OFFERS_EXPIRED = "instance.offers.expired";
    public static final String DEBUG_INSTANCE_OFFERS_UPDATE_STARTED = "instance.offers.update.started";
    public static final String DEBUG_INSTANCE_OFFERS_UPDATE_FINISHED = "instance.offers.update.finished";
    public static final String INFO_INSTANCE_OFFERS_UPDATED = "instance.offers.updated";
    public static final String SETTING_IS_NOT_PROVIDED = "setting.is.not.provided";
    public static final String ERROR_INSTANCE_TYPE_IS_NOT_ALLOWED = "instance.type.not.allowed";
    public static final String ERROR_PRICE_TYPE_IS_NOT_ALLOWED = "price.type.not.allowed";
    public static final String ERROR_INSTANCE_DISK_IS_INVALID = "instance.disk.invalid";

    // Cloud
    public static final String CLOUD_BUCKET_ALREADY_EXISTS = "cloud.bucket.already.exists";

    //CAdvicer
    public static final String DEBUG_SEND_CADVISOR_REQUEST = "cadvisor.send.request";
    public static final String DEBUG_RECEIVE_CADVISOR_RESPONSE = "cadvisor.receive.response";
    public static final String CADVISOR_STATS_REPORTS_NOT_SUPPORTED = "cadvisor.reports.not.supported";

    // Users
    public static final String ERROR_USER_ID_NOT_FOUND = "user.id.not.found";
    public static final String ERROR_USER_LIST_EMPTY = "user.list.is.empty";
    public static final String ERROR_ROLE_ID_NOT_FOUND = "role.id.not.found";
    public static final String ERROR_ROLE_NAME_NOT_FOUND = "role.name.not.found";
    public static final String USER_PREFIX_IS_REQUIRED = "user.prefix.required";
    public static final String ERROR_USER_NAME_NOT_FOUND = "user.name.not.found";
    public static final String ERROR_USER_NAME_REQUIRED = "user.name.required";
    public static final String ERROR_USER_NAME_EXISTS = "user.name.exists";
    public static final String ERROR_ROLE_NAME_REQUIRED = "role.name.is.required";
    public static final String ERROR_ROLE_NAME_EXISTS = "role.name.exists";
    public static final String USER_GROUP_IS_REQUIRED = "user.group.is.required";
    public static final String ERROR_MUTABLE_ACL_RETURN = "error.mutable.acl.return";
    public static final String ERROR_NO_GROUP_WAS_FOUND = "error.no.group.was.found";
    public static final String ERROR_GROUP_STATUS_EXISTS = "group.status.exists";
    public static final String INFO_ASSIGN_ROLE = "info.assign.role";
    public static final String INFO_UNASSIGN_ROLE = "info.unassign.role";
    public static final String INFO_CREATE_USER = "info.create.user";
    public static final String INFO_DELETE_USER = "info.delete.user";
    public static final String INFO_UPDATE_USER_ROLES = "info.update.user.roles";
    public static final String INFO_UPDATE_USER_DATASTORAGE = "info.update.user.datastorage";
    public static final String INFO_UPDATE_USER_BLOCK_STATUS= "info.update.user.block.status";
    public static final String INFO_UPDATE_USER_SAML_INFO = "info.update.user.saml.info";
    public static final String ERROR_DEFAULT_STORAGE_CREATION = "user.storage.home.auto.fails";
    public static final String DEFAULT_STORAGE_CREATION_CORRESPONDING_EXISTS = "user.storage.home.auto.exists";
    public static final String ERROR_SELF_IMPERSONATION_NOT_ALLOWED = "impersonation.self.not.allowed";
    public static final String ERROR_IMPERSONATION_EMPTY_USER = "impersonation.validation.empty.user";

    // Security
    public static final String ERROR_PERMISSION_PARAM_REQUIRED = "permission.param.is.required";
    public static final String UNSUPPORTED_SECURITY_CLASS = "unsupported.security.class";
    public static final String ERROR_PERMISSION_IS_NOT_GRANTED = "error.permission.is.not.granted";
    public static final String ERROR_ENTITY_IS_LOCKED = "error.entity.is.locked";
    public static final String ERROR_USER_NOT_AUTHORIZED = "error.user.not.authorized";
    public static final String ERROR_USER_NOT_REGISTERED_EXPLICITLY = "user.not.registered.explicitly";
    public static final String ERROR_USER_NOT_REGISTERED_GROUP_EXPLICITLY = "user.not.registered.group.explicitly";

    // Metadata
    public static final String ERROR_METADATA_NOT_FOUND = "error.metadata.not.found";
    public static final String ERROR_INVALID_METADATA_ENTITY_ID = "error.invalid.metadata.entity.id";
    public static final String ERROR_INVALID_METADATA_ENTITY_CLASS = "error.invalid.metadata.entity.class";
    public static final String ERROR_INVALID_METADATA = "error.invalid.metadata";
    public static final String ERROR_METADATA_CLASS_NAME_IS_EMPTY = "error.metadata.class.name.empty";
    public static final String ERROR_INVALID_METADATA_ENTITY_CLASS_ID = "error.invalid.metadata.entity.class.id";
    public static final String ERROR_METADATA_ENTITY_CLASS_NOT_FOUND = "error.metadata.entity.class.not.found";
    public static final String ERROR_METADATA_ENTITY_NOT_FOUND = "error.metadata.entity.not.found";
    public static final String ERROR_METADATA_ENTITY_ALREADY_EXIST = "error.metadata.entity.already.exists";
    public static final String ERROR_METADATA_UPDATE_KEY_NOT_FOUND = "error.metadata.update.key.not.found";
    public static final String ERROR_INVALID_METADATA_FILTER = "error.invalid.metadata.filter";
    public static final String ERROR_METADATA_UPLOAD_CHANGED_TYPE = "error.metadata.upload.changed.type";
    public static final String ERROR_METADATA_ENTITIES_NOT_FOUND = "error.metadata.entities.not.found";
    public static final String ERROR_METADATA_ENTITY_WRITING_BAD_ENCODING =
            "error.metadata.entity.writing.bad.encoding";
    public static final String ERROR_METADATA_ENTITY_WRITING_UNSUPPORTED_FORMAT =
            "error.metadata.entity.writing.unsupported.format";
    public static final String ERROR_METADATA_ENTITY_CLASS_NOT_FOUND_IN_FOLDER =
            "error.metadata.entity.class.not.found.in.folder";
    public static final String ERROR_ENTITY_FOR_METADATA_NOT_FOUND = "error.entity.for.metadata.not.found";
    public static final String ERROR_ENTITY_FOR_METADATA_NOT_SPECIFIED = "error.entity.for.metadata.not.specified";
    public static final String ERROR_KEY_FOR_METADATA_UNIQUE_VALUES_REQUEST_NOT_SPECIFIED =
        "error.key.for.metadata.unique.values.not.specified";

    //Paging
    public static final String ERROR_PAGE_INDEX = "error.page.index";
    public static final String ERROR_PAGE_SIZE = "error.page.size";
    public static final String ERROR_INVALID_PAGE_INDEX_OR_SIZE = "error.invalid.page.index.size";
    public static final String ERROR_PAGINATION_IS_NOT_PROVIDED = "error.pagination.is.not.provided";

    //Entities
    public static final String ERROR_CLASS_NOT_SUPPORTED = "error.class.not.supported";
    public static final String ERROR_ENTITY_NOT_FOUND = "error.entity.not.found";
    public static final String ERROR_INVALID_ENTITY_CLASS = "error.invalid.entity.class";

    //System notifications
    public static final String ERROR_NOTIFICATION_NOT_FOUND = "error.notification.not.found";
    public static final String ERROR_NOTIFICATION_ID_REQUIRED = "error.notification.id.required";
    public static final String ERROR_NOTIFICATION_TITLE_REQUIRED = "error.notification.title.required";
    public static final String INFO_NOTIFICATION_SUBMITTED = "info.notification.submitted";

    //Pipeline notification
    public static final String ERROR_NOTIFICATION_SETTINGS_NOT_FOUND = "error.notification.settings.not.found";
    public static final String INFO_NOTIFICATION_TEMPLATE_NOT_CONFIGURED = "info.notification.template.not.configured";
    public static final String INFO_RUN_STATUS_NOT_CONFIGURED_FOR_NOTIFICATION =
            "info.run.status.not.configured.for.notification";
    public static final String ERROR_TEMPLATE_ID_SHOULD_BE_EQUAL_TO_TYPE = "error.template.id.should.be.equal.to.type";
    public static final String ERROR_NOTIFICATION_SUBJECT_NOT_SPECIFIED = "error.notification.subject.not.specified";
    public static final String ERROR_NOTIFICATION_BODY_NOT_SPECIFIED = "error.notification.body.not.specified";
    public static final String ERROR_NOTIFICATION_RECEIVER_NOT_SPECIFIED = "error.notification.receiver.not.specified";

    //Contextual notifications
    public static final String ERROR_CONTEXTUAL_NOTIFICATION_TYPE_MISSING =
            "error.contextual.notification.type.missing";
    public static final String ERROR_CONTEXTUAL_NOTIFICATION_TRIGGER_ID_MISSING =
            "error.contextual.notification.trigger.id.missing";
    public static final String ERROR_CONTEXTUAL_NOTIFICATION_RECIPIENTS_MISSING =
            "error.contextual.notification.recipients.missing";
    public static final String ERROR_CONTEXTUAL_NOTIFICATION_GLOBAL_TEMPLATE_NOT_FOUND =
            "error.contextual.notification.global.template.not.found";
    public static final String ERROR_CONTEXTUAL_NOTIFICATION_SUBJECT_MISSING =
            "error.contextual.notification.subject.missing";
    public static final String ERROR_CONTEXTUAL_NOTIFICATION_BODY_MISSING =
            "error.contextual.notification.body.missing";

    //Parameters mapping
    public static final String ERROR_PARAMETER_MISSING_REFERENCE = "error.parameter.missing.reference";
    public static final String ERROR_PARAMETER_MISSING_VALUE = "error.parameter.missing.value";
    public static final String ERROR_PARAMETER_NON_REFERENCE_TYPE = "error.parameter.non.reference.type";
    public static final String ERROR_PARAMETER_NON_SCALAR_TYPE = "error.parameter.non.scalar.type";
    public static final String ERROR_PARAMETER_INVALID_ARRAY = "error.parameter.invalid.array";
    public static final String ERROR_EXPRESSION_INVALID_FORMAT = "error.expression.invalid.format";

    // ToolScan messages
    public static final String ERROR_TOOL_SCAN_FAILED = "error.tool.scan.failed";
    public static final String ERROR_UPDATE_TOOL_VERSION_FAILED = "error.update.tool.version.failed";
    public static final String INFO_TOOL_SCAN_REGISTRY_STARTED = "info.tool.scan.registry.started";
    public static final String INFO_TOOL_SCAN_SCHEDULED_STARTED = "info.tool.scan.scheduled.started";
    public static final String INFO_TOOL_SCAN_SCHEDULED_DONE = "info.tool.scan.scheduled.done";
    public static final String INFO_TOOL_FORCE_SCAN_STARTED = "info.tool.scan.force.started";
    public static final String ERROR_TOOL_SCAN_DISABLED = "error.tool.scan.disabled";
    public static final String ERROR_TOOL_SECURITY_POLICY_VIOLATION = "error.tool.security.policy.violation";
    public static final String INFO_TOOL_SCAN_ALREADY_SCANNED = "info.tool.scan.already.scanned";
    public static final String INFO_TOOL_SCAN_NEW_LAYERS = "info.tool.scan.new.layers";


    //Issues
    public static final String ERROR_ISSUE_NOT_FOUND = "error.issue.not.found";
    public static final String ERROR_INVALID_ISSUE_PARAMETERS = "error.invalid.issue.parameters";
    public static final String ERROR_INVALID_ISSUE_NAME = "error.invalid.issue.name";
    public static final String ERROR_INVALID_ISSUE_STATUS = "error.invalid.issue.status";
    public static final String ERROR_INVALID_ISSUE_ENTITY_PARAMETERS = "error.invalid.issue.entity.parameters";
    public static final String ERROR_INVALID_ISSUE_ENTITY_ID = "error.invalid.issue.entity.id";
    public static final String ERROR_INVALID_ISSUE_ENTITY_CLASS = "error.invalid.issue.entity.class";
    public static final String ERROR_INVALID_ISSUE_TEXT = "error.invalid.issue.text";
    public static final String ERROR_ISSUE_STATUS_IS_CLOSED = "error.issue.status.is.closed";
    public static final String ERROR_COMMENT_NOT_FOUND = "error.comment.not.found";
    public static final String ERROR_INVALID_COMMENT_TEXT = "error.invalid.comment.text";
    public static final String ERROR_WRONG_ISSUE_ID_OR_COMMENT_ID = "error.wrong.issue.id.or.comment.id";

    // Attachments
    public static final String ERROR_ATTACHMENT_NOT_FOUND = "error.attachment.not.found";
    public static final String ERROR_ATTACHMENT_SYSTEM_DATA_STORAGE_NOT_CONFIGURED =
        "error.attachment.system.data.storage.not.configured";

    //Preferences
    public static final String ERROR_PREFERENCE_NAME_NOT_SPECIFIED = "error.preference.name.not.specified";
    public static final String ERROR_PREFERENCE_TYPE_NOT_SPECIFIED = "error.preference.type.not.specified";
    public static final String ERROR_PREFERENCE_WITH_NAME_NOT_FOUND = "error.preference.with.name.not.found";
    public static final String ERROR_PREFERENCE_WITH_NAME_HAS_DIFFERENT_TYPE =
            "error.preference.with.name.has.different.type";
    public static final String INFO_PREFERENCE_UPDATED_WITH_ADDITIONAL_TASKS =
        "info.preference.update.with.additional.tasks";

    public static final String ERROR_PREFERENCE_VALUE_INVALID = "error.preference.value.invalid";
    public static final String ERROR_PREFERENCE_REQUIREMENTS_NOT_MET = "error.preference.requirements.not.met";

    //Google and Firecloud
    public static final String ERROR_GOOGLE_CREDENTIALS = "error.google.credentials";
    public static final String ERROR_GOOGLE_AUTH_CODE_MISSING = "error.google.auth.code.missing";
    public static final String ERROR_GOOGLE_SCOPES_MISSING = "error.google.scopes.missing";
    public static final String ERROR_GOOGLE_REDIRECT_URL_MISSING = "error.google.redirect.uri.missing";
    public static final String ERROR_GOOGLE_SECRET_MISSING = "error.google.secret.json.missing";
    public static final String ERROR_GOOGLE_INVALID_SECRET_JSON = "error.google.secret.json.invalid";
    public static final String ERROR_FIRECLOUD_REQUEST_FAILED = "error.firecloud.request.failed";

    //DTS
    public static final String ERROR_DTS_REGISTRY_ID_DOES_NOT_EXIST = "error.dts.registry.id.does.not.exist";
    public static final String ERROR_DTS_REGISTRY_NAME_DOES_NOT_EXIST = "error.dts.registry.name.does.not.exist";
    public static final String ERROR_DTS_REGISTRY_IS_EMPTY = "error.dts.registry.is.empty";
    public static final String ERROR_DTS_REGISTRY_URL_IS_EMPTY = "error.dts.registry.url.is.empty";
    public static final String ERROR_DTS_REGISTRY_PREFIXES_ARE_EMPTY = "error.dts.registry.prefixes.are.empty";
    public static final String ERROR_DTS_REGISTRY_ID_IS_EMPTY = "error.dts.registry.id.is.empty";
    public static final String ERROR_DTS_REGISTRY_NAME_IS_EMPTY = "error.dts.registry.name.is.empty";
    public static final String ERROR_DTS_REGISTRY_NAME_CONSIST_OF_NUMBERS = "error.dts.registry.name.numbers.only";
    public static final String ERROR_DTS_REGISTRY_NAME_ALREADY_EXISTS = "error.dts.registry.name.already.exists";
    public static final String ERROR_DTS_NOT_SCHEDULABLE = "error.dts.registry.not.schedulable";
    public static final String ERROR_DTS_PREFERENCES_DOESNT_EXIST = "error.dts.preferences.not.exist";
    public static final String ERROR_DTS_PREFERENCES_UPDATE_EMPTY = "error.dts.preferences.update.empty";
    public static final String ERROR_DTS_PREFERENCES_DELETE_EMPTY = "error.dts.preferences.delete.empty";
    public static final String INFO_DTS_MONITORING_STATUS = "info.dts.monitoring.status";
    public static final String INFO_DTS_MONITORING_STATUS_MISSING_HEARTBEAT =
            "info.dts.monitoring.status.missing.heartbeat";

    //Cloud region
    public static final String ERROR_REGION_NOT_FOUND = "error.region.not.found";
    public static final String ERROR_REGION_CREDENTIALS_NOT_FOUND = "error.region.credentials.not.found";
    public static final String ERROR_REGION_DEFAULT_UNDEFINED = "error.region.default.undefined";
    public static final String ERROR_REGION_NAME_MISSING = "error.region.name.missing";
    public static final String ERROR_REGION_MOUNT_RULE_MISSING = "error.region.mount.rule.missing";
    public static final String ERROR_REGION_MOUNT_CREDENTIALS_RULE_MISSING = "error.region.mont.credentials.missing";
    public static final String ERROR_REGION_PROVIDER_MISMATCH = "error.region.provider.mismatch";
    public static final String ERROR_REGION_REGIONID_MISSING = "error.region.regionid.missing";
    public static final String ERROR_REGION_REGIONID_INVALID = "error.region.regionid.invalid";
    public static final String ERROR_REGION_JSON_WRITING_FAILED = "error.region.json.writing.failed";
    public static final String ERROR_REGION_CORS_RULES_INVALID = "error.region.cors.rules.invalid";
    public static final String ERROR_REGION_POLICY_INVALID = "error.region.policy.invalid";
    public static final String ERROR_MISSING_IAM_ROLE = "error.missing.iam.role";

    //Contextual preferences
    public static final String ERROR_CONTEXTUAL_PREFERENCE_NOT_FOUND = "error.contextual.preference.not.found";
    public static final String ERROR_CONTEXTUAL_PREFERENCE_NAME_MISSING = "error.contextual.preference.name.missing";
    public static final String ERROR_CONTEXTUAL_PREFERENCE_NAMES_MISSING = "error.contextual.preference.names.missing";
    public static final String ERROR_CONTEXTUAL_PREFERENCE_NAMES_EMPTY = "error.contextual.preference.names.empty";
    public static final String ERROR_CONTEXTUAL_PREFERENCE_VALUE_MISSING = "error.contextual.preference.value.missing";
    public static final String ERROR_CONTEXTUAL_PREFERENCE_VALUE_INVALID = "error.contextual.preference.value.invalid";
    public static final String ERROR_CONTEXTUAL_PREFERENCE_TYPE_MISSING = "error.contextual.preference.type.missing";
    public static final String ERROR_CONTEXTUAL_PREFERENCE_TYPE_INVALID = "error.contextual.preference.type.invalid";
    public static final String ERROR_CONTEXTUAL_PREFERENCE_EXTERNAL_RESOURCE_MISSING =
            "error.contextual.preference.external.resource.missing";
    public static final String ERROR_CONTEXTUAL_PREFERENCE_EXTERNAL_RESOURCE_LEVEL_MISSING =
            "error.contextual.preference.external.resource.level.missing";
    public static final String ERROR_SAVE_CONTEXTUAL_PREFERENCE_EXTERNAL_RESOURCE_LEVEL_INVALID =
            "error.save.contextual.preference.external.resource.level.invalid";
    public static final String ERROR_SEARCH_CONTEXTUAL_PREFERENCE_EXTERNAL_RESOURCE_LEVEL_INVALID =
            "error.search.contextual.preference.external.resource.level.invalid";
    public static final String ERROR_CONTEXTUAL_PREFERENCE_EXTERNAL_RESOURCE_ID_MISSING =
            "error.contextual.preference.external.resource.id.missing";
    public static final String ERROR_CONTEXTUAL_PREFERENCE_EXTERNAL_RESOURCE_NOT_FOUND =
            "error.contextual.preference.external.resource.not.found";
    public static final String WARN_CONTEXTUAL_PREFERENCE_DIFFERENT_VALUES =
            "warn.contextual.preference.reducer.different.values";
    public static final String WARN_CONTEXTUAL_PREFERENCE_REDUCING_FAILED =
            "warn.contextual.preference.reducing.failed";

    //Common cloud messages
    public static final String ERROR_CLOUD_PROVIDER_NOT_SUPPORTED = "error.cloud.provider.not.supported";

    //Azure
    public static final String ERROR_AZURE_STORAGE_ACC_REQUIRED = "error.azure.storage.account.required";
    public static final String ERROR_AZURE_STORAGE_KEY_REQUIRED = "error.azure.storage.key.required";
    public static final String ERROR_AZURE_INSTANCE_NOT_FOUND = "error.azure.instance.not.found";
    public static final String ERROR_AZURE_RESOURCE_IS_NOT_VM_LIKE = "error.azure.resource.is.not.vm.like";
    public static final String ERROR_AZURE_SCALE_SET_DOESNT_CONTAIN_VMS = "error.azure.scale.set.doesnt.contain.vm";
    public static final String ERROR_AZURE_INSTANCE_NOT_RUNNING = "error.azure.instance.not.running";
    public static final String ERROR_DATASTORAGE_AZURE_INVALID_ACCOUNT_KEY =
            "error.datastorage.azure.invalid.account.key";
    public static final String ERROR_DATASTORAGE_AZURE_CREATE_FILE = "error.datastorage.azure.create.file";
    public static final String ERROR_AZURE_RESOURCE_GROUP_NOT_FOUND = "error.azure.resource.group.not.found";
    public static final String ERROR_AZURE_AUTH_FILE_IS_INVALID = "error.azure.auth.file.invalid";
    public static final String ERROR_AZURE_IP_RANGE_IS_INVALID = "error.azure.policy.ip.range.invalid";
    public static final String ERROR_AZURE_IP_IS_INVALID = "error.azure.ip.policy.invalid";


    //GCP
    public static final String ERROR_GCP_PROJECT_REQUIRED = "error.gcp.project.required";
    public static final String ERROR_GCP_IMP_ACC_REQUIRED = "error.gcp.impersonate.account";
    public static final String ERROR_GCP_SSH_KEY_REQUIRED = "error.gcp.ssh.key.required";

    public static final String ERROR_GCP_INSTANCE_NOT_RUNNING = "error.gcp.instance.not.running";
    public static final String ERROR_GCP_INSTANCE_NOT_FOUND = "error.gcp.instance.not.found";

    //AWS
    public static final String ERROR_AWS_PROFILE_UNIQUENESS = "error.aws.profile.uniqueness";
    public static final String ERROR_AWS_S3_ROLE_UNIQUENESS = "error.aws.s3.role.uniqueness";

    //Billing
    public static final String ERROR_BILLING_FIELD_DATE_GROUPING_NOT_SUPPORTED =
        "error.billing.date.field.grouping.not.supported";
    public static final String INFO_BILLING_ENTITY_FOR_DETAILS_NOT_FOUND =
        "error.billing.entity.for.grouping.not.found";
    public static final String ERROR_BILLING_DETAILS_NOT_SUPPORTED = "error.billing.details.not.supported";
    public static final String ERROR_BILLING_INTERVAL_NOT_SUPPORTED = "error.billing.interval.not.supported";
    public static final String ERROR_ILLEGAL_PAGING_PARAMETERS = "error.billing.invalid.paging";
    public static final String ERROR_BILLING_EXPORT_TYPE_NOT_SUPPORTED = "error.billing.export.type.not.supported";
    public static final String ERROR_BILLING_EXPORT_TYPES_MISSING = "error.billing.export.types.missing";

    //Disks
    public static final String ERROR_DISK_NODE_MISSING = "error.disk.node.missing";
    public static final String ERROR_DISK_DATE_MISSING = "error.disk.date.missing";
    public static final String ERROR_DISK_SIZE_MISSING = "error.disk.size.missing";
    public static final String ERROR_DISK_SIZE_INVALID = "error.disk.size.invalid";

    //System dictionaries
    public static final String ERROR_CATEGORICAL_ATTRIBUTE_KEY_DOESNT_EXIST = "categorical.attribute.key.not.exist";
    public static final String ERROR_CATEGORICAL_ATTRIBUTE_ID_DOESNT_EXIST = "categorical.attribute.id.not.exist";
    public static final String ERROR_CATEGORICAL_ATTRIBUTE_EXISTS_ALREADY = "categorical.attribute.exists.already";
    public static final String ERROR_CATEGORICAL_ATTRIBUTE_INVALID_LINK = "categorical.attribute.invalid.link";
    public static final String ERROR_CATEGORICAL_ATTRIBUTE_NULL_KEY_NAME = "categorical.attribute.null.name.key";
    //LDAP
    public static final String ERROR_LDAP_SEARCH_TYPE_MISSING = "error.ldap.search.type.missing";

    //Other
    public static final String ERROR_KEEP_ALIVE_POLICY_NOT_SUPPORTED = "error.keep.alive.policy.not.supported";

    //Lustre
    public static final String ERROR_LUSTRE_NOT_FOUND = "error.lustre.not.found.for.run";
    public static final String ERROR_LUSTRE_NOT_CREATED = "error.lustre.not.created.for.run";
    public static final String ERROR_LUSTRE_REGION_NOT_SUPPORTED = "error.lustre.region.not.supported";
    public static final String ERROR_LUSTRE_MISSING_CONFIG = "error.lustre.missing.config";
    public static final String ERROR_LUSTRE_MISSING_INSTANCE = "error.lustre.missing.instance";
    public static final String ERROR_LUSTRE_MISSING_NETWORK = "error.lustre.missing.network";

    //Node Schedule
    public static final String ERROR_NODE_SCHEDULE_MISSING_ENTRIES = "error.node.schedule.missing.entries";
    public static final String ERROR_NODE_SCHEDULE_MISSING_FROM = "error.node.schedule.missing.from";
    public static final String ERROR_NODE_SCHEDULE_MISSING_FROM_TIME = "error.node.schedule.missing.from.time";
    public static final String ERROR_NODE_SCHEDULE_MISSING_TO = "error.node.schedule.missing.to";
    public static final String ERROR_NODE_SCHEDULE_MISSING_TO_TIME = "error.node.schedule.missing.to.time";
    public static final String ERROR_NODE_SCHEDULE_NOT_FOUND = "error.node.schedule.not.found";

    //Persistent Nodes
    public static final String ERROR_NODE_POOL_NOT_FOUND = "error.node.pool.not.found";
    public static final String ERROR_NODE_POOL_MISSING_PRICE_TYPE = "error.node.pool.missing.price.type";
    public static final String ERROR_NODE_POOL_MISSING_REGION = "error.node.pool.missing.region";
    public static final String ERROR_NODE_POOL_MISSING_INSTANCE_TYPE = "error.node.pool.missing.instance.type";
    public static final String ERROR_NODE_POOL_PRICE_TYPE_NOT_ALLOWED = "error.node.pool.price.type.not.allowed";
    public static final String ERROR_NODE_POOL_INSTANCE_TYPE_NOT_ALLOWED = "error.node.pool.instance.type.not.allowed";
    public static final String ERROR_NODE_POOL_INVALID_DISK_SIZE = "error.node.pool.invalid.disk.size";
    public static final String ERROR_NODE_POOL_INVALID_COUNT = "error.node.pool.invalid.count";
    public static final String ERROR_NODE_POOL_POSITIVE_INT_REQUIRED = "error.node.pool.positive.int.required";
    public static final String ERROR_NODE_POOL_FIELDS_COMPARE = "error.node.pool.fields.compare";
    public static final String ERROR_NODE_POOL_INVALID_PERCENT = "error.node.pool.invalid.percent";
    public static final String ERROR_NODE_POOL_WIN_TOOLS_ARE_NOT_ALLOWED = "error.node.pool.win.tools.not.allowed";
    public static final String ERROR_NODE_POOL_WIN_INSTANCES_ARE_NOT_ALLOWED =
        "error.node.pool.win.instance.not.allowed";

    // Users import events
    public static final String EVENT_USER_CREATED = "user.import.event.user.created";
    public static final String EVENT_USER_CREATION_NOT_ALLOWED = "user.import.event.user.creation.not.allowed";
    public static final String EVENT_ROLE_CREATED = "user.import.event.role.created";
    public static final String EVENT_ROLE_CREATION_NOT_ALLOWED = "user.import.event.role.creation.not.allowed";
    public static final String EVENT_ROLE_ASSIGNED = "user.import.event.role.assigned";
    public static final String EVENT_METADATA_ASSIGNED = "user.import.event.metadata.assigned";

    // Cloud profiles
    public static final String ERROR_PROFILE_ID_NOT_FOUND = "error.profile.id.not.found";
    public static final String ERROR_PROFILE_HAS_LINKS = "error.profile.has.links";
    public static final String ERROR_PROFILE_ASSUMED_ROLE_NOT_FOUND = "error.profile.assumed.role.not.found";
    public static final String ERROR_PROFILE_NAME_NOT_FOUND = "error.profile.name.not.found";

    // Storage quotas
    public static final String STORAGE_QUOTA_NFS_PERCENTAGE_QUOTA_WARN = "storage.quota.nfs.percentage.warn";
    public static final String STORAGE_QUOTA_UNKNOWN_RESTRICTION = "storage.quota.unknown.restriction";
    public static final String STORAGE_QUOTA_UNKNOWN_TYPE = "storage.quota.unknown.type";
    public static final String STORAGE_QUOTA_PERCENTS_UNKNOWN_SHARE_TYPE =
        "storage.quota.unknown.share.type.for.percentage";

    // NAT configuration
    public static final String NAT_ADDRESS_RESOLVING_EXCEPTION = "nat.gateway.address.resolving.exception";
    public static final String NAT_ROUTE_CONFIG_TRANSFER_ROUTES_TO_KUBE = "nat.gateway.routes.transfer.to.kube";
    public static final String NAT_ROUTE_CONFIG_ROUTE_ON_SERVICE_PORT = "nat.gateway.route.creation.route.service.port";
    public static final String NAT_ROUTE_CONFIG_ROUTE_TRANSFER_SUMMARY = "nat.gateway.route.transfer.summary";
    public static final String NAT_ROUTE_CONFIG_ADD_ROUTE_TO_EXISTING_SERVICE_FAILED =
        "nat.gateway.route.creation.existing.service.add.port.failed";
    public static final String NAT_ROUTE_CONFIG_NEW_SERVICE_CREATION = "nat.gateway.route.creation.new.service";
    public static final String NAT_ROUTE_CONFIG_PORT_GENERATION_FAILED =
        "nat.gateway.route.creation.port.generation.failed";
    public static final String NAT_ROUTE_CONFIG_NEW_SERVICE_CREATION_FAILED =
        "nat.gateway.route.creation.new.service.failed";
    public static final String NAT_ROUTE_CONFIG_ADD_ROUTE_TO_EXISTING_SERVICE =
        "nat.gateway.route.creation.existing.service.add.port";
    public static final String NAT_ROUTE_CONFIG_DNS_CREATION_FAILED = "nat.gateway.route.creation.dns.config.error";
    public static final String NAT_ROUTE_CONFIG_ERROR_EMPTY_RULE = "nat.gateway.route.creation.empty.rule";
    public static final String NAT_ROUTE_CONFIG_FAILURE_SUMMARY = "nat.gateway.route.creation.failure.summary";
    public static final String NAT_ROUTE_CONFIG_INVALID_MANDATORY_FIELD = "nat.gateway.route.creation.invalid.field";
    public static final String NAT_ROUTE_CONFIG_INVALID_DESCRIPTION = "nat.gateway.route.creation.invalid.description";
    public static final String NAT_ROUTE_CONFIG_INVALID_PROTOCOL = "nat.gateway.route.creation.invalid.protocol";
    public static final String NAT_ROUTE_EXISTS_ALREADY = "nat.gateway.route.registration.exists.already";
    public static final String NAT_ROUTE_CONFIG_DEPLOYMENT_REFRESH_FAILED =
        "nat.gateway.route.creation.deploy.refresh.error";
    public static final String NAT_ROUTE_CONFIG_PORT_FORWARDING_FAILED =
        "nat.gateway.route.creation.port.forwarding.error";
    public static final String NAT_ROUTE_CONFIG_PORT_ASSIGNING_FAILED =
        "nat.gateway.route.creation.port.assigning.error";
    public static final String NAT_ROUTE_CONFIG_CANT_FIND_CONFIG_MAP =
        "nat.gateway.route.creation.empty.config.map.port.forwarding";
    public static final String NAT_ROUTE_CONFIG_UNABLE_TO_RESOLVE_ADDRESS =
        "nat.gateway.route.creation.dns.resolving.failed";
    public static final String NAT_ROUTE_CONFIG_CANT_FIND_PORT =
        "nat.gateway.route.creation.port.forwarding.missing.port.error";
    public static final String NAT_ROUTE_CONFIG_KUBE_DNS_RESTART_FAILED =
        "nat.gateway.route.creation.kube.dns.restart.error";
    public static final String NAT_ROUTE_EXTENDING_INVALID_EXTERNAL_IP =
        "nat.gateway.route.extending.invalid.external.ip";
    public static final String NAT_SERVICE_CONFIG_ERROR_NO_CLUSTER_IP = "nat.gateway.service.config.no.cluster.ip";
    public static final String NAT_SERVICE_CONFIG_GENERAL_ERROR = "nat.gateway.service.config.general.error";
    public static final String NAT_SERVICE_CONFIG_EMPTY_ANNOTATIONS_WITH_PORTS =
        "nat.gateway.service.config.empty.annotations.with.ports.warn";
    public static final String NAT_ROUTE_CONFIG_WARN_UNKNOWN_STATUS_PORT =
        "nat.gateway.route.config.port.unknown.status";

    public static final String NAT_ROUTE_REMOVAL_NO_PORT_SPECIFIED = "nat.gateway.route.removal.port.not.found";
    public static final String NAT_ROUTE_REMOVAL_DNS_MASK_REMOVAL_FAILED = "nat.gateway.route.removal.dns.failed";
    public static final String NAT_ROUTE_REMOVAL_PORT_REMOVAL_FAILED = "nat.gateway.route.removal.service.port.failed";
    public static final String NAT_ROUTE_REMOVAL_KEEP_DNS_MASK = "nat.gateway.route.removal.keep.dns.entry";
    public static final String NAT_ROUTE_REMOVAL_DEPLOYMENT_REFRESH_FAILED =
        "nat.gateway.route.removal.deploy.refresh.failed";
    public static final String NAT_ROUTE_REMOVAL_PORT_FORWARDING_REMOVAL_FAILED =
        "nat.gateway.route.removal.port.forwarding.failed";
    public static final String NAT_ROUTE_REMOVAL_NO_ACTIVE_SERVICE_PORTS = "nat.gateway.route.removal.no.service.ports";
    public static final String NAT_ROUTE_REMOVAL_SERVICE_PORT = "nat.gateway.route.removal.service.port";

    // Search
    public static final String ERROR_SEARCH_SCROLLING_PARAMETER_DOC_ID_MISSING =
            "error.search.scrolling.parameter.doc.id.missing";
    public static final String ERROR_SEARCH_SCROLLING_PARAMETER_DOC_SORT_FIELDS_MISSING =
            "error.search.scrolling.parameter.doc.sort.fields.missing";

    // Quota
    public static final String ERROR_QUOTA_GROUP_EMPTY = "error.quota.group.empty";
    public static final String ERROR_QUOTA_VALUE_EMPTY = "error.quota.value.empty";
    public static final String ERROR_QUOTA_NOT_FOUND_BY_ID = "error.quota.not.found.by.id";
    public static final String ERROR_APPLIED_QUOTA_NOT_FOUND_BY_ID = "error.applied.quota.not.found.by.id";
    public static final String ERROR_QUOTA_GLOBAL_ALREADY_EXISTS = "error.quota.global.already.exists";
    public static final String ERROR_QUOTA_OVERALL_ALREADY_EXISTS = "error.quota.overall.already.exists";
    public static final String ERROR_QUOTA_ALREADY_EXISTS = "error.quota.already.exists";
    public static final String ERROR_QUOTA_SUBJECT_EMPTY = "error.quota.subject.empty";
    public static final String ERROR_QUOTA_TYPE_EMPTY = "error.quota.type.empty";
    public static final String ERROR_QUOTA_ACTION_NOT_ALLOWED = "error.quota.action.not.allowed";
    public static final String ERROR_BILLING_QUOTA_EXCEEDED_LAUNCH = "error.billing.quota.exceeded.launch";

    // Launch limits
    public static final String ERROR_RUN_LAUNCH_USER_LIMIT_EXCEEDED = "error.run.launch.user.limit.exceeded";

    // Ngs preprocessing
    public static final String ERROR_NGS_PREPROCESSING_FOLDER_ID_NOT_PROVIDED =
            "error.ngs.preprocessing.folder.id.is.not.provided";
    public static final String ERROR_NGS_PREPROCESSING_MACHINE_RUN_NOT_PROVIDED =
            "error.ngs.preprocessing.machine.run.id.is.not.provided";
    public static final String ERROR_NGS_PREPROCESSING_SAMPLESHEET_CONTENT_NOT_PROVIDED =
            "error.ngs.preprocessing.samplesheet.content.is.not.provided";
    public static final String ERROR_NGS_PREPROCESSING_FOLDER_HAS_NO_METADATA =
            "error.ngs.preprocessing.folder.has.no.metadata";
    public static final String ERROR_NGS_PREPROCESSING_NO_MACHINE_RUN_METADATA =
            "error.ngs.preprocessing.folder.has.no.machine.run.metadata";
    public static final String ERROR_NGS_PREPROCESSING_MACHINE_RUN_WRONG_METADATA_CLASS =
            "error.ngs.preprocessing.machine.run.metadata.wrong.class";
    public static final String ERROR_NGS_PREPROCESSING_FOLDER_SHOULD_HAVE_METADATA =
            "error.ngs.preprocessing.folder.should.have.metadata";
    public static final String ERROR_NGS_PREPROCESSING_FOLDER_SHOULD_HAVE_DATA_PATH =
            "error.ngs.preprocessing.folder.should.have.data.path";
    public static final String ERROR_NGS_PREPROCESSING_NO_FOLDER_METADATA =
            "error.ngs.preprocessing.no.folder.metadata";
    public static final String ERROR_NGS_PREPROCESSING_SAMPLE_ID_NOT_FOUND =
            "error.ngs.preprocessing.sampleid.is.not.found";
    private MessageConstants() {
        // no-op
    }
}<|MERGE_RESOLUTION|>--- conflicted
+++ resolved
@@ -325,13 +325,10 @@
             "error.datastirage.lifecycle.rule.provide.enable.flag";
     public static final String ERROR_DATASTORAGE_LIFECYCLE_TRANSITION_CRITERION_VALUE_NOT_PROVIDED =
             "error.datastirage.lifecycle.rule.transition.criterion.value.is.not.provided";
-<<<<<<< HEAD
     public static final String ERROR_DATASTORAGE_LIFECYCLE_RULE_ONE_BY_ONE_HAS_DEFAULT_CRITERION =
             "error.datastirage.lifecycle.rule.one.by.one.has.default.criterion";
     public static final String ERROR_DATASTORAGE_LIFECYCLE_RULE_ONE_BY_ONE_NOTIFICATION_ENABLED =
             "error.datastirage.lifecycle.rule.one.by.one.notification.enabled";
-=======
->>>>>>> cb44367d
 
     // Git messages
     public static final String ERROR_REPOSITORY_FILE_WAS_UPDATED = "error.repository.file.was.updated";
@@ -806,6 +803,7 @@
             "error.ngs.preprocessing.no.folder.metadata";
     public static final String ERROR_NGS_PREPROCESSING_SAMPLE_ID_NOT_FOUND =
             "error.ngs.preprocessing.sampleid.is.not.found";
+
     private MessageConstants() {
         // no-op
     }
