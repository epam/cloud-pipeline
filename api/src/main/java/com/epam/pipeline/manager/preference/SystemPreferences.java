/*
 * Copyright 2017-2021 EPAM Systems, Inc. (https://www.epam.com/)
 *
 * Licensed under the Apache License, Version 2.0 (the "License");
 * you may not use this file except in compliance with the License.
 * You may obtain a copy of the License at
 *
 *     http://www.apache.org/licenses/LICENSE-2.0
 *
 * Unless required by applicable law or agreed to in writing, software
 * distributed under the License is distributed on an "AS IS" BASIS,
 * WITHOUT WARRANTIES OR CONDITIONS OF ANY KIND, either express or implied.
 * See the License for the specific language governing permissions and
 * limitations under the License.
 */

package com.epam.pipeline.manager.preference;

import com.amazonaws.services.fsx.model.LustreDeploymentType;
import com.epam.pipeline.common.MessageConstants;
import com.epam.pipeline.common.MessageHelper;
import com.epam.pipeline.entity.cluster.CloudRegionsConfiguration;
import com.epam.pipeline.entity.cluster.ClusterKeepAlivePolicy;
import com.epam.pipeline.entity.cluster.DockerMount;
import com.epam.pipeline.entity.cluster.EnvVarsSettings;
import com.epam.pipeline.entity.cluster.LaunchCapability;
import com.epam.pipeline.entity.cluster.PriceType;
import com.epam.pipeline.entity.cluster.container.ContainerMemoryResourcePolicy;
import com.epam.pipeline.entity.datastorage.DataStorageConvertRequestAction;
import com.epam.pipeline.entity.datastorage.nfs.NFSMountPolicy;
import com.epam.pipeline.entity.git.GitlabVersion;
import com.epam.pipeline.entity.monitoring.IdleRunAction;
import com.epam.pipeline.entity.monitoring.LongPausedRunAction;
import com.epam.pipeline.entity.preference.Preference;
import com.epam.pipeline.entity.region.CloudProvider;
import com.epam.pipeline.entity.search.StorageFileSearchMask;
import com.epam.pipeline.entity.search.SearchDocumentType;
import com.epam.pipeline.entity.sharing.SharedStoragePermissions;
import com.epam.pipeline.entity.templates.DataStorageTemplate;
import com.epam.pipeline.entity.utils.ControlEntry;
import com.epam.pipeline.entity.utils.DefaultSystemParameter;
import com.epam.pipeline.exception.PipelineException;
import com.epam.pipeline.exception.git.GitClientException;
import com.epam.pipeline.manager.cloud.gcp.GCPResourceMapping;
import com.epam.pipeline.manager.datastorage.DataStorageManager;
import com.epam.pipeline.manager.docker.DockerClient;
import com.epam.pipeline.manager.docker.DockerClientFactory;
import com.epam.pipeline.manager.docker.DockerRegistryManager;
import com.epam.pipeline.manager.git.GitManager;
import com.epam.pipeline.manager.git.GitlabClient;
import com.epam.pipeline.manager.pipeline.ToolManager;
import com.epam.pipeline.manager.preference.AbstractSystemPreference.BooleanPreference;
import com.epam.pipeline.manager.preference.AbstractSystemPreference.DoublePreference;
import com.epam.pipeline.manager.preference.AbstractSystemPreference.IntPreference;
import com.epam.pipeline.manager.preference.AbstractSystemPreference.LongPreference;
import com.epam.pipeline.manager.preference.AbstractSystemPreference.ObjectPreference;
import com.epam.pipeline.manager.preference.AbstractSystemPreference.StringPreference;
import com.epam.pipeline.manager.security.run.RunVisibilityPolicy;
import com.epam.pipeline.security.ExternalServiceEndpoint;
import com.fasterxml.jackson.core.type.TypeReference;
import org.springframework.beans.factory.annotation.Autowired;
import org.springframework.beans.factory.annotation.Value;
import org.springframework.context.annotation.Lazy;
import org.springframework.stereotype.Component;
import org.springframework.util.Assert;

import java.util.Arrays;
import java.util.Collection;
import java.util.Collections;
import java.util.HashMap;
import java.util.List;
import java.util.Map;
import java.util.Optional;
import java.util.Set;
import java.util.concurrent.TimeUnit;
import java.util.function.BiPredicate;
import java.util.regex.Matcher;
import java.util.regex.Pattern;
import java.util.stream.Collectors;

import static com.epam.pipeline.manager.preference.PreferenceValidators.isGreaterThan;
import static com.epam.pipeline.manager.preference.PreferenceValidators.isGreaterThanOrEquals;
import static com.epam.pipeline.manager.preference.PreferenceValidators.isLessThan;
import static com.epam.pipeline.manager.preference.PreferenceValidators.isNotLessThanValueOrNull;
import static com.epam.pipeline.manager.preference.PreferenceValidators.isNullOrGreaterThan;
import static com.epam.pipeline.manager.preference.PreferenceValidators.isNullOrValidEnum;
import static com.epam.pipeline.manager.preference.PreferenceValidators.isNullOrValidJson;
import static com.epam.pipeline.manager.preference.PreferenceValidators.isNullOrValidLocalPath;
import static com.epam.pipeline.manager.preference.PreferenceValidators.isValidEnum;
import static com.epam.pipeline.manager.preference.PreferenceValidators.pass;

/**
 * A component class, that contains AbstractSystemPreference - a set of predefined preferences. It also provides
 * validation functionality.
 */
@Component
@SuppressWarnings("PMD.TooManyStaticImports")
public class SystemPreferences {
    private static final String COMMIT_GROUP = "Commit";
    private static final String GIT_GROUP = "Git";
    private static final String DATA_STORAGE_GROUP = "Data storage";
    private static final String DOCKER_SECURITY_GROUP = "Docker security";
    private static final String CLUSTER_GROUP = "Cluster";
    private static final String LAUNCH_GROUP = "Launch";
    private static final String DTS_GROUP = "DTS";
    private static final String UI_GROUP = "User Interface";
    private static final String BASE_URLS_GROUP = "Base URLs";
    private static final String MISC_GROUP = "Miscellaneous";
    private static final String FIRECLOUD_GROUP = "FireCloud";
    private static final String DATA_SHARING_GROUP = "Data sharing";
    private static final String SYSTEM_GROUP = "System"; // important stuff, related to system as a whole
    private static final String SEARCH_GROUP = "Search";
    private static final String GRID_ENGINE_AUTOSCALING_GROUP = "Grid engine autoscaling";
    private static final String GCP_GROUP = "GCP";
    private static final String BILLING_GROUP = "Billing Reports";
    private static final String LUSTRE_GROUP = "Lustre FS";
    private static final String STORAGE_FSBROWSER_BLACK_LIST_DEFAULT =
            "/bin,/var,/home,/root,/sbin,/sys,/usr,/boot,/dev,/lib,/proc,/etc";
    private static final String FACETED_FILTER_GROUP = "Faceted Filter";
    public static final ObjectPreference<SharedStoragePermissions> DATA_SHARING_DEFAULT_PERMISSIONS =
            new ObjectPreference<>("data.sharing.storage.folders.default.permissions", null,
            new TypeReference<SharedStoragePermissions>() {}, DATA_SHARING_GROUP,
            isNullOrValidJson(new TypeReference<SharedStoragePermissions>() {}));

    // COMMIT_GROUP
    public static final StringPreference COMMIT_DEPLOY_KEY = new StringPreference("commit.deploy.key", null,
                                                                  COMMIT_GROUP, PreferenceValidators.isNotBlank);
    public static final IntPreference COMMIT_TIMEOUT = new IntPreference("commit.timeout", 600, COMMIT_GROUP,
                                                                         isGreaterThan(0));
    public static final StringPreference COMMIT_USERNAME = new StringPreference("commit.username", null,
                                                                         COMMIT_GROUP, PreferenceValidators.isNotBlank);
    public static final StringPreference PRE_COMMIT_COMMAND_PATH = new StringPreference("commit.pre.command.path",
            "/root/pre_commit.sh", COMMIT_GROUP, PreferenceValidators.isNotBlank);
    public static final StringPreference POST_COMMIT_COMMAND_PATH = new StringPreference("commit.post.command.path",
            "/root/post_commit.sh", COMMIT_GROUP, PreferenceValidators.isNotBlank);
    public static final IntPreference PAUSE_TIMEOUT = new IntPreference("pause.timeout", 24 * 60 * 60,
            COMMIT_GROUP, isGreaterThan(0));

    // DATA_STORAGE_GROUP
    public static final IntPreference DATA_STORAGE_MAX_DOWNLOAD_SIZE = new IntPreference(
        "storage.max.download.size", 10000, DATA_STORAGE_GROUP, isGreaterThan(0));
    public static final IntPreference DATA_STORAGE_TEMP_CREDENTIALS_DURATION = new IntPreference(
        "storage.temp.credentials.duration", 3600, DATA_STORAGE_GROUP, isGreaterThan(0));
    public static final IntPreference PROFILE_TEMP_CREDENTIALS_DURATION = new IntPreference(
            "profile.temp.credentials.duration", 3600, DATA_STORAGE_GROUP, isGreaterThan(0));
    public static final IntPreference STORAGE_MOUNTS_PER_GB_RATIO = new IntPreference(
            "storage.mounts.per.gb.ratio", null, DATA_STORAGE_GROUP, isNullOrGreaterThan(0));
    public static final BooleanPreference DEFAULT_USER_DATA_STORAGE_ENABLED =
        new BooleanPreference("storage.user.home.auto", false, DATA_STORAGE_GROUP, pass);
    public static final ObjectPreference<DataStorageTemplate> DEFAULT_USER_DATA_STORAGE_TEMPLATE =
        new ObjectPreference<>("storage.user.home.template",
                               null,
                               new TypeReference<DataStorageTemplate>() {},
                               DATA_STORAGE_GROUP,
                               isNullOrValidJson(new TypeReference<DataStorageTemplate>() {}));
    public static final IntPreference DATA_STORAGE_OPERATIONS_BULK_SIZE = new IntPreference(
            "storage.operations.bulk.size", 1000, DATA_STORAGE_GROUP, isGreaterThan(0));
    public static final StringPreference VERSION_STORAGE_REPORT_TEMPLATE = new StringPreference(
            "storage.version.storage.report.template", null, DATA_STORAGE_GROUP, isNullOrValidLocalPath());
    public static final StringPreference VERSION_STORAGE_BINARY_FILE_EXTS = new StringPreference(
            "storage.version.storage.report.binary.file.exts",
            "pdf", DATA_STORAGE_GROUP, pass);
    public static final StringPreference VERSION_STORAGE_IGNORED_FILES = new StringPreference(
            "storage.version.storage.ignored.files",
            ".gitkeep", DATA_STORAGE_GROUP, PreferenceValidators.isEmptyOrValidBatchOfPaths);
    public static final IntPreference DATA_STORAGE_DAV_MOUNT_MAX_STORAGES = new IntPreference(
            "storage.dav.mount.max.storages", 32, DATA_STORAGE_GROUP, isGreaterThan(0));
    public static final IntPreference DATA_STORAGE_DAV_ACCESS_DURATION_SECONDS = new IntPreference(
            "storage.webdav.access.duration.seconds", 86400, DATA_STORAGE_GROUP, isGreaterThan(0));

    /**
     * Black list for mount points, accept notation like: '/dir/*', '/dir/**'
     * */
    public static final StringPreference DATA_STORAGE_NFS_MOUNT_BLACK_LIST = new StringPreference(
            "storage.mount.black.list",
            "/,/etc,/runs,/common,/bin,/opt,/var,/home,/root,/sbin,/sys,/usr,/boot,/dev,/lib,/proc,/tmp",
            DATA_STORAGE_GROUP, PreferenceValidators.isEmptyOrValidBatchOfPaths);

    /**
     * Defines NFS mounting policy for sensitive runs. Can take SKIP, TIMEOUT, NONE values.
     * */
    public static final StringPreference DATA_STORAGE_NFS_MOUNT_SENSITIVE_POLICY = new StringPreference(
            "storage.mounts.nfs.sensitive.policy",
            null,
            DATA_STORAGE_GROUP,
            isNullOrValidEnum(NFSMountPolicy.class));

    /**
     * Configures a system data storage for storing attachments and etc.
     */
    public static final StringPreference DATA_STORAGE_SYSTEM_DATA_STORAGE_NAME = new StringPreference(
        "storage.system.storage.name", null, DATA_STORAGE_GROUP, null);

    public static final StringPreference DATA_STORAGE_RUN_SHARED_STORAGE_NAME = new StringPreference(
            "storage.system.run.shared.storage.name", null, DATA_STORAGE_GROUP, pass);
    public static final StringPreference DATA_STORAGE_RUN_SHARED_FOLDER_PATTERN = new StringPreference(
            "storage.system.run.shared.folder.pattern", null, DATA_STORAGE_GROUP, pass);

    public static final LongPreference STORAGE_SYSTEM_TRANSFER_PIPELINE_ID = new LongPreference(
            "storage.transfer.pipeline.id", null, DATA_STORAGE_GROUP, pass);

    public static final StringPreference STORAGE_SYSTEM_TRANSFER_PIPELINE_VERSION = new StringPreference(
            "storage.transfer.pipeline.version", null, DATA_STORAGE_GROUP, pass);
    public static final StringPreference STORAGE_OBJECT_PREFIX = new StringPreference("storage.object.prefix",
            null, DATA_STORAGE_GROUP, pass);
    public static final LongPreference STORAGE_LISTING_TIME_LIMIT =
            new LongPreference("storage.listing.time.limit", 3000L, DATA_STORAGE_GROUP, pass);
    public static final IntPreference STORAGE_INCOMPLETE_UPLOAD_CLEAN_DAYS =
            new IntPreference("storage.incomplete.upload.clean.days", 5, DATA_STORAGE_GROUP,
                    isNullOrGreaterThan(0));
    public static final BooleanPreference STORAGE_ALLOW_SIGNED_URLS =
            new BooleanPreference("storage.allow.signed.urls", true, DATA_STORAGE_GROUP, pass);
    public static final StringPreference STORAGE_CONVERT_SOURCE_ACTION =
            new StringPreference("storage.convert.source.action", DataStorageConvertRequestAction.LEAVE.name(),
                    DATA_STORAGE_GROUP, (v, ignored) -> DataStorageConvertRequestAction.isValid(v));

    /**
     * Configures parameters that will be passed to pipeline containers to be able to configure fbrowser.
     */
    public static final BooleanPreference STORAGE_FSBROWSER_ENABLED =
            new BooleanPreference("storage.fsbrowser.enabled", true, DATA_STORAGE_GROUP, pass);
    public static final IntPreference STORAGE_FSBROWSER_PORT =
            new IntPreference("storage.fsbrowser.port", 8091, DATA_STORAGE_GROUP, isGreaterThan(1000));
    public static final StringPreference STORAGE_FSBROWSER_WD =
            new StringPreference("storage.fsbrowser.wd", "/", DATA_STORAGE_GROUP, pass);
    public static final StringPreference STORAGE_FSBROWSER_TMP =
            new StringPreference("storage.fsbrowser.tmp", "/tmp", DATA_STORAGE_GROUP, pass);
    public static final StringPreference STORAGE_FSBROWSER_TRANSFER =
            new StringPreference("storage.fsbrowser.transfer", null, DATA_STORAGE_GROUP, pass);
    public static final StringPreference STORAGE_FSBROWSER_BLACK_LIST = new StringPreference(
            "storage.fsbrowser.black.list", STORAGE_FSBROWSER_BLACK_LIST_DEFAULT, DATA_STORAGE_GROUP, pass);

    // GIT_GROUP
    public static final StringPreference GIT_HOST = new StringPreference("git.host", null, GIT_GROUP, null);
    public static final StringPreference GIT_READER_HOST =
            new StringPreference("git.reader.service.host", null, GIT_GROUP, pass);
    public static final StringPreference GIT_EXTERNAL_URL =
            new StringPreference("git.external.url", null, GIT_GROUP, pass);
    public static final StringPreference GIT_TOKEN = new StringPreference("git.token", null, GIT_GROUP, null);
    public static final IntPreference GIT_USER_ID = new IntPreference("git.user.id", null, GIT_GROUP, null);
    public static final StringPreference GIT_USER_NAME = new StringPreference("git.user.name", null, GIT_GROUP, null);
    public static final StringPreference GIT_CLI_CONFIG_TEMPLATE =
            new StringPreference("ui.git.cli.configure.template", null, GIT_GROUP, pass);
    public static final BooleanPreference GIT_REPOSITORY_INDEXING_ENABLED = new BooleanPreference(
            "git.repository.indexing.enabled", true, GIT_GROUP, pass);
    public static final StringPreference GIT_REPOSITORY_HOOK_URL = new StringPreference(
            "git.repository.hook.url", null, GIT_GROUP, PreferenceValidators.isValidUrl);
    public static final IntPreference GIT_FORK_WAIT_TIMEOUT = new IntPreference("git.fork.wait.timeout", 500,
            GIT_GROUP, isGreaterThan(0));
    public static final IntPreference GIT_FORK_RETRY_COUNT = new IntPreference("git.fork.retry.count", 5,
            GIT_GROUP, isGreaterThan(0));
    public static final StringPreference GIT_FSBROWSER_WD =
            new StringPreference("git.fsbrowser.workdir", "/git-workdir", GIT_GROUP, pass);

    // DOCKER_SECURITY_GROUP
    /**
     * The main trigger, that enables security scanning
     */
    public static final LongPreference DOCKER_SECURITY_TOOL_JWT_TOKEN_EXPIRATION = new LongPreference(
            "security.tools.jwt.token.expiration", 30L, DOCKER_SECURITY_GROUP,
            isGreaterThan(0L));
    public static final StringPreference DOCKER_SECURITY_TOOL_SCAN_CLAIR_ROOT_URL = new StringPreference(
            "security.tools.scan.clair.root.url", null, DOCKER_SECURITY_GROUP,
            PreferenceValidators.isValidUrlOrBlank);
    public static final StringPreference DOCKER_SECURITY_TOOL_OS = new StringPreference(
            "security.tools.os", "", DOCKER_SECURITY_GROUP,
            PreferenceValidators.isEmptyOrValidBatchOfOSes);
    public static final StringPreference DOCKER_COMP_SCAN_ROOT_URL = new StringPreference(
            "security.tools.docker.comp.scan.root.url", null, DOCKER_SECURITY_GROUP,
            PreferenceValidators.isValidUrlOrBlank);
    public static final BooleanPreference DOCKER_SECURITY_TOOL_SCAN_ENABLED = new BooleanPreference(
            "security.tools.scan.enabled", false, DOCKER_SECURITY_GROUP,
            PreferenceValidators.isDockerSecurityScanGroupValid, DOCKER_SECURITY_TOOL_SCAN_CLAIR_ROOT_URL);

    public static final IntPreference DOCKER_SECURITY_TOOL_GRACE_HOURS = new IntPreference(
            "security.tools.grace.hours", 0, DOCKER_SECURITY_GROUP, isGreaterThanOrEquals(0));
    /**
     * Defines, if all registries has to be scanned. If 'false', only registries, that has securityScanEnabled flag set
     * to true will be scanned
     */
    public static final BooleanPreference DOCKER_SECURITY_TOOL_SCAN_ALL_REGISTRIES = new BooleanPreference(
        "security.tools.scan.all.registries", true, DOCKER_SECURITY_GROUP, pass);
    /**
     * Clair Service URL
     */
    public static final IntPreference DOCKER_SECURITY_TOOL_SCAN_CLAIR_CONNECT_TIMEOUT = new IntPreference(
        "security.tools.scan.clair.connect.timeout", 60, DOCKER_SECURITY_GROUP, isGreaterThan(30));
    public static final IntPreference DOCKER_SECURITY_TOOL_SCAN_CLAIR_READ_TIMEOUT = new IntPreference(
        "security.tools.scan.clair.read.timeout", 600, DOCKER_SECURITY_GROUP, isGreaterThan(0));
    /**
     * Scan schedule cron expression
     */
    public static final StringPreference DOCKER_SECURITY_TOOL_SCAN_SCHEDULE_CRON = new StringPreference(
        "security.tools.scan.schedule.cron", "0 0 0 ? * *", DOCKER_SECURITY_GROUP, PreferenceValidators.isValidCron);
    /**
     * Denies running a Tool, if it hasn't been scanned yet, or all scans has failed
     */
    public static final BooleanPreference DOCKER_SECURITY_TOOL_POLICY_DENY_NOT_SCANNED = new BooleanPreference(
        "security.tools.policy.deny.not.scanned", false, DOCKER_SECURITY_GROUP, pass);
    /**
     * Denies running a Tool, if the number of it's medium vulnerabilities exceeds the threshold.
     * To disable the policy, set to -1
     */
    public static final IntPreference DOCKER_SECURITY_TOOL_POLICY_MAX_MEDIUM_VULNERABILITIES = new IntPreference(
        "security.tools.policy.max.medium.vulnerabilities", 50, DOCKER_SECURITY_GROUP, isGreaterThanOrEquals(0));
    /**
     * Denies running a Tool, if the number of it's critical vulnerabilities exceeds the threshold.
     * To disable the policy, set to -1
     */
    public static final IntPreference DOCKER_SECURITY_TOOL_POLICY_MAX_CRITICAL_VULNERABILITIES =
        new IntPreference("security.tools.policy.max.critical.vulnerabilities", 10, DOCKER_SECURITY_GROUP,
                          isGreaterThanOrEquals(0));
    /**
     * Denies running a Tool, if the number of it's high vulnerabilities exceeds the threshold.
     * To disable the policy, set to -1
     */
    public static final IntPreference DOCKER_SECURITY_TOOL_POLICY_MAX_HIGH_VULNERABILITIES = new IntPreference(
        "security.tools.policy.max.high.vulnerabilities", 20, DOCKER_SECURITY_GROUP, isGreaterThanOrEquals(0));

    // CLUSTER_GROUP
    /**
     * If this property is true, any free node that doesn't match configuration of a pending pod will be scaled down
     * immediately, otherwise it will be left until it will be reused or expired. If most of the time we use nodes with
     * the same configuration set true.
     */

    public static final StringPreference CLUSTER_ALLOWED_INSTANCE_TYPES = new StringPreference(
            "cluster.allowed.instance.types", "m5.*,c5.*,r4.*,t2.*", CLUSTER_GROUP,
            PreferenceValidators.isNotBlank);
    public static final StringPreference CLUSTER_ALLOWED_PRICE_TYPES = new StringPreference(
            "cluster.allowed.price.types", String.format("%s,%s", PriceType.SPOT, PriceType.ON_DEMAND),
            CLUSTER_GROUP, PreferenceValidators.isNotBlank);
    public static final StringPreference CLUSTER_ALLOWED_MASTER_PRICE_TYPES = new StringPreference(
            "cluster.allowed.price.types.master", String.format("%s,%s", PriceType.SPOT, PriceType.ON_DEMAND),
            CLUSTER_GROUP, PreferenceValidators.isNotBlank);
    public static final StringPreference CLUSTER_INSTANCE_TYPE = new StringPreference("cluster.instance.type",
        "m5.large", CLUSTER_GROUP, PreferenceValidators.isClusterInstanceTypeAllowed, CLUSTER_ALLOWED_INSTANCE_TYPES);

    public static final BooleanPreference CLUSTER_KILL_NOT_MATCHING_NODES = new BooleanPreference(
        "cluster.kill.not.matching.nodes", true, CLUSTER_GROUP, pass);
    public static final BooleanPreference CLUSTER_ENABLE_AUTOSCALING = new BooleanPreference(
        "cluster.enable.autoscaling", true, CLUSTER_GROUP, pass);
    public static final IntPreference CLUSTER_AUTOSCALE_RATE = new IntPreference("cluster.autoscale.rate",
                                                    40000, CLUSTER_GROUP, isGreaterThan(1000));
    public static final IntPreference CLUSTER_MAX_SIZE = new IntPreference("cluster.max.size", 50,
                                                                           CLUSTER_GROUP, isGreaterThan(0));
    public static final IntPreference CLUSTER_MIN_SIZE = new IntPreference("cluster.min.size", 0,
                                                                           CLUSTER_GROUP, isGreaterThanOrEquals(0));
    public static final IntPreference CLUSTER_NODEUP_MAX_THREADS = new IntPreference("cluster.nodeup.max.threads",
                                                                                10, CLUSTER_GROUP, isGreaterThan(0));
    public static final IntPreference CLUSTER_NODEUP_RETRY_COUNT = new IntPreference("cluster.nodeup.retry.count",
                                                                                5, CLUSTER_GROUP, isGreaterThan(0));
    public static final IntPreference CLUSTER_SPOT_MAX_ATTEMPTS = new IntPreference("cluster.spot.max.attempts", 2,
                                                                                    CLUSTER_GROUP, isGreaterThan(0));
    public static final StringPreference CLOUD_DEFAULT_PROVIDER = new StringPreference(
            "cloud.provider.default", CloudProvider.AWS.name(), CLUSTER_GROUP, pass);
    /**
     * If this property is true, pipeline scheduler will rely on Kubernetes order of pods, otherwise
     * pipelines will be ordered according to their parent (batch) ID
     */
    public static final BooleanPreference CLUSTER_RANDOM_SCHEDULING = new BooleanPreference("cluster.random.scheduling",
                                                                                           false, CLUSTER_GROUP, pass);
    public static final IntPreference CLUSTER_INSTANCE_HDD = new IntPreference("cluster.instance.hdd", 10,
                                                                               CLUSTER_GROUP, isGreaterThan(0));
    public static final BooleanPreference CLUSTER_INSTANCE_HDD_SCALE_ENABLED = new BooleanPreference(
            "cluster.instance.hdd.scale.enabled", false, CLUSTER_GROUP, pass);
    public static final IntPreference CLUSTER_INSTANCE_HDD_SCALE_MONITORING_DELAY = new IntPreference(
            "cluster.instance.hdd.scale.monitoring.delay", 10, CLUSTER_GROUP, isGreaterThan(0));
    public static final DoublePreference CLUSTER_INSTANCE_HDD_SCALE_THRESHOLD_RATIO = new DoublePreference(
            "cluster.instance.hdd.scale.threshold.ratio", 0.75, CLUSTER_GROUP,
            isGreaterThan(0.0f).and(isLessThan(1.0f)));
    public static final DoublePreference CLUSTER_INSTANCE_HDD_SCALE_DELTA_RATIO = new DoublePreference(
            "cluster.instance.hdd.scale.delta.ratio", 0.5, CLUSTER_GROUP, isGreaterThan(0.0f));
    public static final IntPreference CLUSTER_INSTANCE_HDD_SCALE_MAX_DEVICES = new IntPreference(
            "cluster.instance.hdd.scale.max.devices", 40, CLUSTER_GROUP, isGreaterThan(0));
    public static final IntPreference CLUSTER_INSTANCE_HDD_SCALE_MAX_SIZE = new IntPreference(
            "cluster.instance.hdd.scale.max.size", 16384, CLUSTER_GROUP, isGreaterThan(0));
    public static final IntPreference CLUSTER_INSTANCE_HDD_SCALE_DISK_MIN_SIZE = new IntPreference(
            "cluster.instance.hdd.scale.disk.min.size", 10, CLUSTER_GROUP, isGreaterThan(0));
    public static final IntPreference CLUSTER_INSTANCE_HDD_SCALE_DISK_MAX_SIZE = new IntPreference(
            "cluster.instance.hdd.scale.disk.max.size", 16384, CLUSTER_GROUP, isGreaterThan(0));
    public static final StringPreference CLUSTER_INSTANCE_DEVICE_PREFIX = new StringPreference(
            "cluster.instance.device.prefix", "/dev/sd", CLUSTER_GROUP, PreferenceValidators.isNotBlank);
    public static final StringPreference CLUSTER_INSTANCE_DEVICE_SUFFIXES = new StringPreference(
            "cluster.instance.device.suffixes", "defghijklmnopqrstuvwxyz", CLUSTER_GROUP,
            PreferenceValidators.isNotBlank);
    public static final ObjectPreference<CloudRegionsConfiguration> CLUSTER_NETWORKS_CONFIG =
        new ObjectPreference<>("cluster.networks.config", null, new TypeReference<CloudRegionsConfiguration>() {},
                               CLUSTER_GROUP, isNullOrValidJson(new TypeReference<CloudRegionsConfiguration>() {}));
    public static final IntPreference CLUSTER_REASSIGN_DISK_DELTA = new IntPreference("cluster.reassign.disk.delta",
            100, CLUSTER_GROUP, isGreaterThanOrEquals(0));
    public static final IntPreference CLUSTER_LOST_RUN_ATTEMPTS = new IntPreference("cluster.lost.run.attempts",
            5, CLUSTER_GROUP, isGreaterThan(0));

    /**
     * If this property is true, pipelines without parent (batch ID) will have the highest priority,
     * otherwise - the lowest
     */
    public static final BooleanPreference CLUSTER_HIGH_NON_BATCH_PRIORITY = new BooleanPreference(
        "cluster.high.non.batch.priority", false, CLUSTER_GROUP, pass);
    public static final IntPreference CLUSTER_KEEP_ALIVE_MINUTES = new IntPreference("cluster.keep.alive.minutes",
                                                                                10, CLUSTER_GROUP, isGreaterThan(0));
    public static final StringPreference CLUSTER_KEEP_ALIVE_POLICY = new StringPreference("cluster.keep.alive.policy",
            ClusterKeepAlivePolicy.MINUTES_TILL_HOUR.name(), CLUSTER_GROUP, isValidEnum(ClusterKeepAlivePolicy.class));
    public static final BooleanPreference CLUSTER_SPOT = new BooleanPreference("cluster.spot", true, CLUSTER_GROUP,
                                                                               pass);
    public static final StringPreference CLUSTER_SPOT_ALLOC_STRATEGY = new StringPreference(
        "cluster.spot.alloc.strategy", "on_demand", CLUSTER_GROUP, PreferenceValidators.isValidSpotAllocStrategy);
    public static final DoublePreference CLUSTER_SPOT_BID_PRICE = new DoublePreference("cluster.spot.bid.price", null,
                                                                                 CLUSTER_GROUP, isGreaterThan(0.0f));
    public static final StringPreference CLUSTER_ALLOWED_INSTANCE_TYPES_DOCKER = new StringPreference(
        "cluster.allowed.instance.types.docker", "m5.*,c5.*,r4.*,t2.*", CLUSTER_GROUP, pass);
    public static final IntPreference CLUSTER_INSTANCE_OFFER_UPDATE_RATE = new IntPreference(
        "instance.offer.update.rate", 3600000, CLUSTER_GROUP, isGreaterThan(10000));
    public static final IntPreference CLUSTER_BATCH_RETRY_COUNT = new IntPreference("cluster.batch.retry.count",
            0, CLUSTER_GROUP, isGreaterThanOrEquals(0));
    public static final ObjectPreference<List<String>> INSTANCE_RESTART_STATE_REASONS = new ObjectPreference<>(
            "instance.restart.state.reasons", null, new TypeReference<List<String>>() {}, CLUSTER_GROUP,
            isNullOrValidJson(new TypeReference<List<String>>() {}));
    public static final ObjectPreference<List<String>> INSTANCE_LIMIT_STATE_REASONS = new ObjectPreference<>(
            "instance.limit.state.reasons", null, new TypeReference<List<String>>() {}, CLUSTER_GROUP,
            isNullOrValidJson(new TypeReference<List<String>>() {}));
    public static final IntPreference CLUSTER_INSTANCE_HDD_EXTRA_MULTI =
            new IntPreference("cluster.instance.hdd_extra_multi", 3, CLUSTER_GROUP, isGreaterThan(0));
    public static final IntPreference CLUSTER_DOCKER_EXTRA_MULTI =
            new IntPreference("cluster.docker.extra_multi", 3, CLUSTER_GROUP, isGreaterThan(0));
    public static final IntPreference CLUSTER_MONITORING_ELASTIC_INTERVALS_NUMBER = new IntPreference(
            "cluster.monitoring.elastic.intervals.number", 10, CLUSTER_GROUP, isGreaterThan(0));
    public static final LongPreference CLUSTER_MONITORING_ELASTIC_MINIMAL_INTERVAL = new LongPreference(
            "cluster.monitoring.elastic.minimal.interval", TimeUnit.MILLISECONDS.convert(1, TimeUnit.MINUTES),
            CLUSTER_GROUP, isGreaterThan(0L));
    public static final IntPreference CLUSTER_KUBE_MASTER_PORT =
            new IntPreference("cluster.kube.master.port", 6443, CLUSTER_GROUP, isGreaterThan(0));
    public static final IntPreference CLUSTER_KUBE_WINDOWS_SERVICE_PORT =
            new IntPreference("cluster.kube.windows.service.port", 22, CLUSTER_GROUP, isGreaterThan(0));
    public static final BooleanPreference CLUSTER_WINDOWS_NODE_LOOPBACK_ROUTE =
            new BooleanPreference("cluster.windows.node.loopback.route", false, CLUSTER_GROUP, pass);
    public static final ObjectPreference<Set<String>> INSTANCE_COMPUTE_FAMILY_NAMES = new ObjectPreference<>(
            "instance.compute.family.names", null, new TypeReference<Set<String>>() {}, CLUSTER_GROUP,
            isNullOrValidJson(new TypeReference<Set<String>>() {}));
    public static final StringPreference INSTANCE_DNS_HOSTED_ZONE_ID = new StringPreference(
            "instance.dns.hosted.zone.id", null, CLUSTER_GROUP, pass);
    public static final StringPreference INSTANCE_DNS_HOSTED_ZONE_BASE = new StringPreference(
            "instance.dns.hosted.zone.base", null, CLUSTER_GROUP, pass);
    public static final StringPreference DEFAULT_EDGE_REGION = new StringPreference(
            "default.edge.region", "eu-central", CLUSTER_GROUP, pass);


    //LAUNCH_GROUP
    public static final StringPreference LAUNCH_CMD_TEMPLATE = new StringPreference("launch.cmd.template",
                                                            "sleep infinity", LAUNCH_GROUP, pass);
    public static final StringPreference LAUNCH_POD_CMD_TEMPLATE_LINUX = new StringPreference(
            "launch.pod.cmd.template.linux", "set -o pipefail; "
            + "command -v wget >/dev/null 2>&1 && { LAUNCH_CMD=\"wget --no-check-certificate -q -O - '%s'\"; }; "
            + "command -v curl >/dev/null 2>&1 && { LAUNCH_CMD=\"curl -s -k '%s'\"; }; "
            + "eval $LAUNCH_CMD | bash /dev/stdin \"%s\" '%s' '%s'",
            LAUNCH_GROUP, PreferenceValidators.isNotBlank);
    public static final StringPreference LAUNCH_POD_CMD_TEMPLATE_WINDOWS = new StringPreference(
            "launch.pod.cmd.template.windows", "Add-Type @\"\n" +
            "using System.Net;\n" +
            "using System.Security.Cryptography.X509Certificates;\n" +
            "public class TrustAllCertsPolicy : ICertificatePolicy {\n" +
            "    public bool CheckValidationResult(\n" +
            "        ServicePoint srvPoint, X509Certificate certificate,\n" +
            "        WebRequest request, int certificateProblem) {\n" +
            "            return true;\n" +
            "        }\n" +
            " }\n" +
            "\"@\n" +
            "[System.Net.ServicePointManager]::CertificatePolicy = New-Object TrustAllCertsPolicy\n" +
            "Invoke-WebRequest %s -Outfile .\\launch.py\n" +
            "@\"\n" +
            "%s\n" +
            "\"@ | Out-File -FilePath .\\task.ps1 -Encoding ascii -Force\n" +
            "$env:CP_TASK_PATH = Join-Path $(pwd) \"task.ps1\"\n" +
            "python .\\launch.py",
            LAUNCH_GROUP, PreferenceValidators.isNotBlank);
    public static final IntPreference LAUNCH_JWT_TOKEN_EXPIRATION = new IntPreference(
        "launch.jwt.token.expiration", 2592000, LAUNCH_GROUP, isGreaterThan(0));
    public static final ObjectPreference<EnvVarsSettings> LAUNCH_ENV_PROPERTIES = new ObjectPreference<>(
        "launch.env.properties", null, new TypeReference<EnvVarsSettings>() {}, LAUNCH_GROUP,
        isNullOrValidJson(new TypeReference<EnvVarsSettings>() {}));
    public static final ObjectPreference<List<DockerMount>> DOCKER_IN_DOCKER_MOUNTS = new ObjectPreference<>(
            "launch.dind.mounts", null, new TypeReference<List<DockerMount>>() {},
            LAUNCH_GROUP, isNullOrValidJson(new TypeReference<List<DockerMount>>() {}));
    /**
     * Specifies a comma-separated list of environment variables that should be inherited by DIND containers
     * from run container.
     */
    public static final StringPreference DOCKER_IN_DOCKER_CONTAINER_VARS = new StringPreference(
            "launch.dind.container.vars", "http_proxy,https_proxy,no_proxy,API,API_TOKEN",
            LAUNCH_GROUP, pass);
    public static final StringPreference RUN_VISIBILITY_POLICY = new StringPreference("launch.run.visibility",
            RunVisibilityPolicy.INHERIT.name(), LAUNCH_GROUP, isValidEnum(RunVisibilityPolicy.class));
    public static final IntPreference LAUNCH_CONTAINER_CPU_RESOURCE = new IntPreference(
            "launch.container.cpu.resource", 0, LAUNCH_GROUP, isGreaterThan(-1));
    public static final StringPreference LAUNCH_CONTAINER_MEMORY_RESOURCE_POLICY = new StringPreference(
            "launch.container.memory.resource.policy", ContainerMemoryResourcePolicy.NO_LIMIT.name(),
            LAUNCH_GROUP, isValidEnum(ContainerMemoryResourcePolicy.class));
    public static final IntPreference LAUNCH_CONTAINER_MEMORY_RESOURCE_REQUEST = new IntPreference(
            "launch.container.memory.resource.request", 1, LAUNCH_GROUP, isGreaterThan(0));
    public static final IntPreference LAUNCH_SERVERLESS_WAIT_COUNT = new IntPreference(
            "launch.serverless.wait.count", 20, LAUNCH_GROUP, isGreaterThan(0));
    public static final IntPreference LAUNCH_SERVERLESS_STOP_TIMEOUT = new IntPreference(
            "launch.serverless.stop.timeout", 60, LAUNCH_GROUP, isGreaterThan(0));
    public static final IntPreference LAUNCH_SERVERLESS_ENDPOINT_WAIT_COUNT = new IntPreference(
            "launch.serverless.endpoint.wait.count", 40, LAUNCH_GROUP, isGreaterThan(0));
    public static final IntPreference LAUNCH_SERVERLESS_ENDPOINT_WAIT_TIME = new IntPreference(
            "launch.serverless.endpoint.wait.time", 20000, LAUNCH_GROUP, isGreaterThan(0));
    public static final StringPreference LAUNCH_ORIGINAL_OWNER_PARAMETER = new StringPreference(
            "launch.original.owner.parameter", "ORIGINAL_OWNER", LAUNCH_GROUP, PreferenceValidators.isNotBlank);
    public static final StringPreference KUBE_SERVICE_SUFFIX = new StringPreference("launch.kube.service.suffix",
            "svc.cluster.local", LAUNCH_GROUP, pass);
    public static final ObjectPreference<Map<String, LaunchCapability>> LAUNCH_CAPABILITIES = new ObjectPreference<>(
            "launch.capabilities", null, new TypeReference<Map<String, LaunchCapability>>() {},
            LAUNCH_GROUP, isNullOrValidJson(new TypeReference<Map<String, LaunchCapability>>() {}));

    public static final BooleanPreference KUBE_POD_DOMAINS_ENABLED = new BooleanPreference(
            "launch.kube.pod.domains.enabled", true, LAUNCH_GROUP, pass);
    public static final StringPreference KUBE_POD_SERVICE = new StringPreference("launch.kube.pod.service",
            "pods", LAUNCH_GROUP, pass);
    public static final StringPreference KUBE_POD_SUBDOMAIN = new StringPreference("launch.kube.pod.subdomain",
            "pods", LAUNCH_GROUP, pass);
    public static final StringPreference KUBE_POD_SEARCH_PATH = new StringPreference("launch.kube.pod.search.path",
            "pods.default.svc.cluster.local", LAUNCH_GROUP, pass);


    //DTS submission
    public static final StringPreference DTS_LAUNCH_CMD_TEMPLATE = new StringPreference("dts.launch.cmd",
            "sleep infinity", DTS_GROUP, pass);
    public static final StringPreference DTS_LAUNCH_URL = new StringPreference("dts.launch.script.url",
            "", DTS_GROUP, pass);
    public static final StringPreference DTS_DISTRIBUTION_URL = new StringPreference("dts.dist.url",
            "", DTS_GROUP, pass);
    public static final IntPreference DTS_MONITORING_PERIOD_SECONDS = new IntPreference("dts.monitoring.period.seconds",
            (int) TimeUnit.MINUTES.toSeconds(1), DTS_GROUP, isGreaterThan(10));
    public static final IntPreference DTS_OFFLINE_TIMEOUT_SECONDS = new IntPreference("dts.offline.timeout.seconds",
            (int) TimeUnit.MINUTES.toSeconds(5), DTS_GROUP, isGreaterThan(0));

    /**
     * Controls maximum number of scheduled at once runs
     */
    public static final IntPreference LAUNCH_MAX_SCHEDULED_NUMBER = new IntPreference(
        "launch.max.scheduled.number", 10, LAUNCH_GROUP, isGreaterThan(0));
    public static final ObjectPreference<List<DefaultSystemParameter>> LAUNCH_SYSTEM_PARAMETERS =
        new ObjectPreference<>("launch.system.parameters", null,
                               new TypeReference<List<DefaultSystemParameter>>() {},
                               LAUNCH_GROUP, isNullOrValidJson(new TypeReference<List<DefaultSystemParameter>>() {}));
    /**
     * Sets task status update rate, on which application will query Kubernetes cluster for running task status,
     * milliseconds
     */
    public static final IntPreference LAUNCH_TASK_STATUS_UPDATE_RATE = new IntPreference(
        "launch.task.status.update.rate", 30000, LAUNCH_GROUP, isGreaterThan(5000));
    public static final StringPreference LAUNCH_DOCKER_IMAGE = new StringPreference("launch.docker.image", null,
                                                                                    LAUNCH_GROUP, null);
    /**
     * Sets unused pods release rate, on which application will kill Kubernetes pods, which were used by finished
     * pipeline runs, milliseconds. This rate should be less, than
     * @see #LAUNCH_TASK_STATUS_UPDATE_RATE
     * to kill unused pods as soon as possible
     */
    public static final IntPreference RELEASE_UNUSED_NODES_RATE = new IntPreference(
        "launch.pods.release.rate", 3000, LAUNCH_GROUP, isLessThan(LAUNCH_TASK_STATUS_UPDATE_RATE.getDefaultValue()));

    // UI_GROUP
    public static final StringPreference UI_PROJECT_INDICATOR = new StringPreference("ui.project.indicator",
                                                                                     "type=project", UI_GROUP, pass);
    public static final ObjectPreference<Map<String, String>> UI_CLI_CONFIGURE_TEMPLATE = new ObjectPreference<>(
        "ui.pipe.cli.configure.template", null, new TypeReference<Map<String, String>>() {}, UI_GROUP,
            isNullOrValidJson(new TypeReference<Map<String, String>>() {}));
    public static final ObjectPreference<Map<String, String>> UI_CLI_INSTALL_TEMPLATE = new ObjectPreference<>(
        "ui.pipe.cli.install.template", null, new TypeReference<Map<String, String>>() {}, UI_GROUP,
        isNullOrValidJson(new TypeReference<Map<String, String>>() {}));
    public static final ObjectPreference<List<ControlEntry>> UI_CONTROLS_SETTINGS = new ObjectPreference<>(
        "ui.controls.settings", null, new TypeReference<List<ControlEntry>>() {}, UI_GROUP,
        isNullOrValidJson(new TypeReference<List<ControlEntry>>() {}));
    public static final StringPreference UI_DEPLOYMENT_NAME = new StringPreference("ui.pipeline.deployment.name",
            "Cloud Pipeline", UI_GROUP, PreferenceValidators.isNotBlank);
    public static final ObjectPreference<Map<String, String>> UI_PIPE_DRIVE_MAPPING = new ObjectPreference<>(
            "ui.pipe.drive.mapping", null, new TypeReference<Map<String, String>>() {}, UI_GROUP,
            isNullOrValidJson(new TypeReference<Map<String, String>>() {}));
    public static final StringPreference UI_SUPPORT_TEMPLATE = new StringPreference("ui.support.template",
            "", UI_GROUP, pass);
    public static final BooleanPreference UI_LIBRARY_DRAG = new BooleanPreference("ui.library.drag",
            true, UI_GROUP, pass);
    public static final StringPreference UI_LAUNCH_TEMPLATE = new StringPreference("ui.launch.command.template",
            "", UI_GROUP, pass);
    public static final ObjectPreference<Map<String, String>> UI_PIPE_FILE_BROWSER_APP = new ObjectPreference<>(
            "ui.pipe.file.browser.app", null, new TypeReference<Map<String, String>>() {}, UI_GROUP,
            isNullOrValidJson(new TypeReference<Map<String, String>>() {}));
    public static final ObjectPreference<Map<String, String>> UI_PIPE_FILE_BROWSER_REQUEST = new ObjectPreference<>(
            "ui.pipe.file.browser.request", null, new TypeReference<Map<String, String>>() {}, UI_GROUP,
            isNullOrValidJson(new TypeReference<Map<String, String>>() {}));
    public static final ObjectPreference<Map<String, Object>> UI_HIDDEN_OBJECTS = new ObjectPreference<>(
            "ui.hidden.objects", null, new TypeReference<Map<String, Object>>() {}, UI_GROUP,
            isNullOrValidJson(new TypeReference<Map<String, Object>>() {}));
    public static final DoublePreference UI_WSI_NOTIFICATION_FACTOR = new DoublePreference(
            "ui.wsi.magnification.factor", 1.0, UI_GROUP, isGreaterThan(0));

    // Facet Filters
    public static final ObjectPreference<Map<String, Object>> FACETED_FILTER_DICT = new ObjectPreference<>(
            "faceted.filter.dictionaries", null, new TypeReference<Map<String, Object>>() {},
            FACETED_FILTER_GROUP, isNullOrValidJson(new TypeReference<Map<String, Object>>() {}));

    // BASE_URLS_GROUP
    public static final StringPreference BASE_API_HOST = new StringPreference("base.api.host", null,
                                                                  BASE_URLS_GROUP, PreferenceValidators.isValidUrl);
    public static final StringPreference BASE_API_HOST_EXTERNAL = new StringPreference("base.api.host.external", null,
                                                              BASE_URLS_GROUP, PreferenceValidators.isValidUrlSyntax);
    public static final StringPreference BASE_PIPE_DISTR_URL = new StringPreference("base.pipe.distributions.url",
                                                        null, BASE_URLS_GROUP, PreferenceValidators.isValidUrl);
    public static final StringPreference BASE_DAV_AUTH_URL = new StringPreference("base.dav.auth.url",
            null, BASE_URLS_GROUP, pass);
    public static final StringPreference BASE_EDGE_INVALIDATE_AUTH_PATH =
            new StringPreference("base.invalidate.edge.auth.path", "/invalidate", BASE_URLS_GROUP, pass);

    //Data sharing
    public static final StringPreference BASE_API_SHARED = new StringPreference("data.sharing.base.api", null,
            DATA_SHARING_GROUP, PreferenceValidators.isEmptyOrValidUrlSyntax);
    public static final StringPreference DATA_SHARING_DISCLAIMER = new StringPreference("data.sharing.disclaimer", null,
            DATA_SHARING_GROUP, pass);
    public static final StringPreference DATA_SHARING_FOLDERS_DIR =
            new StringPreference("data.sharing.storage.folders.directory", null, DATA_SHARING_GROUP, pass);
    private static final String CLOUD_REGION_GROUP = "Cloud region";

    // SYSTEM_GROUP
    /**
     * A list of endpoint IDs of external services. Those are services, that need to get Pipeline's JWT token
     */
    public static final ObjectPreference<List<ExternalServiceEndpoint>> SYSTEM_EXTERNAL_SERVICES_ENDPOINTS =
        new ObjectPreference<>("system.external.services.endpoints", null,
                   new TypeReference<List<ExternalServiceEndpoint>>() {}, SYSTEM_GROUP,
                               PreferenceValidators.isValidExternalServices);
    /**
     * Controls the period of resource monitoring task
     */
    public static final IntPreference SYSTEM_RESOURCE_MONITORING_PERIOD = new IntPreference(
        "system.resource.monitoring.period", 60000, SYSTEM_GROUP, isGreaterThan(10000));

    /**
     * Controls the amount of pod logs to be loaded
     */
    public static final IntPreference SYSTEM_LIMIT_LOG_LINES = new IntPreference(
            "system.log.line.limit", 8000, SYSTEM_GROUP, isGreaterThan(0));

    /**
     * Level of CPU load, below which a Run is considered `idle`
     */
    public static final IntPreference SYSTEM_IDLE_CPU_THRESHOLD_PERCENT =
            new IntPreference("system.idle.cpu.threshold", 10, SYSTEM_GROUP, isGreaterThan(0));
    /**
     * Level of memory load, below which a Run is considered `overloaded`
     */
    public static final IntPreference SYSTEM_MEMORY_THRESHOLD_PERCENT =
            new IntPreference("system.memory.consume.threshold", 95, SYSTEM_GROUP, isGreaterThan(0));
    /**
     * Level of filesystem load, below which a Run is considered `overloaded`
     */
    public static final IntPreference SYSTEM_DISK_THRESHOLD_PERCENT =
            new IntPreference("system.disk.consume.threshold", 95, SYSTEM_GROUP, isGreaterThan(0));
    /**
     * Period of time for monitoring metrics query
     */
    public static final IntPreference SYSTEM_MONITORING_METRIC_TIME_RANGE =
            new IntPreference("system.monitoring.time.range", 30, SYSTEM_GROUP, isGreaterThan(0));
    /**
     * Controls maximum timeout (in minutes), which a node can stay idle, before an action will be taken
     */
    public static final IntPreference SYSTEM_MAX_IDLE_TIMEOUT_MINUTES =
            new IntPreference("system.max.idle.timeout.minutes", 30, SYSTEM_GROUP, isGreaterThan(0));

    /**
     * A timeout to wait before an idle action will be taken
     */
    public static final IntPreference SYSTEM_IDLE_ACTION_TIMEOUT_MINUTES =
            new IntPreference("system.idle.action.timeout.minutes", 30, SYSTEM_GROUP, isGreaterThan(0));
    /**
     * Controls which action will be executed After idle and Action timeouts. Can take values from {@link IdleRunAction}
     */
    // TODO: rewrite to an EnumPreference?
    public static final StringPreference SYSTEM_IDLE_ACTION = new StringPreference("system.idle.action",
                                   IdleRunAction.NOTIFY.name(), SYSTEM_GROUP, PreferenceValidators.isValidIdleAction);
    /**
     * Controls which action will be performed after action threshold for long paused runs.
     * Can take values from {@link LongPausedRunAction} only.
     */
    public static final StringPreference SYSTEM_LONG_PAUSED_ACTION = new StringPreference("system.long.paused.action",
            LongPausedRunAction.NOTIFY.name(), SYSTEM_GROUP, PreferenceValidators.isValidLongPauseRunAction);
    /**
     * Controls how long resource monitoring stats are being kept, in days
     */
    public static final IntPreference SYSTEM_RESOURCE_MONITORING_STATS_RETENTION_PERIOD = new IntPreference(
        "system.resource.monitoring.stats.retention.period", 3, SYSTEM_GROUP, isGreaterThanOrEquals(0));
    /**
     * Specifies if interactive run ssh sessions should use root as a default user.
     */
    public static final BooleanPreference SYSTEM_SSH_DEFAULT_ROOT_USER_ENABLED = new BooleanPreference(
            "system.ssh.default.root.user.enabled", true, SYSTEM_GROUP, pass);
    /**
     * Controls which instance types will be excluded from notification list.
     */
    public static final StringPreference SYSTEM_NOTIFICATIONS_EXCLUDE_INSTANCE_TYPES = new StringPreference(
            "system.notifications.exclude.instance.types", null, SYSTEM_GROUP, pass);
    public static final IntPreference SYSTEM_CLUSTER_PRICE_MONITOR_DELAY = new IntPreference(
            "system.cluster.price.monitor.delay", 30000, SYSTEM_GROUP, pass);
<<<<<<< HEAD
    public static final IntPreference SYSTEM_USER_MONITOR_DELAY = new IntPreference(
            "system.user.monitor.delay.hours", 24, SYSTEM_GROUP, pass);
    public static final IntPreference SYSTEM_USER_MONITOR_BLOCKED_DAYS = new IntPreference(
            "system.user.monitor.blocked.days", 365, SYSTEM_GROUP, pass);
    public static final IntPreference SYSTEM_USER_MONITOR_IDEL_DAYS = new IntPreference(
            "system.user.monitor.idel.days", 365, SYSTEM_GROUP, pass);

=======
    /**
     * Controls which events will be ommitted from the OOM Logger output (
     * e.g. flannel, iptables and other system services)
     */
    public static final StringPreference SYSTEM_OOM_EXCLUDE_EVENTS = new StringPreference(
            "system.oom.exclude.events", "flanneld|iptables|canal|kube-proxy|calico", SYSTEM_GROUP, pass);
>>>>>>> fd9fa38f

    // FireCloud Integration
    public static final ObjectPreference<List<String>> FIRECLOUD_SCOPES = new ObjectPreference<>(
        "firecloud.api.scopes", null, new TypeReference<List<String>>() {}, FIRECLOUD_GROUP,
        isNullOrValidJson(new TypeReference<List<String>>() {}));
    public static final StringPreference FIRECLOUD_BASE_URL = new StringPreference("firecloud.base.url",
            "https://api.firecloud.org/api/", FIRECLOUD_GROUP, PreferenceValidators.isValidUrl);
    public static final BooleanPreference FIRECLOUD_ENABLE_USER_AUTH = new BooleanPreference(
            "firecloud.enable.user.auth", false, FIRECLOUD_GROUP, pass);
    public static final StringPreference GOOGLE_REDIRECT_URL = new StringPreference("google.redirect.url",
            null, FIRECLOUD_GROUP, PreferenceValidators.isEmptyOrValidUrlSyntax);
    public static final StringPreference GOOGLE_CLIENT_SETTINGS = new StringPreference("google.client.settings",
            null, FIRECLOUD_GROUP, PreferenceValidators.isEmptyOrFileExist);
    public static final StringPreference GOOGLE_CLIENT_ID = new StringPreference("google.client.id",
            null, FIRECLOUD_GROUP, pass);
    public static final StringPreference FIRECLOUD_LAUNCHER_TOOL = new StringPreference("firecloud.launcher.tool",
            null, FIRECLOUD_GROUP, null);
    public static final StringPreference FIRECLOUD_LAUNCHER_CMD = new StringPreference("firecloud.launcher.cmd",
            null, FIRECLOUD_GROUP, PreferenceValidators.isNotBlank);
    public static final StringPreference FIRECLOUD_BILLING_PROJECT = new StringPreference("firecloud.billing.project",
            null, FIRECLOUD_GROUP, PreferenceValidators.isNotBlank);
    public static final StringPreference FIRECLOUD_INSTANCE_TYPE = new StringPreference("firecloud.instance.type",
            "m4.xlarge", FIRECLOUD_GROUP, pass);
    public static final IntPreference FIRECLOUD_INSTANCE_DISK = new IntPreference("firecloud.instance.disk",
            50, FIRECLOUD_GROUP, isGreaterThan(0));

    // Misc
    public static final IntPreference MISC_MAX_TOOL_ICON_SIZE_KB = new IntPreference("misc.max.tool.icon.size.kb", 50,
                                                                                     MISC_GROUP, isGreaterThan(0));
    public static final StringPreference MISC_SYSTEM_EVENTS_CONFIRMATION_METADATA_KEY = new StringPreference(
            "system.events.confirmation.metadata.key", "confirmed_notifications", MISC_GROUP,
            PreferenceValidators.isNotBlank);
    public static final ObjectPreference<List<String>> MISC_METADATA_SENSITIVE_KEYS = new ObjectPreference<>(
            "misc.metadata.sensitive.keys", null, new TypeReference<List<String>>() {}, MISC_GROUP,
            isNullOrValidJson(new TypeReference<List<String>>() {}));
    public static final ObjectPreference<List<String>> MISC_METADATA_MANDATORY_KEYS = new ObjectPreference<>(
            "misc.metadata.mandatory.keys", null, new TypeReference<List<String>>() {}, MISC_GROUP,
            isNullOrValidJson(new TypeReference<List<String>>() {}));
    public static final ObjectPreference<Map<String, Object>> MISC_GROUPS_UI_PREF = new ObjectPreference<>(
            "misc.groups.ui.preferences", null, new TypeReference<Map<String, Object>>() {}, MISC_GROUP,
            isNullOrValidJson(new TypeReference<Map<String, Object>>() {}));

    // Search
    public static final StringPreference SEARCH_ELASTIC_SCHEME = new StringPreference("search.elastic.scheme",
            null, SEARCH_GROUP, pass);
    public static final StringPreference SEARCH_ELASTIC_HOST = new StringPreference("search.elastic.host",
            null, SEARCH_GROUP, pass);
    public static final IntPreference SEARCH_ELASTIC_PORT = new IntPreference("search.elastic.port",
            null, SEARCH_GROUP, pass);
    public static final StringPreference SEARCH_ELASTIC_CP_INDEX_PREFIX = new StringPreference(
            "search.elastic.index.common.prefix", null, SEARCH_GROUP, pass);
    public static final StringPreference SEARCH_ELASTIC_TYPE_FIELD = new StringPreference(
            "search.elastic.type.field", "doc_type", SEARCH_GROUP, pass);

    public static final ObjectPreference<Map<SearchDocumentType, String>> SEARCH_ELASTIC_TYPE_INDEX_PREFIX =
            new ObjectPreference<>("search.elastic.index.type.prefix", null,
                    new TypeReference<Map<SearchDocumentType, String>>() {}, SEARCH_GROUP,
                    isNullOrValidJson(new TypeReference<Map<SearchDocumentType, String>>() {}));

    public static final ObjectPreference<List<String>> SEARCH_ELASTIC_SEARCH_FIELDS = new ObjectPreference<>(
            "search.elastic.search.fields", null,
            new TypeReference<List<String>>() {}, SEARCH_GROUP,
            isNullOrValidJson(new TypeReference<List<String>>() {}));

    public static final StringPreference SEARCH_ELASTIC_ALLOWED_USERS_FIELD = new StringPreference(
            "search.elastic.allowed.users.field", null, SEARCH_GROUP, pass);

    public static final StringPreference SEARCH_ELASTIC_DENIED_USERS_FIELD = new StringPreference(
            "search.elastic.denied.users.field", null, SEARCH_GROUP, pass);

    public static final StringPreference SEARCH_ELASTIC_ALLOWED_GROUPS_FIELD = new StringPreference(
            "search.elastic.allowed.groups.field", null, SEARCH_GROUP, pass);

    public static final StringPreference SEARCH_ELASTIC_DENIED_GROUPS_FIELD = new StringPreference(
            "search.elastic.denied.groups.field", null, SEARCH_GROUP, pass);
    public static final IntPreference SEARCH_AGGS_MAX_COUNT = new IntPreference("search.aggs.max.count",
            20, SEARCH_GROUP, pass);

    public static final ObjectPreference<List<StorageFileSearchMask>> FILE_SEARCH_MASK_RULES = new ObjectPreference<>(
        "search.storage.elements.hide.mask",
        Collections.emptyList(),
        new TypeReference<List<StorageFileSearchMask>>() {},
        SEARCH_GROUP,
        isNullOrValidJson(new TypeReference<List<StorageFileSearchMask>>() {}));

    // Grid engine autoscaling
    public static final IntPreference GE_AUTOSCALING_SCALE_UP_TIMEOUT =
            new IntPreference("ge.autoscaling.scale.up.timeout", 30,
                    GRID_ENGINE_AUTOSCALING_GROUP, pass);
    public static final IntPreference GE_AUTOSCALING_SCALE_DOWN_TIMEOUT =
            new IntPreference("ge.autoscaling.scale.down.timeout", 30,
                    GRID_ENGINE_AUTOSCALING_GROUP, pass);
    public static final IntPreference GE_AUTOSCALING_SCALE_UP_POLLING_TIMEOUT =
            new IntPreference("ge.autoscaling.scale.up.polling.timeout", 900,
                    GRID_ENGINE_AUTOSCALING_GROUP, pass);
    public static final IntPreference GE_AUTOSCALING_SCALE_UP_TO_MAX =
            new IntPreference("ge.autoscaling.scale.up.to.max", null,
                    GRID_ENGINE_AUTOSCALING_GROUP,
                    isNotLessThanValueOrNull(LAUNCH_MAX_SCHEDULED_NUMBER.getKey()),
                    LAUNCH_MAX_SCHEDULED_NUMBER);


    //GCP
    public static final ObjectPreference<List<String>> GCP_REGION_LIST = new ObjectPreference<>(
            "gcp.regions.list", null, new TypeReference<List<String>>() {}, GCP_GROUP,
            isNullOrValidJson(new TypeReference<List<String>>() {}));
    public static final ObjectPreference<Map<String, GCPResourceMapping>> GCP_SKU_MAPPING = new ObjectPreference<>(
            "gcp.sku.mapping", null, new TypeReference<Map<String, GCPResourceMapping>>() {}, GCP_GROUP,
            isNullOrValidJson(new TypeReference<Map<String, GCPResourceMapping>>() {}));
    public static final StringPreference GCP_DEFAULT_GPU_TYPE = new StringPreference(
            "gcp.default.gpu.type", "a100", GCP_GROUP, PreferenceValidators.isNotBlank);

    // Billing Reports
    public static final StringPreference BILLING_USER_NAME_ATTRIBUTE = new StringPreference(
            "billing.reports.user.name.attribute", null, BILLING_GROUP, pass);
    public static final BooleanPreference BILLING_REPORTS_ENABLED = new BooleanPreference(
            "billing.reports.enabled", true, BILLING_GROUP, pass);
    public static final BooleanPreference BILLING_REPORTS_ENABLED_ADMINS = new BooleanPreference(
            "billing.reports.enabled.admins", true, BILLING_GROUP, pass);

    // Lustre FS
    public static final IntPreference LUSTRE_FS_DEFAULT_SIZE_GB = new IntPreference(
            "lustre.fs.default.size.gb", 1200, LUSTRE_GROUP, pass);
    public static final IntPreference LUSTRE_FS_BKP_RETENTION_DAYS = new IntPreference(
            "lustre.fs.backup.retention.days", 7, LUSTRE_GROUP, pass);
    public static final IntPreference LUSTRE_FS_DEFAULT_THROUGHPUT = new IntPreference(
            "lustre.fs.default.throughput", 50, LUSTRE_GROUP, pass);
    public static final StringPreference LUSTRE_FS_MOUNT_OPTIONS = new StringPreference(
            "lustre.fs.mount.options", null, LUSTRE_GROUP, pass);
    public static final StringPreference LUSTRE_FS_DEPLOYMENT_TYPE = new StringPreference(
            "lustre.fs.deployment.type", LustreDeploymentType.SCRATCH_2.name(), LUSTRE_GROUP,
            isValidEnum(LustreDeploymentType.class));
    public static final BooleanPreference LUSTRE_FS_MOUNT_IP = new BooleanPreference(
            "lustre.fs.mount.ip", false, LUSTRE_GROUP, pass);
    // Cloud Region
    public static final IntPreference CLOUD_REGION_TEMP_CREDENTIALS_DURATION = new IntPreference(
            "cloud.temp.credentials.duration", 3600, CLOUD_REGION_GROUP, isGreaterThan(0));
    public static final IntPreference CLOUD_REGION_TEMP_CREDENTIALS_EXPIRATION = new IntPreference(
            "cloud.temp.credentials.expiration", 3600, CLOUD_REGION_GROUP, isGreaterThan(0));

    private static final Pattern GIT_VERSION_PATTERN = Pattern.compile("(\\d)\\.(\\d)");

    private static final Map<String, AbstractSystemPreference<?>> PREFERENCE_MAP;

    private ToolManager toolManager;
    private DockerRegistryManager dockerRegistryManager;
    private DockerClientFactory dockerClientFactory;
    private PreferenceManager preferenceManager;
    private MessageHelper messageHelper;
    private GitManager gitManager;
    private DataStorageManager dataStorageManager;

    static {
        PREFERENCE_MAP = Collections.unmodifiableMap(Arrays.stream(SystemPreferences.class.getFields())
                .map(f -> {
                    try {
                        return (AbstractSystemPreference<?>) f.get(null);
                    } catch (IllegalAccessException e) {
                        throw new PipelineException(e);
                    }
                })
                .collect(Collectors.toMap(AbstractSystemPreference::getKey, pref -> pref)));

        GIT_HOST.setDependencies(GIT_TOKEN, GIT_USER_ID, GIT_USER_NAME);
        GIT_TOKEN.setDependencies(GIT_HOST, GIT_USER_ID, GIT_USER_NAME);
        GIT_USER_ID.setDependencies(GIT_TOKEN, GIT_HOST, GIT_USER_NAME);
        GIT_USER_NAME.setDependencies(GIT_HOST, GIT_TOKEN, GIT_USER_ID);
    }

    @Autowired
    public SystemPreferences(@Lazy ToolManager toolManager,
                             @Lazy DockerRegistryManager dockerRegistryManager,
                             @Lazy DockerClientFactory dockerClientFactory,
                             @Lazy PreferenceManager preferenceManager,
                             @Lazy MessageHelper messageHelper,
                             @Lazy GitManager gitManager,
                             @Lazy DataStorageManager dataStorageManager,
                             @Value("${cluster.enable.autoscaling:true}") boolean enableAutoscaling) {
        this.toolManager = toolManager;
        this.dockerRegistryManager = dockerRegistryManager;
        this.dockerClientFactory = dockerClientFactory;
        this.preferenceManager = preferenceManager;
        this.messageHelper = messageHelper;
        this.gitManager = gitManager;
        this.dataStorageManager = dataStorageManager;

        LAUNCH_DOCKER_IMAGE.setValidator(isValidToolOrImage);
        FIRECLOUD_LAUNCHER_TOOL.setValidator(isValidToolOrImage);
        DATA_STORAGE_SYSTEM_DATA_STORAGE_NAME.setValidator(isValidDataStorageName);

        GIT_HOST.setValidator(isGitGroupValid);
        GIT_TOKEN.setValidator(isGitGroupValid);
        GIT_USER_ID.setValidator(isGitGroupValid);
        GIT_USER_NAME.setValidator(isGitGroupValid);

        if (!enableAutoscaling) { // For testing: enable to set the default value for this parameter from properties
            CLUSTER_ENABLE_AUTOSCALING.setDefaultValue(false);
        }
        Assert.isTrue(PREFERENCE_MAP.values().stream().allMatch(p -> p.getValidator() != null), "Validator missing");
    }

    /**
     * Validates a list of {@link Preference} against AbstractSystemPreference's validation rules.
     * @param preferences list of preferences to validate
     * @throws IllegalArgumentException if validation fails
     */
    public void validate(List<Preference> preferences) {
        Optional<Preference> invalidPreference = preferences.stream()
                .filter(p -> !isValid(p, getDependentPreferences(preferences, p)))
                .findFirst();

        invalidPreference.ifPresent((p) -> {
            throw new IllegalArgumentException(messageHelper.getMessage(MessageConstants.ERROR_PREFERENCE_VALUE_INVALID,
                                                                        p.getName(), p.getValue()));
        });
    }

    /**
     * Checks that system pre-defined preference value is valid
     * @param preference a {@link Preference}, referencing a known {@link AbstractSystemPreference}
     * @return true/false if preference's value is valid/invalid
     */
    public boolean isValid(Preference preference, Map<String, Preference> dependentPreferences) {
        AbstractSystemPreference<?> systemPreference = PREFERENCE_MAP.get(preference.getName());
        if (systemPreference == null) {
            return true;
        }

        return systemPreference.validate(preference.getValue(), dependentPreferences);
    }

    private Map<String, Preference> getDependentPreferences(List<Preference> allPreferences,
                                                            Preference preference) {
        return getSystemPreference(preference.getName())
            .map(systemPreference -> {
                if (systemPreference.getDependencies().isEmpty()) {
                    return new HashMap<String, Preference>();
                }

                Map<String, Preference> dependentPreferences = allPreferences.stream()
                    .filter(p -> systemPreference.getDependencies().containsKey(p.getName()))
                    .collect(Collectors.toMap(Preference::getName, p -> p));

                for (String preferenceName : systemPreference.getDependencies().keySet()) {
                    if (!dependentPreferences.containsKey(preferenceName)) {
                        dependentPreferences.put(preferenceName, preferenceManager.getSystemPreference(
                            PREFERENCE_MAP.get(preferenceName)));
                    }
                }

                dependentPreferences.put(systemPreference.getKey(), preference);
                return dependentPreferences;
            })
            .orElse(Collections.emptyMap());
    }

    // Validators, that require Spring context

    private BiPredicate<String, Map<String, Preference>> isValidToolOrImage = (pref, dependencies) -> {
        try {
            toolManager.loadByNameOrId(pref);
            return true;
        } catch (IllegalArgumentException e) {
            return dockerRegistryManager.loadAllDockerRegistry().stream().anyMatch(registry -> {
                DockerClient client = dockerClientFactory.getDockerClient(registry, dockerRegistryManager.getImageToken(
                        registry, pref));
                return client.getManifest(registry, pref, "latest").isPresent();
            });
        }
    };

    private BiPredicate<String, Map<String, Preference>> isValidDataStorageName = (pref, dependencies) -> {
        try {
            dataStorageManager.loadByNameOrId(pref);
            return true;
        } catch (IllegalArgumentException e) {
            return false;
        }
    };

    private BiPredicate<String, Map<String, Preference>> isGitGroupValid = (pref, dependencies) -> {
        if (pref == null || dependencies.isEmpty() ||
                dependencies.values().stream().anyMatch(dependency -> dependency.getValue() == null)) {
            throw new IllegalArgumentException("Git options can't be null.");
        }
        return areGitPreferencesValid(dependencies);
    };

    private boolean areGitPreferencesValid(Map<String, Preference> gitPreferences) {
        long adminId = Long.parseLong(gitPreferences.get(GIT_USER_ID.getKey()).getValue());
        GitlabClient client =  gitManager.getGitlabClient(
                gitPreferences.get(GIT_HOST.getKey()).getValue(),
                gitPreferences.get(GIT_TOKEN.getKey()).getValue(),
                adminId,
                gitPreferences.get(GIT_USER_NAME.getKey()).getValue());
        try {
            client.buildCloneCredentials(false, false, 1L);
            GitlabVersion version = client.getVersion();
            Matcher matcher = GIT_VERSION_PATTERN.matcher(version.getVersion());
            if (matcher.find()) {
                Integer major = Integer.parseInt(matcher.group(1));
                Integer minor = Integer.parseInt(matcher.group(2));

                if ((major == 9 && minor >= 5) || (major == 8 && minor < 3)) {
                    throw new IllegalArgumentException("Invalid git version: " + version.getVersion());
                }
            } else {
                throw new IllegalArgumentException("Invalid git version: " + version.getVersion());
            }
        } catch (GitClientException e) {
            throw new IllegalArgumentException("Could not request Gitlab version", e);
        }
        return true;
    }


    public Collection<AbstractSystemPreference<?>> getSystemPreferences() {
        return PREFERENCE_MAP.values();
    }

    public static Optional<AbstractSystemPreference<?>> getSystemPreference(String key) {
        return Optional.ofNullable(PREFERENCE_MAP.get(key));
    }
}<|MERGE_RESOLUTION|>--- conflicted
+++ resolved
@@ -704,7 +704,12 @@
             "system.notifications.exclude.instance.types", null, SYSTEM_GROUP, pass);
     public static final IntPreference SYSTEM_CLUSTER_PRICE_MONITOR_DELAY = new IntPreference(
             "system.cluster.price.monitor.delay", 30000, SYSTEM_GROUP, pass);
-<<<<<<< HEAD
+    /**
+     * Controls which events will be ommitted from the OOM Logger output (
+     * e.g. flannel, iptables and other system services)
+     */
+    public static final StringPreference SYSTEM_OOM_EXCLUDE_EVENTS = new StringPreference(
+            "system.oom.exclude.events", "flanneld|iptables|canal|kube-proxy|calico", SYSTEM_GROUP, pass);
     public static final IntPreference SYSTEM_USER_MONITOR_DELAY = new IntPreference(
             "system.user.monitor.delay.hours", 24, SYSTEM_GROUP, pass);
     public static final IntPreference SYSTEM_USER_MONITOR_BLOCKED_DAYS = new IntPreference(
@@ -712,14 +717,6 @@
     public static final IntPreference SYSTEM_USER_MONITOR_IDEL_DAYS = new IntPreference(
             "system.user.monitor.idel.days", 365, SYSTEM_GROUP, pass);
 
-=======
-    /**
-     * Controls which events will be ommitted from the OOM Logger output (
-     * e.g. flannel, iptables and other system services)
-     */
-    public static final StringPreference SYSTEM_OOM_EXCLUDE_EVENTS = new StringPreference(
-            "system.oom.exclude.events", "flanneld|iptables|canal|kube-proxy|calico", SYSTEM_GROUP, pass);
->>>>>>> fd9fa38f
 
     // FireCloud Integration
     public static final ObjectPreference<List<String>> FIRECLOUD_SCOPES = new ObjectPreference<>(
