/*
 * Copyright 2017-2021 EPAM Systems, Inc. (https://www.epam.com/)
 *
 * Licensed under the Apache License, Version 2.0 (the "License");
 * you may not use this file except in compliance with the License.
 * You may obtain a copy of the License at
 *
 *     http://www.apache.org/licenses/LICENSE-2.0
 *
 * Unless required by applicable law or agreed to in writing, software
 * distributed under the License is distributed on an "AS IS" BASIS,
 * WITHOUT WARRANTIES OR CONDITIONS OF ANY KIND, either express or implied.
 * See the License for the specific language governing permissions and
 * limitations under the License.
 */
package com.epam.pipeline.autotests.ao;

import com.codeborne.selenide.Condition;
import com.codeborne.selenide.SelenideElement;
import com.epam.pipeline.autotests.utils.PipelineSelectors;
import com.epam.pipeline.autotests.utils.Utils;
import java.util.Arrays;
import java.util.List;
import java.util.Map;
import java.util.function.Consumer;
import org.openqa.selenium.By;
import org.openqa.selenium.SearchContext;
import org.openqa.selenium.WebElement;
import static com.codeborne.selenide.Condition.appear;
import static com.codeborne.selenide.Condition.cssClass;
import static com.codeborne.selenide.Condition.enabled;
import static com.codeborne.selenide.Condition.exist;
import static com.codeborne.selenide.Condition.visible;
import static com.codeborne.selenide.Selectors.byAttribute;
import static com.codeborne.selenide.Selectors.byClassName;
import static com.codeborne.selenide.Selectors.byCssSelector;
import static com.codeborne.selenide.Selectors.byId;
import static com.codeborne.selenide.Selectors.byText;
import static com.codeborne.selenide.Selectors.byValue;
import static com.codeborne.selenide.Selectors.byXpath;
import static com.codeborne.selenide.Selectors.withText;
import static com.codeborne.selenide.Selenide.$;
<<<<<<< HEAD
import static com.epam.pipeline.autotests.ao.Primitive.*;
=======
import static com.epam.pipeline.autotests.ao.Primitive.ALLOW_COMMIT;
import static com.epam.pipeline.autotests.ao.Primitive.DEFAULT_COMMAND;
import static com.epam.pipeline.autotests.ao.Primitive.DESCRIPTION;
import static com.epam.pipeline.autotests.ao.Primitive.DISK;
import static com.epam.pipeline.autotests.ao.Primitive.DO_NOT_MOUNT_STORAGES;
import static com.epam.pipeline.autotests.ao.Primitive.LIMIT_MOUNTS;
import static com.epam.pipeline.autotests.ao.Primitive.PORT;
import static com.epam.pipeline.autotests.ao.Primitive.INSTANCE;
import static com.epam.pipeline.autotests.ao.Primitive.INSTANCE_TYPE;
import static com.epam.pipeline.autotests.ao.Primitive.PRICE_TYPE;
import static com.epam.pipeline.autotests.ao.Primitive.LABELS;
import static com.epam.pipeline.autotests.ao.Primitive.LABEL_INPUT_FIELD;
import static com.epam.pipeline.autotests.ao.Primitive.NEW_ENDPOINT;
import static com.epam.pipeline.autotests.ao.Primitive.SAVE;
import static com.epam.pipeline.autotests.ao.Primitive.SENSITIVE_STORAGE;
import static com.epam.pipeline.autotests.ao.Primitive.SETTINGS;
import static com.epam.pipeline.autotests.ao.Primitive.EXEC_ENVIRONMENT;
>>>>>>> 081e627a
import static com.epam.pipeline.autotests.utils.PipelineSelectors.button;
import static java.util.concurrent.TimeUnit.SECONDS;
import static java.util.stream.Collectors.toList;
import static org.openqa.selenium.By.tagName;

public class ToolSettings extends ToolTab<ToolSettings> {

    private final Map<Primitive, SelenideElement> elements;

    public ToolSettings(final ToolGroup toolGroup, final String toolName) {
        super(toolGroup, toolName);
        this.elements = initialiseElements(super.elements(),
                entry(DESCRIPTION, context().find(byText("Description")).find(byId("description"))),
                entry(LABELS, context().find(button("+ New Label"))),
                entry(PORT, context().find(byText("Port:")).closest(".ant-row-flex-top")),
                entry(NEW_ENDPOINT, context().find(button("Add endpoint"))),
                entry(LABEL_INPUT_FIELD, context().find(withText("Labels")).closest(".ant-row")
                        .find(tagName("input"))),
                entry(EXEC_ENVIRONMENT, context().find(byClassName("ant-collapse-header"))),
                entry(DEFAULT_COMMAND, context().find(byText("Cmd template:")).closest(".ant-row")
                        .find(byClassName("tools__code-editor"))),
                entry(INSTANCE, context().find(byClassName("ant-select-selection-selected-value"))),
                entry(DISK, context().find(byId("disk"))),
                entry(INSTANCE_TYPE, context().find(byText("Instance type")).closest(".ant-row")
                        .find(byClassName("ant-select-selection__rendered"))),
                entry(PRICE_TYPE, context().find(byText("Price type")).closest(".ant-row")
                        .find(byClassName("ant-select-selection__rendered"))),
                entry(SAVE, context().find(button("SAVE"))),
                entry(SENSITIVE_STORAGE, context().$(byText("Allow sensitive storages"))
                        .parent().find(By.xpath("following-sibling::div//span"))),
                entry(DO_NOT_MOUNT_STORAGES, $(byXpath(".//span[.='Do not mount storages']/preceding-sibling::span"))),
                entry(LIMIT_MOUNTS, context().find(byClassName("limit-mounts-input__limit-mounts-input"))),
<<<<<<< HEAD
                entry(ADD_SYSTEM_PARAMETER, context().find(button("Add system parameters"))),
                entry(ADD_PARAMETER, context().find(byId("add-parameter-button")))
=======
                entry(ALLOW_COMMIT, context().$(byText("Allow commit of the tool"))
                        .parent().find(By.xpath("following-sibling::div//span")))
>>>>>>> 081e627a
        );
    }

    @Override
    public ToolSettings open() {
        click(SETTINGS);
        return click(EXEC_ENVIRONMENT);
    }

    public ToolSettings addEndpoint(final String endpoint) {
        click(NEW_ENDPOINT);
        resetMouse();
        get(PORT).find(byClassName("ant-input")).should(appear).setValue(endpoint);
        return this;
    }

    /**
     * Use {@link AccessObject#performWhile(Primitive, Condition, Consumer)} for such operations.
     */
    @Deprecated
    public ToolSettings removeEndpoint(final String endpoint) {
        get(PORT).find(byValue(endpoint)).closest("tr").find(button(endpoint)).shouldBe(visible).click();
        return this;
    }

    public ToolSettings addLabel(final String label) {
        click(LABELS);
        get(LABEL_INPUT_FIELD).setValue(label).pressEnter();
        return this;
    }

    public ToolSettings removeLabel(final String labelName) {
        context().find(label(labelName)).find(byClassName("anticon-cross")).shouldBe(visible).click();
        return this;
    }

    public ToolSettings setDefaultCommand(final String command) {
        SelenideElement defaultCommand = get(DEFAULT_COMMAND);
        Utils.clearTextField(defaultCommand);
        Utils.clickAndSendKeysWithSlashes(defaultCommand, command);
        return this;
    }

    public ToolSettings disableAllowSensitiveStorage() {
        if (get(SENSITIVE_STORAGE).has(cssClass("ant-checkbox-checked"))) {
            click(SENSITIVE_STORAGE);
        }
        return this;
    }

    public ToolSettings enableAllowSensitiveStorage() {
        if (!get(SENSITIVE_STORAGE).has(cssClass("ant-checkbox-checked"))) {
            click(SENSITIVE_STORAGE);
        }
        return this;
    }

    public ToolSettings doNotMountStoragesSelect (boolean isSelected) {
        if ((!get(DO_NOT_MOUNT_STORAGES).has(cssClass("ant-checkbox-checked")) && isSelected) ||
                (get(DO_NOT_MOUNT_STORAGES).has(cssClass("ant-checkbox-checked")) && !isSelected)) {
            click(DO_NOT_MOUNT_STORAGES);
        }
        return this;
    }

    public ToolSettings setDisk(final String disk) {
        return setValue(DISK, disk);
    }

    public ToolSettings setEndpoint(final String port) {
        return setValue(PORT, port);
    }

    public ToolSettings setInstanceType(final String instanceType) {
        click(INSTANCE_TYPE);
        $(PipelineSelectors.visible(byClassName("ant-select-dropdown-menu"))).find(withText(instanceType))
                .shouldBe(visible).click();
        return this;
    }

    public ToolSettings setPriceType(final String priceType) {
        click(PRICE_TYPE);
        $(PipelineSelectors.visible(byClassName("ant-select-dropdown-menu")))
                .find(withText(priceType))
                .shouldBe(visible)
                .click();
        return this;
    }

    public ToolSettings save() {
        return sleep(1, SECONDS)
                .performIf(SAVE, enabled, settings -> settings.click(SAVE).sleep(1, SECONDS));
    }

    public ToolSettings allowCommit(final boolean allow) {
        if ((allow && !get(ALLOW_COMMIT).has(cssClass("ant-checkbox-checked")))
                || (!allow && get(ALLOW_COMMIT).has(cssClass("ant-checkbox-checked")))) {
            click(ALLOW_COMMIT);
        }
        return this;
    }

    private ToolSettings validateEndpoints(final Condition condition) {
        get(PORT).find(byClassName("ant-input")).should(exist, visible, condition);
        return this;
    }

    private ToolSettings validateDefaultCommand(final Condition condition) {
        get(DEFAULT_COMMAND).find(byClassName("CodeMirror-code"))
                .find(byAttribute("style", "padding-right: 0.1px;"))
                .getText();
        return this;
    }

    @Override
    public ToolSettings ensure(final Primitive primitive, final Condition... conditions) {
        switch (primitive) {
            case PORT:
                Arrays.stream(conditions).forEach(this::validateEndpoints);
                break;
            case DEFAULT_COMMAND:
                Arrays.stream(conditions).forEach(this::validateDefaultCommand);
                break;
            case INSTANCE_TYPE:
                get(INSTANCE_TYPE).getText();
                break;
            case PRICE_TYPE:
                get(PRICE_TYPE).find(byClassName("ant-select-selection-selected-value")).getText();
                break;
            default:
                super.ensure(primitive, conditions);
        }
        return this;
    }

    public PipelineRunFormAO.SystemParameterPopupAO<ToolSettings> clickSystemParameter() {
        click(ADD_SYSTEM_PARAMETER);
        return new PipelineRunFormAO.SystemParameterPopupAO<>(this);
    }

    public RunParameterAO clickCustomParameter() {
        return new PipelineRunFormAO().clickAddStringParameter();
    }

    @Override
    public SelenideElement context() {
        return $(byCssSelector(".ant-form"));
    }

    @Override
    public Map<Primitive, SelenideElement> elements() {
        return elements;
    }

    public static By label(final String label) {
        return new By() {
            @Override
            public List<WebElement> findElements(final SearchContext context) {
                return context.findElements(byClassName("ant-tag")).stream()
                        .filter(webElement -> webElement.getText().contains(label))
                        .collect(toList());
            }
        };
    }

    public SelectLimitMountsPopupAO<ToolSettings> selectDataStoragesToLimitMounts() {
        click(LIMIT_MOUNTS);
        return new SelectLimitMountsPopupAO<>(this).sleep(2, SECONDS);
    }

    public ToolSettings validateDisabledParameter(final String parameter) {
        ensure(byValue(parameter), cssClass("ant-input-disabled"));
        $(byValue(parameter)).closest(".ant-row-flex").find(byId("remove-parameter-button"))
                .shouldHave(Condition.not(visible));
        return this;
    }

    public ToolSettings deleteParameter(final String parameter) {
        $(byValue(parameter)).closest(".ant-row-flex").find(byId("remove-parameter-button"))
                .shouldBe(visible)
                .click();
        return this;
    }
}<|MERGE_RESOLUTION|>--- conflicted
+++ resolved
@@ -40,9 +40,8 @@
 import static com.codeborne.selenide.Selectors.byXpath;
 import static com.codeborne.selenide.Selectors.withText;
 import static com.codeborne.selenide.Selenide.$;
-<<<<<<< HEAD
-import static com.epam.pipeline.autotests.ao.Primitive.*;
-=======
+import static com.epam.pipeline.autotests.ao.Primitive.ADD_PARAMETER;
+import static com.epam.pipeline.autotests.ao.Primitive.ADD_SYSTEM_PARAMETER;
 import static com.epam.pipeline.autotests.ao.Primitive.ALLOW_COMMIT;
 import static com.epam.pipeline.autotests.ao.Primitive.DEFAULT_COMMAND;
 import static com.epam.pipeline.autotests.ao.Primitive.DESCRIPTION;
@@ -60,7 +59,6 @@
 import static com.epam.pipeline.autotests.ao.Primitive.SENSITIVE_STORAGE;
 import static com.epam.pipeline.autotests.ao.Primitive.SETTINGS;
 import static com.epam.pipeline.autotests.ao.Primitive.EXEC_ENVIRONMENT;
->>>>>>> 081e627a
 import static com.epam.pipeline.autotests.utils.PipelineSelectors.button;
 import static java.util.concurrent.TimeUnit.SECONDS;
 import static java.util.stream.Collectors.toList;
@@ -93,13 +91,10 @@
                         .parent().find(By.xpath("following-sibling::div//span"))),
                 entry(DO_NOT_MOUNT_STORAGES, $(byXpath(".//span[.='Do not mount storages']/preceding-sibling::span"))),
                 entry(LIMIT_MOUNTS, context().find(byClassName("limit-mounts-input__limit-mounts-input"))),
-<<<<<<< HEAD
+                entry(ALLOW_COMMIT, context().$(byText("Allow commit of the tool"))
+                        .parent().find(By.xpath("following-sibling::div//span"))),
                 entry(ADD_SYSTEM_PARAMETER, context().find(button("Add system parameters"))),
                 entry(ADD_PARAMETER, context().find(byId("add-parameter-button")))
-=======
-                entry(ALLOW_COMMIT, context().$(byText("Allow commit of the tool"))
-                        .parent().find(By.xpath("following-sibling::div//span")))
->>>>>>> 081e627a
         );
     }
 
