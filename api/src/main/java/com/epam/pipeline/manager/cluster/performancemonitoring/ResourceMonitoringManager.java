--- conflicted
+++ resolved
@@ -491,13 +491,11 @@
                     if (bandwidth >= bandwidthLimit) {
                         processHighNetworkConsumingRun(run, actionTimeout, action, runsToNotify,
                                 runsToUpdateNotificationTime, bandwidth, runsToUpdateTags);
-<<<<<<< HEAD
+                    } else if (run.getLastNetworkConsumptionNotificationTime() != null) {
+                                runsToUpdateNotificationTime, bandwidth, runsToUpdateTags);
                     } else if (run.getLastNetworkConsumptionNotificationTime() != null &&
                             !run.getTags().containsKey(getNetworkLimitDateTag()) &&
                             !run.getTags().containsKey(NETWORK_LIMIT)) {
-=======
-                    } else if (run.getLastNetworkConsumptionNotificationTime() != null) {
->>>>>>> df705eb5
                         // No action is longer needed, clear timeout
                         log.debug(messageHelper.getMessage(MessageConstants.DEBUG_RUN_NOT_NETWORK_CONSUMING,
                                 run.getPodId(), bandwidth));
