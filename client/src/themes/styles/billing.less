/*
 * Copyright 2017-2021 EPAM Systems, Inc. (https://www.epam.com/)
 *
 * Licensed under the Apache License, Version 2.0 (the "License");
 * you may not use this file except in compliance with the License.
 * You may obtain a copy of the License at
 *
 *     http://www.apache.org/licenses/LICENSE-2.0
 *
 *  Unless required by applicable law or agreed to in writing, software
 *  distributed under the License is distributed on an "AS IS" BASIS,
 *  WITHOUT WARRANTIES OR CONDITIONS OF ANY KIND, either express or implied.
 *  See the License for the specific language governing permissions and
 *  limitations under the License.
 */

@import "variables";

.cp-billing-menu {
  width: fit-content;
  margin-left: 0;
  min-height: 100%;
}

.cp-billing-menu .ant-menu-submenu-title,
.cp-billing-menu .ant-menu-item,
.cp-billing-menu .cp-billing-sub-menu .ant-menu-item {
  height: 32px;
  line-height: 32px;
}

.cp-billing-menu .cp-billing-sub-menu .ant-menu-submenu-title {
  position: relative;
  left: 1px;
  margin-left: -1px;
  z-index: 1;
  height: 32px;
  line-height: 32px;
}

.cp-billing-menu .cp-billing-sub-menu.ant-menu-submenu-open .ant-menu-submenu-title {
  background-color: transparent;
  color: @menu-color;
}

.cp-billing-menu .cp-billing-sub-menu.cp-billing-sub-menu-selected .ant-menu-submenu-title {
  background-color: transparent;
  color: @menu-active-color;
}

.cp-billing-menu .cp-billing-sub-menu .ant-menu-submenu-title::after {
  content: "";
  position: absolute;
  right: 0;
  top: 0;
  bottom: 0;
  border-right: 3px solid @menu-active-color;
  transform: scaleY(0.0001);
  opacity: 0;
  transition: transform 0.15s cubic-bezier(0.215, 0.61, 0.355, 1), opacity 0.15s cubic-bezier(0.215, 0.61, 0.355, 1);
}

.cp-billing-menu .cp-billing-sub-menu.cp-billing-sub-menu-selected .ant-menu-submenu-title::after {
  transition: transform 0.15s cubic-bezier(0.645, 0.045, 0.355, 1), opacity 0.15s cubic-bezier(0.645, 0.045, 0.355, 1);
  opacity: 1;
  transform: scaleY(1);
}

.cp-billing-table td {
  border: 1px solid @panel-border-color;
}

.cp-billing-table td.cp-billing-table-pending {
  background-color: @card-background-color;
}

.cp-billing-calendar-container {
<<<<<<< HEAD
  background-color: fade(@panel-background-color, 200%);
=======
  background-color: fade(@panel-background-color, 100%);
>>>>>>> 59c37005
  box-shadow: 0 0 2px 2px @card-hovered-shadow-color;
  color: @application-color;
}

.cp-billing-calendar-years-container {
  border-bottom: 1px solid @panel-border-color;
}

.cp-billing-calendar-navigation:hover {
  color: @primary-color;
}

.cp-billing-calendar-navigation.disabled {
  color: @application-color-disabled;
}

.cp-billing-calendar-row-item {
  border: 1px solid @card-border-color;
}

.cp-billing-calendar-row-item.selected {
  color: @primary-color;
  background-color: @panel-background-color;
}

.cp-billing-calendar-row-item:hover {
  color: @primary-text-color;
  background-color: @primary-color;
}

.cp-billing-calendar-row-item.disabled {
  color: @application-color-disabled;
  background-color: @panel-background-color;
}

.cp-billing-calendar-set-value {
  color: @application-color;
}

.cp-billing-calendar-set-value-close {
  color: @application-color-faded;
}

.cp-billing-calendar-icon {
  color: @application-color;
}

.cp-billing-button-link:hover {
  color: @primary-color;
}

.cp-billing-layout-panel-move {
  background-color: @even-element-background;
}

.cp-billing-layout .react-resizable-handle::after {
  border-right-color: @application-color;
  border-bottom-color: @application-color;
}

<|MERGE_RESOLUTION|>--- conflicted
+++ resolved
@@ -75,11 +75,7 @@
 }
 
 .cp-billing-calendar-container {
-<<<<<<< HEAD
-  background-color: fade(@panel-background-color, 200%);
-=======
   background-color: fade(@panel-background-color, 100%);
->>>>>>> 59c37005
   box-shadow: 0 0 2px 2px @card-hovered-shadow-color;
   color: @application-color;
 }
