--- conflicted
+++ resolved
@@ -145,10 +145,7 @@
     showActiveWorkersOnly: false,
     nestedRuns: [],
     hasNestedRuns: false,
-<<<<<<< HEAD
-=======
     totalNestedRuns: 0,
->>>>>>> 0f8d667f
     nestedRunsPending: false,
     runTasks: [],
     language: undefined,
@@ -200,10 +197,7 @@
         error: undefined,
         nestedRuns: [],
         hasNestedRuns: false,
-<<<<<<< HEAD
-=======
         totalNestedRuns: 0,
->>>>>>> 0f8d667f
         nestedRunsPending: false,
         showActiveWorkersOnly: false,
         runTasks: [],
@@ -239,10 +233,7 @@
         error: undefined,
         nestedRuns: [],
         hasNestedRuns: false,
-<<<<<<< HEAD
-=======
         totalNestedRuns: 0,
->>>>>>> 0f8d667f
         nestedRunsPending: false,
         showActiveWorkersOnly: false,
         runTasks: [],
@@ -1357,13 +1348,9 @@
     const {
       nestedRuns: originalNestedRuns = [],
       hasNestedRuns,
-<<<<<<< HEAD
-      nestedRunsPending
-=======
       totalNestedRuns = 0,
       nestedRunsPending,
       showActiveWorkersOnly
->>>>>>> 0f8d667f
     } = this.state;
     if (!hasNestedRuns) {
       return null;
@@ -1414,8 +1401,6 @@
     };
     const searchParts = [`parent.id=${this.props.runId}`];
     const search = searchParts.join(' and ');
-<<<<<<< HEAD
-=======
     const nestedRunsInfos = [
       totalNestedRuns,
       'nested'
@@ -1424,7 +1409,6 @@
       nestedRunsInfos.push('active');
     }
     nestedRunsInfos.push(totalNestedRuns === 1 ? 'run' : 'runs');
->>>>>>> 0f8d667f
     return (
       <tr>
         <th
@@ -1432,23 +1416,6 @@
         >
           Nested runs:
         </th>
-<<<<<<< HEAD
-        <td
-          className={styles.nestedRuns}
-        >
-          {
-            nestedRuns.length === 0 && nestedRunsPending && (
-              <Icon type="loading" />
-            )
-          }
-          {nestedRuns.map(renderSingleRun)}
-          <Link
-            className={styles.allNestedRuns}
-            to={`/runs/filter?search=${encodeURIComponent(search)}`}
-          >
-            show all nested runs
-          </Link>
-=======
         <td>
           {
             !nestedRunsPending && (
@@ -1482,7 +1449,6 @@
               show all nested runs
             </Link>
           </div>
->>>>>>> 0f8d667f
         </td>
       </tr>
     );
