/*
 * Copyright 2017-2019 EPAM Systems, Inc. (https://www.epam.com/)
 *
 * Licensed under the Apache License, Version 2.0 (the "License");
 * you may not use this file except in compliance with the License.
 * You may obtain a copy of the License at
 *
 *     http://www.apache.org/licenses/LICENSE-2.0
 *
 * Unless required by applicable law or agreed to in writing, software
 * distributed under the License is distributed on an "AS IS" BASIS,
 * WITHOUT WARRANTIES OR CONDITIONS OF ANY KIND, either express or implied.
 * See the License for the specific language governing permissions and
 * limitations under the License.
 */

package com.epam.pipeline.manager.pipeline.runner;

import com.epam.pipeline.common.MessageConstants;
import com.epam.pipeline.common.MessageHelper;
import com.epam.pipeline.entity.configuration.AbstractRunConfigurationEntry;
import com.epam.pipeline.entity.configuration.PipelineConfiguration;
import com.epam.pipeline.entity.configuration.RunConfigurationEntry;
import com.epam.pipeline.entity.pipeline.Pipeline;
import com.epam.pipeline.entity.pipeline.PipelineRun;
import com.epam.pipeline.entity.pipeline.ResolvedConfiguration;
import com.epam.pipeline.entity.pipeline.run.PipelineStart;
import com.epam.pipeline.entity.pipeline.run.PipelineStartNotificationRequest;
import com.epam.pipeline.manager.pipeline.ParameterMapper;
import com.epam.pipeline.manager.pipeline.PipelineConfigurationManager;
import com.epam.pipeline.manager.pipeline.PipelineManager;
import com.epam.pipeline.manager.pipeline.PipelineRunManager;
import com.epam.pipeline.manager.preference.PreferenceManager;
import com.epam.pipeline.manager.preference.SystemPreferences;
import lombok.Data;
import lombok.RequiredArgsConstructor;
import lombok.extern.slf4j.Slf4j;
import org.apache.commons.collections4.CollectionUtils;
import org.springframework.stereotype.Service;
import org.springframework.util.Assert;
import org.springframework.util.StringUtils;

import java.util.ArrayList;
import java.util.Collection;
import java.util.List;
import java.util.stream.Collectors;

import static com.epam.pipeline.entity.configuration.RunConfigurationUtils.getNodeCount;
import static com.epam.pipeline.manager.pipeline.PipelineConfigurationManager.NFS_CLUSTER_ROLE;
import static com.epam.pipeline.manager.pipeline.PipelineConfigurationManager.WORKER_CMD_TEMPLATE;

/**
 * Launches execution of {@link com.epam.pipeline.entity.configuration.RunConfigurationEntry}
 * in Cloud Platform environment
 */
@Slf4j
@Service
@RequiredArgsConstructor
public class CloudPlatformRunner implements ExecutionRunner<RunConfigurationEntry> {

    private final ParameterMapper parameterMapper;
    private final PipelineConfigurationManager pipelineConfigurationManager;
    private final PipelineManager pipelineManager;
    private final PipelineRunManager pipelineRunManager;
    private final PreferenceManager preferenceManager;
    private final MessageHelper messageHelper;

    @Override
    public List<PipelineRun> runAnalysis(AnalysisConfiguration<RunConfigurationEntry> configuration) {
        checkRunsNumber(configuration.getEntries(), configuration.getEntitiesIds());
        return parameterMapper.resolveConfigurations(configuration)
                .stream()
                .map(conf -> runConfiguration(configuration.getConfigurationId(),
                        configuration.getEntries(), conf, configuration.getNotifications()))
                .flatMap(Collection::stream)
                .collect(Collectors.toList());
    }

    private void checkRunsNumber(List<RunConfigurationEntry> entries, List<Long> entitiesIds) {
        int entitiesIdsCount = CollectionUtils.isEmpty(entitiesIds) ? 1 : entitiesIds.size();
        int totalNodeCount = entries.stream()
                .map(AbstractRunConfigurationEntry::getWorkerCount)
                .mapToInt(nodeCount -> getNodeCount(nodeCount, 1))
                .sum();
        int numberOfRuns = totalNodeCount * entitiesIdsCount;

        int maxRunsNumber = preferenceManager.getPreference(SystemPreferences.LAUNCH_MAX_SCHEDULED_NUMBER);

        log.debug("Allowed runs count - {}, actual - {}", maxRunsNumber, numberOfRuns);
        Assert.isTrue(numberOfRuns <= maxRunsNumber, messageHelper.getMessage(
                MessageConstants.ERROR_EXCEED_MAX_RUNS_COUNT, maxRunsNumber, numberOfRuns));
    }

    private List<PipelineRun> runConfiguration(Long configurationId,
                                               List<RunConfigurationEntry> entries,
                                               ResolvedConfiguration resolvedConfigurations,
                                               List<PipelineStartNotificationRequest> notifications) {

        SplitConfig splitConfig = new SplitConfig(entries);
        RunConfigurationEntry mainEntry = splitConfig.getMain();
        List<RunConfigurationEntry> childEntries = splitConfig.getChildEntries();

        boolean isMasterNFSServer =
                pipelineConfigurationManager.hasNFSParameter(mainEntry.getConfiguration()) ||
                        childEntries.stream()
                                .noneMatch(entry -> pipelineConfigurationManager
                                        .hasNFSParameter(entry.getConfiguration()));
        boolean nfsStarted = isMasterNFSServer;

        PipelineConfiguration mainConfiguration = resolvedConfigurations.getConfiguration(mainEntry.getName());

        List<PipelineConfiguration> childConfigurations = childEntries
                .stream()
                .map(entry -> resolvedConfigurations.getConfiguration(entry.getName()))
                .collect(Collectors.toList());

        int masterNodeCount = getNodeCount(mainConfiguration.getNodeCount(), 0);

        int totalNodes = childConfigurations.stream()
                .map(PipelineConfiguration::getNodeCount)
                .mapToInt(nodeCount -> getNodeCount(nodeCount, 1))
                .sum();

        totalNodes += masterNodeCount;

        log.debug("Running total {} nodes", totalNodes + 1);
        mainConfiguration.setNodeCount(totalNodes);

        //create master run
        List<PipelineRun> masterRun =
                runConfigurationEntry(mainEntry, mainConfiguration, 1, null,
                        isMasterNFSServer, resolvedConfigurations.getAllAssociatedIds(), configurationId,
                        notifications);
        List<PipelineRun> launched = new ArrayList<>(masterRun);
        String clusterId = String.valueOf(masterRun.get(0).getId());
        //create master workers
        if (masterNodeCount > 0) {
            mainEntry.getConfiguration().setWorkerCmd(WORKER_CMD_TEMPLATE);
            launched.addAll(
                    runConfigurationEntry(mainEntry, mainConfiguration,
                            masterNodeCount, clusterId, false,
                            resolvedConfigurations.getAllAssociatedIds(), configurationId, notifications));
        }
        //create all other workers
        for (int i = 0; i < childConfigurations.size(); i++) {
            PipelineConfiguration childConfig = childConfigurations.get(i);

            boolean startNFS = !nfsStarted && pipelineConfigurationManager.hasNFSParameter(childConfig);
            nfsStarted = nfsStarted || startNFS;
            int copies = getNodeCount(childConfig.getNodeCount(), 1);
            launched.addAll(
                    runConfigurationEntry(childEntries.get(i),
                            childConfig, copies, clusterId, startNFS,
                            resolvedConfigurations.getAllAssociatedIds(), configurationId, null));
        }
        return launched;
    }

    private List<PipelineRun> runConfigurationEntry(RunConfigurationEntry entry,
                                                    PipelineConfiguration configuration,
                                                    int copies, String clusterId, boolean startNFS,
                                                    List<Long> entityIds, Long configurationId,
                                                    List<PipelineStartNotificationRequest> notifications) {

        PipelineStart startVO = entry.toPipelineStart();
        startVO.setNotifications(notifications);
        Pipeline pipeline = entry.getPipelineId() != null ? pipelineManager.load(entry.getPipelineId()) : null;
        List<PipelineRun> result = new ArrayList<>();
        log.debug("Launching total {} copies of entry {}", copies, entry.getName());
        final PipelineConfiguration runConfigurationTemplate =
                buildRunConfiguration(entry, configuration, clusterId, startNFS, startVO);
        for (int i = 0; i < copies; i++) {
            final PipelineConfiguration runConfiguration = runConfigurationTemplate.clone();
            //only first node may be a NFS server
            if (i != 0) {
                runConfiguration.setCmdTemplate(WORKER_CMD_TEMPLATE);
                runConfiguration.getParameters().remove(NFS_CLUSTER_ROLE);
                runConfiguration.buildEnvVariables();
            }
<<<<<<< HEAD
            result.add(pipelineRunManager.launchPipeline(configuration, pipeline, entry.getPipelineVersion(),
=======
            result.add(pipelineRunManager.launchPipeline(runConfiguration, pipeline, entry.getPipelineVersion(),
>>>>>>> 0f8d667f
                    startVO.getInstanceType(), startVO.getConfigurationName(), clusterId,
                    null, entityIds, configurationId, startVO.getRunSids(), startVO.getNotifications()));
        }
        return result;
    }

    private PipelineConfiguration buildRunConfiguration(final RunConfigurationEntry entry,
                                                        final PipelineConfiguration configuration,
                                                        final String clusterId, final boolean startNFS,
                                                        final PipelineStart startVO) {
        if (!StringUtils.hasText(clusterId)) {
            log.debug("Launching master entry {}", entry.getName());
            return pipelineConfigurationManager.generateMasterConfiguration(configuration, startNFS);
        } else {
            log.debug("Launching worker entry {}", entry.getName());
            return pipelineConfigurationManager
                    .generateWorkerConfiguration(clusterId, startVO, configuration, startNFS, true);
        }
    }

    @Data
    private static class SplitConfig {

        private RunConfigurationEntry main;
        private List<RunConfigurationEntry> childEntries;

        SplitConfig(List<RunConfigurationEntry> entries) {
            Assert.state(CollectionUtils.isNotEmpty(entries), "Empty entries");
            this.main = entries.stream()
                    .filter(RunConfigurationEntry::getDefaultConfiguration)
                    .findFirst()
                    .orElse(entries.get(0));
            this.childEntries = entries.stream()
                    .filter(entry -> !entry.equals(this.main))
                    .collect(Collectors.toList());
        }
    }

}<|MERGE_RESOLUTION|>--- conflicted
+++ resolved
@@ -164,42 +164,29 @@
 
         PipelineStart startVO = entry.toPipelineStart();
         startVO.setNotifications(notifications);
+        if (!StringUtils.hasText(clusterId)) {
+            log.debug("Launching master entry {}", entry.getName());
+            pipelineConfigurationManager.updateMasterConfiguration(configuration, startNFS);
+        } else {
+            log.debug("Launching worker entry {}", entry.getName());
+            pipelineConfigurationManager.updateWorkerConfiguration(clusterId, startVO, configuration, startNFS, true);
+        }
         Pipeline pipeline = entry.getPipelineId() != null ? pipelineManager.load(entry.getPipelineId()) : null;
         List<PipelineRun> result = new ArrayList<>();
         log.debug("Launching total {} copies of entry {}", copies, entry.getName());
-        final PipelineConfiguration runConfigurationTemplate =
-                buildRunConfiguration(entry, configuration, clusterId, startNFS, startVO);
         for (int i = 0; i < copies; i++) {
-            final PipelineConfiguration runConfiguration = runConfigurationTemplate.clone();
             //only first node may be a NFS server
             if (i != 0) {
-                runConfiguration.setCmdTemplate(WORKER_CMD_TEMPLATE);
-                runConfiguration.getParameters().remove(NFS_CLUSTER_ROLE);
-                runConfiguration.buildEnvVariables();
+                configuration.setCmdTemplate(WORKER_CMD_TEMPLATE);
+                configuration.getParameters().remove(NFS_CLUSTER_ROLE);
+                configuration.buildEnvVariables();
             }
-<<<<<<< HEAD
             result.add(pipelineRunManager.launchPipeline(configuration, pipeline, entry.getPipelineVersion(),
-=======
-            result.add(pipelineRunManager.launchPipeline(runConfiguration, pipeline, entry.getPipelineVersion(),
->>>>>>> 0f8d667f
-                    startVO.getInstanceType(), startVO.getConfigurationName(), clusterId,
-                    null, entityIds, configurationId, startVO.getRunSids(), startVO.getNotifications()));
+                    startVO.getInstanceType(), startVO.getParentNodeId(),
+                    startVO.getConfigurationName(), clusterId, null, entityIds, configurationId,
+                    startVO.getRunSids(), startVO.getNotifications()));
         }
         return result;
-    }
-
-    private PipelineConfiguration buildRunConfiguration(final RunConfigurationEntry entry,
-                                                        final PipelineConfiguration configuration,
-                                                        final String clusterId, final boolean startNFS,
-                                                        final PipelineStart startVO) {
-        if (!StringUtils.hasText(clusterId)) {
-            log.debug("Launching master entry {}", entry.getName());
-            return pipelineConfigurationManager.generateMasterConfiguration(configuration, startNFS);
-        } else {
-            log.debug("Launching worker entry {}", entry.getName());
-            return pipelineConfigurationManager
-                    .generateWorkerConfiguration(clusterId, startVO, configuration, startNFS, true);
-        }
     }
 
     @Data
