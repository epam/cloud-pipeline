/*
 * Copyright 2017-2019 EPAM Systems, Inc. (https://www.epam.com/)
 *
 * Licensed under the Apache License, Version 2.0 (the "License");
 * you may not use this file except in compliance with the License.
 * You may obtain a copy of the License at
 *
 *     http://www.apache.org/licenses/LICENSE-2.0
 *
 * Unless required by applicable law or agreed to in writing, software
 * distributed under the License is distributed on an "AS IS" BASIS,
 * WITHOUT WARRANTIES OR CONDITIONS OF ANY KIND, either express or implied.
 * See the License for the specific language governing permissions and
 * limitations under the License.
 */

package com.epam.pipeline.manager.cluster.performancemonitoring;

import java.time.LocalDateTime;
import java.time.temporal.ChronoUnit;
import java.util.ArrayList;
import java.util.Collections;
import java.util.HashMap;
import java.util.List;
import java.util.Map;
import java.util.stream.Collectors;
import java.util.stream.Stream;
import javax.annotation.PostConstruct;

<<<<<<< HEAD
import com.epam.pipeline.entity.cluster.monitoring.ELKUsageMetric;
=======
import com.epam.pipeline.manager.preference.PreferenceManager;
import lombok.extern.slf4j.Slf4j;
>>>>>>> d46074af
import org.apache.commons.lang3.tuple.ImmutablePair;
import org.apache.commons.lang3.tuple.Pair;
import org.apache.commons.math3.util.Precision;
import org.springframework.beans.factory.annotation.Autowired;
import org.springframework.boot.autoconfigure.condition.ConditionalOnProperty;
import org.springframework.scheduling.TaskScheduler;
import org.springframework.scheduling.annotation.Scheduled;
import org.springframework.stereotype.Service;

import com.epam.pipeline.common.MessageConstants;
import com.epam.pipeline.common.MessageHelper;
import com.epam.pipeline.dao.monitoring.MonitoringESDao;
import com.epam.pipeline.entity.cluster.InstanceType;
import com.epam.pipeline.entity.monitoring.IdleRunAction;
import com.epam.pipeline.entity.notification.NotificationSettings.NotificationType;
import com.epam.pipeline.entity.pipeline.PipelineRun;
import com.epam.pipeline.entity.utils.DateUtils;
import com.epam.pipeline.manager.cluster.InstanceOfferManager;
import com.epam.pipeline.manager.notification.NotificationManager;
import com.epam.pipeline.manager.pipeline.PipelineRunManager;
<<<<<<< HEAD
import com.epam.pipeline.manager.preference.PreferenceManager;
=======
import com.epam.pipeline.manager.preference.SystemPreferences;
>>>>>>> d46074af
import com.epam.pipeline.manager.scheduling.AbstractSchedulingManager;
import io.reactivex.Observable;

import static com.epam.pipeline.manager.preference.SystemPreferences.*;

/**
 *  A service component for monitoring resource usage.
 *  Polls cpu usage of running pipelines statistics from Kubernetes on a configured schedule.
 *
 *  Performs the following actions:
 *  If a pipeline's resource usage for a configured timeout is below a configured threshold,
 *  a notification will be sent. If resource usage is still low during a configured action timeout, one of configured
 *  actions will be taken: notify, force pause of force stop of a  run.
 */
@Service
@ConditionalOnProperty("monitoring.elasticsearch.url")
@Slf4j
public class ResourceMonitoringManager extends AbstractSchedulingManager {
    private static final int MILLIS = 1000;
    private static final double PERCENT = 100.0;
    private static final double ONE_THOUSANDTH = 0.001;

    private final PipelineRunManager pipelineRunManager;
    private final NotificationManager notificationManager;
    private final InstanceOfferManager instanceOfferManager;
    private final MonitoringESDao monitoringDao;
    private final MessageHelper messageHelper;

    @Autowired
    public ResourceMonitoringManager(PipelineRunManager pipelineRunManager,
                                     PreferenceManager preferenceManager,
                                     NotificationManager notificationManager,
                                     InstanceOfferManager instanceOfferManager,
                                     MonitoringESDao monitoringDao,
                                     TaskScheduler scheduler,
                                     MessageHelper messageHelper) {
        this.pipelineRunManager = pipelineRunManager;
        this.messageHelper = messageHelper;
        this.preferenceManager = preferenceManager;
        this.notificationManager = notificationManager;
        this.instanceOfferManager = instanceOfferManager;
        this.monitoringDao = monitoringDao;
        this.scheduler = scheduler;
    }

    private Map<String, InstanceType> instanceTypeMap = new HashMap<>();

    @PostConstruct
    public void init() {
        Observable<List<InstanceType>> instanceTypesObservable = instanceOfferManager.getAllInstanceTypesObservable();

        instanceTypesObservable.subscribe(instanceTypes -> instanceTypeMap = instanceTypes.stream()
                .collect(Collectors.toMap(InstanceType::getName, t -> t, (t1, t2) -> t1)));

<<<<<<< HEAD
        scheduleFixedDelay(this::monitorResourceUsage, SYSTEM_RESOURCE_MONITORING_PERIOD,
                           "Resource Usage Monitoring");
=======
        scheduleFixedDelaySecured(this::monitorResourceUsage, SystemPreferences.SYSTEM_RESOURCE_MONITORING_PERIOD,
                "Resource Usage Monitoring");
>>>>>>> d46074af
    }

    @Scheduled(cron = "0 0 0 ? * *")
    public void removeOldIndices() {
        monitoringDao.deleteIndices(preferenceManager.getPreference(
            SYSTEM_RESOURCE_MONITORING_STATS_RETENTION_PERIOD));
    }

    public void monitorResourceUsage() {
        Map<String, PipelineRun> running = pipelineRunManager.loadRunningPipelineRuns().stream()
                .collect(Collectors.toMap(PipelineRun::getPodId, r -> r));

<<<<<<< HEAD
        processIdleRuns(running);
        processOverloadedRuns(running);
    }

    private void processOverloadedRuns(Map<String, PipelineRun> running) {
        final List<Pair<PipelineRun, Map<String, Double>>> runsToNotify = new ArrayList<>();
        int timeRange = preferenceManager.getPreference(SYSTEM_MONITORING_METRIC_TIME_RANGE);
        final Map<String, Double> thresholds = getThresholds();
        LOGGER.debug("Checking memory and disk stats for pipelines: " + String.join(", ", running.keySet()));

        LocalDateTime now = DateUtils.nowUTC();
        Map<String, Map<String, Double>> metrics = Stream.of(ELKUsageMetric.MEM, ELKUsageMetric.FS)
                .collect(Collectors.toMap(
                        ELKUsageMetric::getName, 
                        metric-> monitoringDao.loadUsageRateMetrics
                                (metric, running.keySet(), now.minusMinutes(timeRange), now)
                ));

        running.forEach((pod, run) -> {
            Map<String, Double> podMetrics = metrics.entrySet().stream()
                    .collect(HashMap::new, (m, e) -> m.put(e.getKey(), e.getValue().get(pod)), Map::putAll);

            if (isPodUnderPressure(podMetrics, thresholds)) {
                runsToNotify.add(new ImmutablePair<>(run, podMetrics));
            }
        });

        notificationManager.notifyHighResourceConsumingRuns(runsToNotify, NotificationType.HIGH_CONSUMED_RESOURCES);
    }

    private boolean isPodUnderPressure(Map<String, Double> podMetrics,
                                       Map<String, Double> thresholds) {
        return thresholds.entrySet()
                .stream()
                .anyMatch(
                        metricThreshold -> {
                            Double podValue = podMetrics.get(metricThreshold.getKey());
                            return podValue != null &&
                                    Precision.compareTo(podValue, metricThreshold.getValue(), ONE_THOUSANDTH) > 0;
                        }
                );
    }

    private Map<String, Double> getThresholds() {
        HashMap<String, Double> result = new HashMap<>();
        result.put(ELKUsageMetric.MEM.getName(),
                preferenceManager.getPreference(SYSTEM_MEMORY_THRESHOLD_PERCENT) / PERCENT);
        result.put(ELKUsageMetric.FS.getName(),
                preferenceManager.getPreference(SYSTEM_DISK_THRESHOLD_PERCENT) / PERCENT);
        return result;
    }

    private void processIdleRuns(Map<String, PipelineRun> running) {
        int idleTimeout = preferenceManager.getPreference(SYSTEM_MAX_IDLE_TIMEOUT_MINUTES);

        Map<String, PipelineRun> notProlongedRuns = running.entrySet().stream()
                .filter(e -> DateUtils.nowUTC().isAfter(e.getValue().getProlongedAtTime()
                        .plus(idleTimeout, ChronoUnit.MINUTES)))
                .collect(Collectors.toMap(Map.Entry::getKey, Map.Entry::getValue));

        LOGGER.debug("Checking cpu stats for pipelines: " + String.join(", ", notProlongedRuns.keySet()));
=======
        log.debug("Checking cpu stats for pipelines: " + running.keySet().stream()
            .collect(Collectors.joining(", ")));
>>>>>>> d46074af

        LocalDateTime now = DateUtils.nowUTC();
        Map<String, Double> cpuMetrics = monitoringDao.loadUsageRateMetrics(ELKUsageMetric.CPU,
                notProlongedRuns.keySet(), now.minusMinutes(idleTimeout), now);

        log.debug("CPU Metrics received: " + cpuMetrics.entrySet().stream().map(e -> e.getKey() + ":" + e.getValue())
            .collect(Collectors.joining(", ")));

        double idleCpuLevel = preferenceManager.getPreference(SYSTEM_IDLE_CPU_THRESHOLD_PERCENT) / PERCENT;
        int actionTimeout = preferenceManager.getPreference(SYSTEM_IDLE_ACTION_TIMEOUT_MINUTES);
        IdleRunAction action = IdleRunAction.valueOf(preferenceManager.getPreference(SYSTEM_IDLE_ACTION));

        List<PipelineRun> runsToUpdate = processRuns(notProlongedRuns, cpuMetrics, idleCpuLevel, actionTimeout, action);
        pipelineRunManager.updatePipelineRunsLastNotification(runsToUpdate);
    }

    private List<PipelineRun> processRuns(Map<String, PipelineRun> running, Map<String, Double> cpuMetrics,
                                          double idleCpuLevel, int actionTimeout, IdleRunAction action) {
        List<PipelineRun> runsToUpdate = new ArrayList<>(running.size());
        List<Pair<PipelineRun, Double>> runsToNotify = new ArrayList<>(running.size());

        for (Map.Entry<String, PipelineRun> entry : running.entrySet()) {
            PipelineRun run = entry.getValue();
            if (run.isNonPause()) {
                continue;
            }
            Double metric = cpuMetrics.get(entry.getKey());
            if (metric != null) {
                InstanceType type = instanceTypeMap.getOrDefault(run.getInstance().getNodeType(),
                        InstanceType.builder().vCPU(1).build());
                double cpuUsageRate = metric / MILLIS / type.getVCPU();
                if (Precision.compareTo(cpuUsageRate, idleCpuLevel, ONE_THOUSANDTH) < 0) {
                    processIdleRun(run, actionTimeout, action, runsToNotify, runsToUpdate, cpuUsageRate);
                } else if (run.getLastIdleNotificationTime() != null) { // No action is longer needed, clear timeout
                    run.setLastIdleNotificationTime(null);
                    runsToUpdate.add(run);
                }
            }
        }

        notificationManager.notifyIdleRuns(runsToNotify, NotificationType.IDLE_RUN);
        return runsToUpdate;
    }

    private void processIdleRun(PipelineRun run, int actionTimeout, IdleRunAction action,
                                List<Pair<PipelineRun, Double>> pipelinesToNotify, List<PipelineRun> runsToUpdate,
                                Double cpuUsageRate) {
        if (run.getLastIdleNotificationTime() == null) { // first notification - set notification time and notify
            run.setLastIdleNotificationTime(DateUtils.nowUTC());
            runsToUpdate.add(run);
            pipelinesToNotify.add(new ImmutablePair<>(run, cpuUsageRate));
            log.info(messageHelper.getMessage(MessageConstants.INFO_RUN_IDLE_NOTIFY, run.getPodId(), cpuUsageRate));
        } else { // run was already notified - we need to take some action
            performActionOnIdleRun(run, action, cpuUsageRate, actionTimeout, pipelinesToNotify, runsToUpdate);
        }
    }

    private void performActionOnIdleRun(PipelineRun run, IdleRunAction action, double cpuUsageRate, int actionTimeout,
                                        List<Pair<PipelineRun, Double>> pipelinesToNotify,
                                        List<PipelineRun> runsToUpdate) {
        if (run.getLastIdleNotificationTime().isBefore(DateUtils.nowUTC().minusMinutes(actionTimeout))) {
            log.info(messageHelper.getMessage(MessageConstants.INFO_RUN_IDLE_ACTION, run.getPodId(), cpuUsageRate,
                                                 action));
            switch (action) {
                case PAUSE:
                    if (run.getInstance().getSpot()) {
                        performNotify(run, cpuUsageRate, pipelinesToNotify);
                    } else {
                        performPause(run, cpuUsageRate);
                    }

                    break;
                case PAUSE_OR_STOP:
                    if (run.getInstance().getSpot()) {
                        performStop(run, cpuUsageRate);
                    } else {
                        performPause(run, cpuUsageRate);
                    }

                    break;
                case STOP:
                    performStop(run, cpuUsageRate);
                    break;
                default:
                    performNotify(run, cpuUsageRate, pipelinesToNotify);
            }

            runsToUpdate.add(run);
        }
    }

    private void performNotify(PipelineRun run, double cpuUsageRate,
                               List<Pair<PipelineRun, Double>> pipelinesToNotify) {
        run.setLastIdleNotificationTime(DateUtils.nowUTC());
        pipelinesToNotify.add(new ImmutablePair<>(run, cpuUsageRate));
    }

    private void performStop(PipelineRun run, double cpuUsageRate) {
        pipelineRunManager.stop(run.getId());
        notificationManager.notifyIdleRuns(Collections.singletonList(new ImmutablePair<>(run, cpuUsageRate)),
            NotificationType.IDLE_RUN_STOPPED);
    }

    private void performPause(PipelineRun run, double cpuUsageRate) {
        run.setLastIdleNotificationTime(null);
        pipelineRunManager.pauseRun(run.getId(), true);
        notificationManager.notifyIdleRuns(Collections.singletonList(new ImmutablePair<>(run, cpuUsageRate)),
            NotificationType.IDLE_RUN_PAUSED);
    }
}<|MERGE_RESOLUTION|>--- conflicted
+++ resolved
@@ -27,12 +27,9 @@
 import java.util.stream.Stream;
 import javax.annotation.PostConstruct;
 
-<<<<<<< HEAD
 import com.epam.pipeline.entity.cluster.monitoring.ELKUsageMetric;
-=======
 import com.epam.pipeline.manager.preference.PreferenceManager;
 import lombok.extern.slf4j.Slf4j;
->>>>>>> d46074af
 import org.apache.commons.lang3.tuple.ImmutablePair;
 import org.apache.commons.lang3.tuple.Pair;
 import org.apache.commons.math3.util.Precision;
@@ -53,11 +50,7 @@
 import com.epam.pipeline.manager.cluster.InstanceOfferManager;
 import com.epam.pipeline.manager.notification.NotificationManager;
 import com.epam.pipeline.manager.pipeline.PipelineRunManager;
-<<<<<<< HEAD
-import com.epam.pipeline.manager.preference.PreferenceManager;
-=======
 import com.epam.pipeline.manager.preference.SystemPreferences;
->>>>>>> d46074af
 import com.epam.pipeline.manager.scheduling.AbstractSchedulingManager;
 import io.reactivex.Observable;
 
@@ -112,13 +105,8 @@
         instanceTypesObservable.subscribe(instanceTypes -> instanceTypeMap = instanceTypes.stream()
                 .collect(Collectors.toMap(InstanceType::getName, t -> t, (t1, t2) -> t1)));
 
-<<<<<<< HEAD
-        scheduleFixedDelay(this::monitorResourceUsage, SYSTEM_RESOURCE_MONITORING_PERIOD,
-                           "Resource Usage Monitoring");
-=======
         scheduleFixedDelaySecured(this::monitorResourceUsage, SystemPreferences.SYSTEM_RESOURCE_MONITORING_PERIOD,
                 "Resource Usage Monitoring");
->>>>>>> d46074af
     }
 
     @Scheduled(cron = "0 0 0 ? * *")
@@ -131,7 +119,6 @@
         Map<String, PipelineRun> running = pipelineRunManager.loadRunningPipelineRuns().stream()
                 .collect(Collectors.toMap(PipelineRun::getPodId, r -> r));
 
-<<<<<<< HEAD
         processIdleRuns(running);
         processOverloadedRuns(running);
     }
@@ -140,12 +127,12 @@
         final List<Pair<PipelineRun, Map<String, Double>>> runsToNotify = new ArrayList<>();
         int timeRange = preferenceManager.getPreference(SYSTEM_MONITORING_METRIC_TIME_RANGE);
         final Map<String, Double> thresholds = getThresholds();
-        LOGGER.debug("Checking memory and disk stats for pipelines: " + String.join(", ", running.keySet()));
+        log.debug("Checking memory and disk stats for pipelines: " + String.join(", ", running.keySet()));
 
         LocalDateTime now = DateUtils.nowUTC();
         Map<String, Map<String, Double>> metrics = Stream.of(ELKUsageMetric.MEM, ELKUsageMetric.FS)
                 .collect(Collectors.toMap(
-                        ELKUsageMetric::getName, 
+                        ELKUsageMetric::getName,
                         metric-> monitoringDao.loadUsageRateMetrics
                                 (metric, running.keySet(), now.minusMinutes(timeRange), now)
                 ));
@@ -192,11 +179,7 @@
                         .plus(idleTimeout, ChronoUnit.MINUTES)))
                 .collect(Collectors.toMap(Map.Entry::getKey, Map.Entry::getValue));
 
-        LOGGER.debug("Checking cpu stats for pipelines: " + String.join(", ", notProlongedRuns.keySet()));
-=======
-        log.debug("Checking cpu stats for pipelines: " + running.keySet().stream()
-            .collect(Collectors.joining(", ")));
->>>>>>> d46074af
+        log.debug("Checking cpu stats for pipelines: " + String.join(", ", notProlongedRuns.keySet()));
 
         LocalDateTime now = DateUtils.nowUTC();
         Map<String, Double> cpuMetrics = monitoringDao.loadUsageRateMetrics(ELKUsageMetric.CPU,
