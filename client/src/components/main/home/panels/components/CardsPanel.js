/*
 * Copyright 2017-2019 EPAM Systems, Inc. (https://www.epam.com/)
 *
 * Licensed under the Apache License, Version 2.0 (the "License");
 * you may not use this file except in compliance with the License.
 * You may obtain a copy of the License at
 *
 *     http://www.apache.org/licenses/LICENSE-2.0
 *
 * Unless required by applicable law or agreed to in writing, software
 * distributed under the License is distributed on an "AS IS" BASIS,
 * WITHOUT WARRANTIES OR CONDITIONS OF ANY KIND, either express or implied.
 * See the License for the specific language governing permissions and
 * limitations under the License.
 */

import React from 'react';
import {observer} from 'mobx-react';
import PropTypes from 'prop-types';
import {Card, Icon, Input, Popover, Row} from 'antd';
import classNames from 'classnames';
import renderSeparator from './renderSeparator';
import styles from './CardsPanel.css';
import {favouriteStorage} from '../../utils/favourites';
import {MultizoneUrlPopover} from '../../../../special/multizone-url';
<<<<<<< HEAD
=======
import RunSSHButton from './run-ssh-button';
>>>>>>> 26900c2d

const ACTION = PropTypes.shape({
  title: PropTypes.string,
  overlay: PropTypes.object,
  icon: PropTypes.string,
  action: PropTypes.func
});

const ACTION_MIN_HEIGHT = 18;

@favouriteStorage
@observer
export default class CardsPanel extends React.Component {
  static propTypes = {
    search: PropTypes.shape({
      placeholder: PropTypes.string,
      searchFn: PropTypes.func
    }),
    panelKey: PropTypes.string,
    style: PropTypes.object,
    onClick: PropTypes.func,
    childRenderer: PropTypes.func,
    cardClassName: PropTypes.oneOfType([PropTypes.string, PropTypes.func]),
    cardStyle: PropTypes.oneOfType([PropTypes.object, PropTypes.func]),
    actions: PropTypes.oneOfType([PropTypes.func, PropTypes.arrayOf(ACTION)]),
    emptyMessage: PropTypes.oneOfType([PropTypes.func, PropTypes.string]),
    isFavourite: PropTypes.func,
    favouriteEnabled: PropTypes.oneOfType([PropTypes.bool, PropTypes.func]),
    onSetFavourite: PropTypes.func,
    displayOnlyFavourites: PropTypes.bool,
    itemId: PropTypes.oneOfType([PropTypes.string, PropTypes.func]),
    getFavourites: PropTypes.func,
    setFavourites: PropTypes.func,
    hovered: PropTypes.object
  };

  static defaultProps = {
    displayOnlyFavourites: false,
    itemId: item => item.id
  };

  state = {
    actionInProgress: false,
    inProgressActionsTitle: null,
    popovers: [],
    search: null
  };

  onActionClicked = (e, action, source) => {
    e.stopPropagation();
    if (this.state.actionInProgress) {
      return;
    }
    this.setState({
      actionInProgress: true,
      inProgressActionsTitle: action.title
    }, async () => {
      action.action && await action.action(source);
      this.setState({
        actionInProgress: false,
        inProgressActionsTitle: null
      });
    });
  };

  openPopover = (index) => {
    const popovers = this.state.popovers;
    if (popovers.indexOf(index) === -1) {
      popovers.push(index);
      this.setState({popovers});
    }
  };

  closePopover = (index) => {
    const popovers = this.state.popovers;
    const itemIndex = popovers.indexOf(index);
    if (itemIndex >= 0) {
      popovers.splice(itemIndex, 1);
      this.setState({popovers});
    }
  };

  getItemIdentifier = (child) => {
    if (this.props.itemId) {
      if (typeof this.props.itemId === 'function') {
        return this.props.itemId(child);
      } else {
        return child[this.props.itemId];
      }
    }
    return null;
  };

  childIsFavourite = (child) => {
    if (this.props.getFavourites) {
      const childIdentifier = this.getItemIdentifier(child);
      return this.props.getFavourites().indexOf(childIdentifier) >= 0;
    }
    return false;
  };

  renderFavouriteSelector = (child, childIsFavourite) => {
    const onFavouriteClick = (e) => {
      e && e.stopPropagation();
      const itemId = this.getItemIdentifier(child);
      if (this.props.setFavourites) {
        this.props.setFavourites(itemId, !childIsFavourite);
        this.forceUpdate();
      }
    };
    return (
      <Row
        onClick={onFavouriteClick}
        className={styles.cardFavouriteContainer}
        type="flex"
        align="middle"
        justify="center">
        <Icon className={styles.notFavouriteSelector} type="star-o" style={{fontSize: 'large'}} />
        <Icon className={styles.favouriteSelector} type="star" style={{fontSize: 'large'}} />
      </Row>
    );
  };

  renderChildActions = (child, index, actions) => {
    if (actions && actions.length > 0) {
      const onVisibleChange = (visible) => {
        if (visible) {
          this.openPopover(index);
        } else {
          this.closePopover(index);
        }
      };
      const getIconType = (action) => {
        const {actionInProgress, inProgressActionsTitle} = this.state;
        if (actionInProgress && inProgressActionsTitle === action.title) {
          return 'loading';
        }
        return action.icon;
      };
      return (
        <div
          className={
            classNames(
              styles.actionsContainer,
              {
                [styles.hovered]: this.state.popovers.indexOf(index) >= 0 ||
                this.props.hovered === child
              }
            )
          }
        >
          <div
            type="actions-container-background"
            className={styles.actionsContainerBackground} />
          {
            actions.map((action, index, array) => {
<<<<<<< HEAD
              const {title, icon, style, overlay, multizoneOverlay} = action;
=======
              const {
                title,
                icon,
                style,
                overlay,
                multizoneOverlay,
                runSSH,
                runId
              } = action;
>>>>>>> 26900c2d
              return (
                <Row
                  type="flex"
                  justify="start"
                  align="middle"
                  key={index}
                  className={styles.actionButton}
                  onClick={e => this.onActionClicked(e, action, child)}
                  style={{
                    flex: 1.0 / array.length,
                    minHeight: ACTION_MIN_HEIGHT
                  }}>
                  <Row type="flex" align="middle">
                    {
                      icon
                        ? <Icon style={style} type={getIconType(action)} />
                        : undefined
                    }
                    {
<<<<<<< HEAD
                      overlay && (
=======
                      runSSH && (
                        <RunSSHButton
                          runId={runId}
                          visibilityChanged={onVisibleChange}
                        />
                      )
                    }
                    {
                      !runSSH && overlay && (
>>>>>>> 26900c2d
                        <Popover
                          onVisibleChange={onVisibleChange}
                          content={overlay}>
                          <span style={style}>{title}</span>
                        </Popover>
                      )
                    }
                    {
<<<<<<< HEAD
                      multizoneOverlay && (
=======
                      !runSSH && multizoneOverlay && (
>>>>>>> 26900c2d
                        <MultizoneUrlPopover
                          onVisibleChange={onVisibleChange}
                          trigger={['click']}
                          content={multizoneOverlay.content}
                          runServiceUrlConfiguration={multizoneOverlay.runServiceUrlConfiguration}
<<<<<<< HEAD
                          runId={multizoneOverlay.runId}
=======
>>>>>>> 26900c2d
                        >
                          {title}
                        </MultizoneUrlPopover>
                      )
                    }
<<<<<<< HEAD
                    { (!multizoneOverlay && !overlay) && (
                      <span style={style}>
                        {title}
                      </span>)
=======
                    {
                      (!runSSH && !multizoneOverlay && !overlay) && (
                        <span style={style}>
                          {title}
                        </span>
                      )
>>>>>>> 26900c2d
                    }
                  </Row>
                </Row>
              );
            })
          }
        </div>
      );
    }
    return null;
  };

  renderCard = (child, index) => {
    let actions = this.props.actions;
    if (actions && typeof actions === 'function') {
      actions = actions(child);
    }
    let cardClassName = this.props.cardClassName;
    if (typeof cardClassName === 'function') {
      cardClassName = cardClassName(child);
    }
    let cardStyle = this.props.cardStyle;
    if (typeof cardStyle === 'function') {
      cardStyle = cardStyle(child);
    }
    cardStyle = cardStyle || {};
    let favouriteEnabled = this.props.favouriteEnabled;
    if (typeof favouriteEnabled === 'function') {
      favouriteEnabled = favouriteEnabled(child);
    }
    const childIsFavourite = this.childIsFavourite(child);
    let cardClass = favouriteEnabled ? `${styles.card} ${styles.favouriteEnabled}` : styles.card;
    if (cardClassName) {
      cardClass = `${cardClassName} ${cardClass}`;
    }
    cardClass = childIsFavourite ? `${cardClass} ${styles.favouriteItem}` : `${cardClass} ${styles.notFavouriteItem}`;
    return (
      <Card
        key={child.id || index}
        className={cardClass}
        bodyStyle={{padding: 10, height: '100%'}}
        style={Object.assign({
          width: 'initial',
          margin: 2,
          minHeight: actions && actions.length > 0
            ? ACTION_MIN_HEIGHT * actions.length + 10
            : undefined
        }, cardStyle)}
        onClick={() => this.props.onClick && this.props.onClick(child)}>
        {
          favouriteEnabled &&
          this.renderFavouriteSelector(child, childIsFavourite)
        }
        <div
          type="card-content"
          style={favouriteEnabled ? {paddingRight: 30} : {}}
          className={styles.cardContent}>
          {this.props.childRenderer(child, this.state.search)}
        </div>
        {this.renderChildActions(child, index, actions)}
      </Card>
    );
  };

  onSearchChange = (e) => {
    this.setState({
      search: e.target.value
    });
  };

  render () {
    const items = this.props.search && this.props.search.searchFn
      ? (this.props.children || []).filter(item => this.props.search.searchFn(item, this.state.search))
      : (this.props.children || []);
    const personalItemsFiltered = items.filter(item => !item.isGlobal);
    const globalItemsFiltered = items.filter(item => item.isGlobal);
    let personalItems = [...personalItemsFiltered, ...globalItemsFiltered.filter(this.childIsFavourite)];
    let globalItems = this.state.search ? globalItemsFiltered.filter(i => !this.childIsFavourite(i)) : [];
    if (!this.state.search && this.props.displayOnlyFavourites) {
      personalItems = personalItems.filter(this.childIsFavourite);
      globalItems = [];
    }
    const favourites = personalItems.filter(this.childIsFavourite);
    const other = personalItems.filter(i => !this.childIsFavourite(i));
    let emptyMessage = this.props.emptyMessage;
    if (typeof emptyMessage === 'function') {
      emptyMessage = emptyMessage(this.state.search);
    }
    return (
      <Row className={styles.cardsPanelContainer} style={this.props.style}>
        {
          this.props.search &&
          <Row type="flex" align="middle">
            <Input.Search
              value={this.state.search}
              size="small"
              onChange={this.onSearchChange}
              placeholder={this.props.search.placeholder}
              style={{margin: 2}} />
          </Row>
        }
        <div style={{overflow: 'auto', flex: 1}}>
          {
            personalItems.length === 0 && emptyMessage &&
            <Row type="flex" align="middle" style={{flex: 1, margin: 5}}>
              <span>{emptyMessage}</span>
            </Row>
          }
          <Row type="flex" justify="center">
            {
              favourites.map(this.renderCard)
            }
          </Row>
          <Row type="flex" justify="center">
            {
              other.map((child, index) => this.renderCard(child, index + (favourites || []).length))
            }
          </Row>
          {
            globalItems.length > 0 && renderSeparator('Global search', 0)
          }
          <Row type="flex" justify="center">
            {
              globalItems.map((child, index) =>
                this.renderCard(child, index + (favourites || []).length + (other || []).length))
            }
          </Row>
        </div>
      </Row>
    );
  }
}<|MERGE_RESOLUTION|>--- conflicted
+++ resolved
@@ -23,10 +23,7 @@
 import styles from './CardsPanel.css';
 import {favouriteStorage} from '../../utils/favourites';
 import {MultizoneUrlPopover} from '../../../../special/multizone-url';
-<<<<<<< HEAD
-=======
 import RunSSHButton from './run-ssh-button';
->>>>>>> 26900c2d
 
 const ACTION = PropTypes.shape({
   title: PropTypes.string,
@@ -183,9 +180,6 @@
             className={styles.actionsContainerBackground} />
           {
             actions.map((action, index, array) => {
-<<<<<<< HEAD
-              const {title, icon, style, overlay, multizoneOverlay} = action;
-=======
               const {
                 title,
                 icon,
@@ -195,7 +189,6 @@
                 runSSH,
                 runId
               } = action;
->>>>>>> 26900c2d
               return (
                 <Row
                   type="flex"
@@ -215,9 +208,6 @@
                         : undefined
                     }
                     {
-<<<<<<< HEAD
-                      overlay && (
-=======
                       runSSH && (
                         <RunSSHButton
                           runId={runId}
@@ -227,7 +217,6 @@
                     }
                     {
                       !runSSH && overlay && (
->>>>>>> 26900c2d
                         <Popover
                           onVisibleChange={onVisibleChange}
                           content={overlay}>
@@ -236,38 +225,23 @@
                       )
                     }
                     {
-<<<<<<< HEAD
-                      multizoneOverlay && (
-=======
                       !runSSH && multizoneOverlay && (
->>>>>>> 26900c2d
                         <MultizoneUrlPopover
                           onVisibleChange={onVisibleChange}
                           trigger={['click']}
                           content={multizoneOverlay.content}
                           runServiceUrlConfiguration={multizoneOverlay.runServiceUrlConfiguration}
-<<<<<<< HEAD
-                          runId={multizoneOverlay.runId}
-=======
->>>>>>> 26900c2d
                         >
                           {title}
                         </MultizoneUrlPopover>
                       )
                     }
-<<<<<<< HEAD
-                    { (!multizoneOverlay && !overlay) && (
-                      <span style={style}>
-                        {title}
-                      </span>)
-=======
                     {
                       (!runSSH && !multizoneOverlay && !overlay) && (
                         <span style={style}>
                           {title}
                         </span>
                       )
->>>>>>> 26900c2d
                     }
                   </Row>
                 </Row>
