/*
 * Copyright 2017-2019 EPAM Systems, Inc. (https://www.epam.com/)
 *
 * Licensed under the Apache License, Version 2.0 (the "License");
 * you may not use this file except in compliance with the License.
 * You may obtain a copy of the License at
 *
 *     http://www.apache.org/licenses/LICENSE-2.0
 *
 * Unless required by applicable law or agreed to in writing, software
 * distributed under the License is distributed on an "AS IS" BASIS,
 * WITHOUT WARRANTIES OR CONDITIONS OF ANY KIND, either express or implied.
 * See the License for the specific language governing permissions and
 * limitations under the License.
 */

import React from 'react';
import PropTypes from 'prop-types';
import {inject, observer} from 'mobx-react';
import {computed} from 'mobx';
import {Icon, Row} from 'antd';
import classNames from 'classnames';
import renderHighlights from './renderHighlights';
import renderSeparator from './renderSeparator';
import {PreviewIcons} from './previewIcons';
import {metadataLoad, renderAttributes} from './renderAttributes';
import StatusIcon from '../../special/run-status-icon';
import UserName from '../../special/UserName';
import displayDate from '../../../utils/displayDate';
import PipelineRunFilter from '../../../models/pipelines/PipelineRunSingleFilter';
import styles from './preview.css';

const PAGE_SIZE = 20;

@inject('metadataCache', 'dataStorageCache')
@inject((stores, params) => {
  const {pipelines} = stores;
  return {
    versions: params.item && params.item.id
      ? pipelines.versionsForPipeline(params.item.id)
      : null,
    pipeline: params.item && params.item.id
      ? pipelines.getPipeline(params.item.id)
      : null,
    history: params.item && params.item.id
      ? new PipelineRunFilter({
        page: 1,
        pageSize: PAGE_SIZE,
        pipelineIds: [params.item.id],
        userModified: false
      }, false)
      : null,
    metadata: metadataLoad(params, 'PIPELINE', stores)
  };
})
@observer
export default class PipelinePreview extends React.Component {
  static propTypes = {
    item: PropTypes.shape({
      id: PropTypes.oneOfType([PropTypes.string, PropTypes.number]),
      parentId: PropTypes.oneOfType([PropTypes.string, PropTypes.number]),
      name: PropTypes.string,
      description: PropTypes.string
    })
  };

  @computed
  get name () {
    if (!this.props.item) {
      return null;
    }
    if (this.props.pipeline && this.props.pipeline.loaded) {
      return this.props.pipeline.value.name;
    }
    return this.props.item.name;
  }

  @computed
  get description () {
    if (!this.props.item) {
      return null;
    }
    if (this.props.pipeline && this.props.pipeline.loaded) {
      return this.props.pipeline.value.description;
    }
    return this.props.item.description;
  }

  renderVersions = () => {
    if (this.props.versions) {
      if (this.props.versions.pending) {
        return <Row className={styles.contentPreview} type="flex" justify="center"><Icon type="loading" /></Row>;
      }
      if (this.props.versions.error) {
        return (
          <div className={styles.contentPreview}>
            <span
<<<<<<< HEAD
              className={'cp-search-preview-error'}
=======
              className="cp-search-preview-error"
>>>>>>> 97c8bb17
            >
              {this.props.versions.error}
            </span>
          </div>
        );
      }
      const versions = (this.props.versions.value || []).map(v => v);
      const cellStyle = {
        paddingRight: 10
      };
      return (
        <div className={styles.info}>
          <table>
            <tbody>
              {
                versions.map((version, index) => {
                  return (
                    <tr key={index}>
                      <td style={cellStyle}><Icon type="tag" /> {version.name}</td>
                      <td style={cellStyle}>{version.message}</td>
                      <td style={cellStyle}>{displayDate(version.createdDate, 'LL')}</td>
                    </tr>
                  );
                })
              }
            </tbody>
          </table>
        </div>
      );
    }
    return null;
  };

  renderRunHistory = () => {
    if (this.props.history) {
      if (this.props.history.pending) {
        return <Row className={styles.contentPreview} type="flex" justify="center"><Icon type="loading" /></Row>;
      }
      if (this.props.history.error) {
        return (
          <div className={styles.contentPreview}>
            <span
<<<<<<< HEAD
              className={'cp-search-preview-error'}
=======
              className="cp-search-preview-error"
>>>>>>> 97c8bb17
            >
              {this.props.history.error}
            </span>
          </div>
        );
      }
      const runs = (this.props.history.value || []).map(r => r);
      if (runs.length === 0) {
        return null;
      }
      const runName = (run) => {
        const {
          podId
        } = run;
        let clusterIcon;
        if (run.nodeCount > 0) {
          clusterIcon = <Icon type="database" />;
        }
        return (
          <span><StatusIcon run={run} small /> {clusterIcon} {podId}</span>
        );
      };
      return (
        <div className={styles.info}>
          {
            this.props.history.total > PAGE_SIZE &&
            <span>Last {Math.min(PAGE_SIZE, this.props.history.total)} runs:</span>
          }
          <table className={styles.runTable}>
            <tbody>
              <tr className={classNames(styles.run, 'cp-search-content-preview-run')}>
                <th className={classNames(styles.run, 'cp-search-content-preview-run')}>RUN</th>
                <th className={classNames(styles.run, 'cp-search-content-preview-run')}>VERSION</th>
                <th className={classNames(styles.run, 'cp-search-content-preview-run')}>STARTED</th>
                <th className={classNames(styles.run, 'cp-search-content-preview-run')}>COMPLETED</th>
                <th className={classNames(styles.run, 'cp-search-content-preview-run')}>OWNER</th>
              </tr>
              {
                runs.map((run, index) => {
                  return (
                    <tr key={index}>
                      <td className={classNames(styles.run, 'cp-search-content-preview-run')}>{runName(run)}</td>
                      <td className={classNames(styles.run, 'cp-search-content-preview-run')}>{run.version}</td>
                      <td className={classNames(styles.run, 'cp-search-content-preview-run')}>{displayDate(run.startDate)}</td>
                      <td className={classNames(styles.run, 'cp-search-content-preview-run')}>{displayDate(run.endDate)}</td>
                      <td className={classNames(styles.run, 'cp-search-content-preview-run')}><UserName userName={run.owner} /></td>
                    </tr>
                  );
                })
              }
            </tbody>
          </table>
        </div>
      );
    }
    return null;
  };

  render () {
    if (!this.props.item) {
      return null;
    }
    const highlights = renderHighlights(this.props.item);
    const versions = this.renderVersions();
    const attributes = renderAttributes(this.props.metadata);
    const history = this.renderRunHistory();
    return (
      <div
        className={
          classNames(
            styles.container,
            'cp-search-container'
          )
        }
      >
        <div className={styles.header}>
          <Row className={classNames(styles.title, 'cp-search-header-title')} type="flex" align="middle">
            <Icon type={PreviewIcons[this.props.item.type]} />
            <span>{this.name}</span>
          </Row>
          {
            this.description &&
            <Row className={classNames(styles.description, 'cp-search-header-description')}>
              {this.description}
            </Row>
          }
        </div>
        <div className={classNames(styles.content, 'cp-search-content')}>
          {highlights && renderSeparator()}
          {highlights}
          {versions && renderSeparator()}
          {versions}
          {attributes && renderSeparator()}
          {attributes}
          {history && renderSeparator()}
          {history}
        </div>
      </div>
    );
  }
}<|MERGE_RESOLUTION|>--- conflicted
+++ resolved
@@ -95,11 +95,7 @@
         return (
           <div className={styles.contentPreview}>
             <span
-<<<<<<< HEAD
-              className={'cp-search-preview-error'}
-=======
               className="cp-search-preview-error"
->>>>>>> 97c8bb17
             >
               {this.props.versions.error}
             </span>
@@ -142,11 +138,7 @@
         return (
           <div className={styles.contentPreview}>
             <span
-<<<<<<< HEAD
-              className={'cp-search-preview-error'}
-=======
               className="cp-search-preview-error"
->>>>>>> 97c8bb17
             >
               {this.props.history.error}
             </span>
