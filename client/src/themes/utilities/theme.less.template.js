/*
 * Copyright 2017-2021 EPAM Systems, Inc. (https://www.epam.com/)
 *
 * Licensed under the Apache License, Version 2.0 (the "License");
 * you may not use this file except in compliance with the License.
 * You may obtain a copy of the License at
 *
 *     http://www.apache.org/licenses/LICENSE-2.0
 *
 *  Unless required by applicable law or agreed to in writing, software
 *  distributed under the License is distributed on an "AS IS" BASIS,
 *  WITHOUT WARRANTIES OR CONDITIONS OF ANY KIND, either express or implied.
 *  See the License for the specific language governing permissions and
 *  limitations under the License.
 */

export default `
@THEME .theme-preview {
  border-color: @card-border-color;
}
@THEME .theme-preview.selected {
  border-color: @primary-color;
}
@THEME .theme-preview:not(.read-only):hover {
  border-color: @primary-color;
  box-shadow: 0 0 2px 2px fade(@primary-color, 20%);
}
@THEME .cp-themes-group {
  color: @application-color;
  background-color: @card-background-color;
  border: 1px solid @card-border-color;
}
@THEME .cp-themes-group .cp-themes-group-header {
  background-color: @card-header-background;
  border-bottom: 1px solid @card-border-color;
}
@THEME .cp-themes-group-active-tag {
  background-color: @primary-color;
  color: @primary-text-color;
}
@THEME.theme-preview .cp-theme-preview-navigation-panel {
  background-color: @navigation-panel-color;
}
@THEME.theme-preview .cp-theme-preview-layout {
  background-color: @application-background-color;
  color: @application-color;
  background-image: @background-image;
  background-size: cover;
}
@THEME.theme-preview .cp-theme-preview-panel {
  border: 1px solid @panel-border-color;
  background-color: @panel-background-color;
  color: @application-color;
}
@THEME.theme-preview .cp-theme-priview-panel-card {
  border: 1px solid @card-border-color;
  background-color: @card-background-color;
  margin: 2px;
}
@THEME.theme-preview .cp-theme-preview-button-primary {
  color: @btn-color;
  background-color: @primary-color;
  border-color: @primary-color;
}
@THEME.theme-preview .cp-theme-preview-button-danger {
  background-color: @btn-danger-color;;
  border-color: @btn-danger-color;
}
@THEME.theme-preview .cp-theme-preview-button {
  color: @primary-color;
  background-color: @panel-background-color;
}
@THEME.theme-preview .cp-theme-priview-runs-table-icon-blue {
  color: @color-info;
}
@THEME.theme-preview .cp-theme-priview-runs-table-icon-yellow {
  color: @color-warning;
}
@THEME.theme-preview .cp-theme-priview-runs-table-icon-green {
  color: @color-success;
}
@THEME.theme-preview .cp-theme-preview-navigation-menu-item.selected {
  background-color: @navigation-panel-highlighted-color;
}
@THEME.theme-preview .cp-theme-preview-navigation-menu-item i {
  text-align: center;
  padding: 5px;
}
@THEME.theme-preview .cp-runs-menu-item.active {
  color: @navigation-item-runs-color;
}
@THEME.theme-preview .cp-theme-preview-navigation-menu-item,
@THEME.theme-preview .cp-runs-menu-item {
  color: @navigation-item-color;
  background-color: transparent;
  display: flex;
  justify-content: center;
  align-items: center;
}
@THEME.theme-preview .cp-theme-preview-text {
  background-color: @application-color;
}
@THEME .color-presenter {
  border-color: @application-color;
}

@THEME body[class*="dark"] {
  color-scheme: dark;
}
@THEME body[class*="light"] {
  color-scheme: light;
}
@THEME .cp-title {
  font-weight: bold;
}
@THEME a,
@THEME a:visited,
@THEME .cp-link {
  color: @primary-color;
  cursor: pointer;
}
@THEME a:active {
  color: @primary-active-color;
}
@THEME .cp-link[disabled] {
  color: @btn-disabled-color;
}
@THEME .cp-text,
@THEME a.cp-text,
@THEME a.cp-text:visited {
  color: @application-color;
}
@THEME a:hover,
@THEME a:focus,
@THEME .cp-link:hover,
@THEME .cp-link:focus {
  color: @primary-hover-color;
}
@THEME a.cp-text:hover,
@THEME a.cp-text:focus,
@THEME a.cp-text:active {
  color: @application-color-accent;
}
@THEME a.underline {
  text-decoration: underline;
}
@THEME a.cp-danger:hover,
@THEME a.cp-danger:focus,
@THEME .cp-link.cp-danger:hover,
@THEME .cp-link.cp-danger:focus {
  color: lighten(@color-red, 5%);
}
@THEME .cp-divider.top,
@THEME .cp-divider.horizontal {
  border-top: 1px solid @panel-border-color;
}
@THEME .cp-divider.bottom {
  border-bottom: 1px solid @panel-border-color;
}
@THEME .cp-divider.left,
@THEME .cp-divider.vertical {
  border-left: 1px solid @panel-border-color;
}
@THEME .cp-divider.right {
  border-right: 1px solid @panel-border-color;
}
@THEME .cp-divider.horizontal {
  width: 100%;
  height: 1px;
  background-color: transparent;
}
@THEME .cp-divider.vertical {
  width: 1px;
  height: 100%;
  background-color: transparent;
}
@THEME .cp-primary {
  color: @primary-color;
}
@THEME .cp-disabled {
  color: @application-color-disabled;
}
@THEME .cp-accent {
  color: @application-color-accent;
}
@THEME .cp-warning {
  color: @color-yellow;
}
@THEME .cp-success {
  color: @color-green;
}
@THEME .cp-error,
@THEME .cp-danger {
  color: @color-red;
}
@THEME .cp-error.border,
@THEME .cp-danger.border {
  border-color: currentColor;
}
@THEME .cp-sensitive {
  color: @color-sensitive;
}
@THEME .cp-sensitive-tag {
  background-color: @color-sensitive;
  color: @btn-color;
}
@THEME .cp-sensitive-tag.bordered {
  background-color: transparent;
  color: @color-sensitive;
  border-color: currentColor;
}
@THEME .cp-tag {
  background-color: transparent;
  border: 1px solid @card-border-color;
  color: @application-color;
}
@THEME .cp-tag.disabled {
  color: @application-color-disabled;
}
@THEME .cp-tag.warning {
  border-color: currentColor;
  color: @color-yellow;
}
@THEME .cp-tag.critical {
  border-color: currentColor;
  color: @color-red;
}
@THEME .cp-tag.success {
  border-color: currentColor;
  color: @color-green;
}
@THEME .cp-tag.cp-primary,
@THEME .cp-tag.primary {
  border-color: currentColor;
  color: @primary-color;
}
@THEME .cp-versioned-storage {
  color: @primary-color;
}
@THEME .cp-icon-button {
  cursor: pointer;
  color: @application-color;
  pointer-events: all;
  transition: all 100ms ease;
}
@THEME .cp-icon-button:not(.cp-disabled):hover {
  color: @application-color-accent;
  transform: scale(1.15);
}
@THEME .cp-icon-button.cp-disabled {
  cursor: default;
  color: @application-color-disabled;
}
@THEME .cp-icon-button:hover {
  color: @application-color-accent;
}
@THEME .ant-layout-sider {
  background-color: @navigation-panel-color;
}
@THEME .ant-layout {
  background-color: @application-background-color;
  color: @application-color;
  background-image: @background-image;
  background-size: cover;
}
@THEME h1,
@THEME h2,
@THEME h3,
@THEME h4,
@THEME h5 {
  color: @application-color;
}
@THEME .ant-input,
@THEME .ant-input-number,
@THEME .ant-input-number-input,
@THEME .ant-input-number-handler-wrap,
@THEME .cp-limit-mounts-input,
@THEME .ant-upload {
  background-color: @input-background;
  border-color: @input-border;
  color: @input-color;
}
@THEME .chrome-picker input {
  background-color: @input-background !important;
  border-color: @input-border !important;
  color: @input-color !important;
}
@THEME .ant-input-number-handler:active {
  color: @primary-text-color;
  background-color: @primary-color;
}
@THEME .ant-input-number-handler-wrap .ant-input-number-handler-down {
  border-color: @input-border;
}
@THEME .ant-input-number-handler-wrap .ant-input-number-handler,
@THEME .ant-input-number-handler-up-inner,
@THEME .ant-input-number-handler-down-inner {
  color: @input-color;
}
@THEME .ant-input-number-handler:hover .ant-input-number-handler-up-inner,
@THEME .ant-input-number-handler:hover .ant-input-number-handler-down-inner {
  color: @input-border-hover-color;
}
@THEME .ant-input-number-handler-down-disabled .ant-input-number-handler-down-inner,
@THEME .ant-input-number-handler-up-disabled .ant-input-number-handler-down-inner,
@THEME .ant-input-number-disabled .ant-input-number-handler-down-inner,
@THEME .ant-input-number-handler-down-disabled .ant-input-number-handler-up-inner,
@THEME .ant-input-number-handler-up-disabled .ant-input-number-handler-up-inner,
@THEME .ant-input-number-disabled .ant-input-number-handler-up-inner {
  color: @application-color-disabled !important;
}
@THEME .ant-input-disabled,
@THEME .ant-input-number-disabled,
@THEME .ant-input-number-disabled .ant-input-number-handler-wrap,
@THEME .ant-input-number-input[disabled],
@THEME .cp-limit-mounts-input.disabled {
  background-color: @input-background-disabled;
  color: @application-color-disabled;
}
@THEME .ant-input-group-addon,
@THEME .cp-input-group-addon {
  background-color: @input-addon;
  border-color: @input-border;
  color: @input-color;
}
@THEME .ant-input::placeholder,
@THEME .ant-time-picker-input::placeholder {
  color: @input-placeholder-color;
}
@THEME .ant-input-affix-wrapper .ant-input-suffix {
  color: @input-search-icon-color;
}
@THEME .ant-input-affix-wrapper .ant-input-suffix .ant-input-search-icon:hover {
  color: @input-search-icon-hovered-color;
}
@THEME .ant-input:hover:not(.ant-input-disabled),
@THEME .ant-input-affix-wrapper:hover .ant-input:not(.ant-input-disabled),
@THEME .ant-input-number:hover:not(.ant-input-number-disabled),
@THEME .cp-limit-mounts-input:hover {
  border-color: @input-border-hover-color;
  box-shadow: 0 0 0 2px @input-shadow-color;
}
@THEME .ant-input-affix-wrapper:focus .ant-input:not(.ant-input-disabled),
@THEME .ant-input:focus:not(.ant-input-disabled),
@THEME .ant-input:active:not(.ant-input-disabled),
@THEME .ant-input-number:focus:not(.ant-input-number-disabled),
@THEME .ant-input-number.ant-input-number-focused:not(.ant-input-number-disabled),
@THEME .ant-input-number:active:not(.ant-input-number-disabled) {
  border-color: @input-border-hover-color;
  box-shadow: 0 0 0 2px @input-shadow-color;
}
@THEME .cp-error .ant-input,
@THEME .ant-input.cp-error,
@THEME .ant-select.cp-error .ant-select-selection,
@THEME .ant-input-number.cp-error {
  border-color: @color-red;
  color: @color-red;
  box-shadow: none;
}
@THEME .cp-error .ant-input:hover:not(.ant-input-disabled),
@THEME .ant-input.cp-error:hover:not(.ant-input-disabled),
@THEME .ant-input-number.cp-error:hover:not(.ant-input-disabled),
@THEME .ant-select.cp-error:not(.ant-select-disabled) .ant-select-selection:hover {
  border-color: @color-red;
  box-shadow: 0 0 0 2px fade(@color-red, 20%);
}
@THEME .cp-error .ant-input:focus:not(.ant-input-disabled),
@THEME .cp-error .ant-input:active:not(.ant-input-disabled),
@THEME .ant-input.cp-error:focus:not(.ant-input-disabled),
@THEME .ant-input.cp-error:active:not(.ant-input-disabled),
@THEME .ant-input-number.cp-error:focus:not(.ant-input-disabled),
@THEME .ant-input-number.cp-error:active:not(.ant-input-disabled),
@THEME .ant-input-number.cp-error.ant-input-number-focused:not(.ant-input-number-disabled),
@THEME .ant-select:not(.ant-select-disabled) .ant-select-selection.cp-error:focus,
@THEME .ant-select:not(.ant-select-disabled) .ant-select-selection.cp-error:active {
  border-color: @color-red;
  box-shadow: 0 0 0 2px fade(@color-red, 20%);
}
@THEME .cp-text-not-important {
  color: @application-color-faded;
}
@THEME .cp-text-not-important-after:after {
  color: @application-color-faded;
}
@THEME .ant-modal-mask {
  background-color: @modal-mask-background;
}
@THEME .ant-modal-content {
  background-color: fade(@card-background-color, 100%);
  color: @application-color;
}
@THEME .ant-confirm-body,
@THEME .ant-confirm-body .ant-confirm-title,
@THEME .ant-confirm-body .ant-confirm-content {
  color: @application-color;
}
@THEME .ant-modal-header,
@THEME .ant-modal-footer {
  background-color: @card-background-color;
  color: @application-color;
  border-color: @card-border-color;
}
@THEME .ant-modal-title {
  color: @application-color;
}
@THEME .ant-modal-close {
  color: fadeout(@application-color, 20%);
}
@THEME .ant-modal-close:focus,
@THEME .ant-modal-close:hover {
  color: @application-color;
}
@THEME .cp-even-odd-element:nth-child(even) {
  background-color: @even-element-background;
}
@THEME .ant-tree li .ant-tree-node-content-wrapper {
  color: @application-color;
}
@THEME .ant-tree li .ant-tree-node-content-wrapper:hover {
  background-color: @table-element-hover-background-color;
  color: @table-element-hover-color;
}
@THEME .ant-tree li .ant-tree-node-content-wrapper.ant-tree-node-selected {
  background-color: @table-element-selected-background-color;
  color: @table-element-selected-color;
}
@THEME .ant-menu,
@THEME .ant-menu-submenu > .ant-menu {
  background-color: transparent;
  color: @menu-color;
  border-color: @menu-border-color;
}
@THEME .ant-menu > .ant-menu-item > a,
@THEME .ant-menu > .ant-menu-submenu > a {
  color: currentColor;
}
@THEME .ant-menu > .ant-menu-item > a:hover,
@THEME .ant-menu > .ant-menu-submenu > a:hover {
  color: @menu-active-color;
}
@THEME .ant-menu:not(.ant-menu-horizontal) > .ant-menu-item-selected {
  background-color: transparent;
}
@THEME .ant-menu > .ant-menu-item:hover,
@THEME .ant-menu > .ant-menu-submenu:hover,
@THEME .ant-menu > .ant-menu-item-active,
@THEME .ant-menu > .ant-menu-submenu-active,
@THEME .ant-menu > .ant-menu-item-open,
@THEME .ant-menu > .ant-menu-submenu-open,
@THEME .ant-menu > .ant-menu-item-selected,
@THEME .ant-menu > .ant-menu-submenu-selected,
@THEME .ant-menu-inline .ant-menu-item::after,
@THEME .ant-menu-vertical .ant-menu-item::after,
@THEME .ant-menu-submenu-title:hover,
@THEME .ant-menu-item:active,
@THEME .ant-menu-submenu-title:active {
  border-color: @menu-active-color;
  color: @menu-active-color;
  background-color: transparent;
}
@THEME .ant-tabs {
  color: @menu-color;
}
@THEME .ant-tabs .ant-tabs-bar {
  border-color: @menu-border-color;
}
@THEME .ant-tabs .ant-tabs-bar .ant-tabs-ink-bar {
  background-color: @menu-active-color;
}
@THEME .ant-tabs .ant-tabs-bar .ant-tabs-tab-active,
@THEME .ant-tabs .ant-tabs-bar .ant-tabs-tab:hover {
  color: @menu-active-color;
}
@THEME .ant-tabs.ant-tabs-card > .ant-tabs-bar .ant-tabs-tab {
  border-color: @card-border-color;
  background-color: @card-background-color;
}
@THEME .ant-tabs.ant-tabs-card > .ant-tabs-bar .ant-tabs-tab-active {
  color: @menu-active-color;
}
@THEME .ant-tabs.ant-tabs-card .ant-tabs-bar {
  margin-bottom: 0;
}
@THEME .ant-tabs.ant-tabs-card .ant-tabs-bar + .ant-tabs-content {
  padding: 16px 5px 5px;
  background-color: @card-background-color;
  border-left: 1px solid @card-border-color;
  border-right: 1px solid @card-border-color;
  border-bottom: 1px solid @card-border-color;
}
@THEME .ant-tabs.cp-tabs-no-padding.ant-tabs-card .ant-tabs-bar + .ant-tabs-content {
  padding: 0;
}
@THEME .cp-tabs-no-content.ant-tabs.ant-tabs-card .ant-tabs-bar + .ant-tabs-content {
  border-bottom: 0;
}
@THEME .cp-tabs-content {
  background-color: @card-background-color;
  border-left: 1px solid @card-border-color;
  border-right: 1px solid @card-border-color;
  border-bottom: 1px solid @card-border-color;
}
@THEME .ant-checkbox-wrapper + span {
  color: @application-color;
}
@THEME .ant-checkbox-disabled + span {
  color: @application-color-disabled;
}
@THEME .cp-ellipsis-text {
  white-space: nowrap;
  overflow: hidden;
  text-overflow: ellipsis;
}
@THEME .cp-icon-larger {
  font-size: larger;
}
@THEME .cp-icon-large {
  font-size: large;
}
@THEME .cp-split-panel-header {
  background-color: @card-header-background;
  border-bottom: 1px solid @card-border-color;
  border-top: 1px solid @card-border-color;
  color: @application-color;
}
@THEME .cp-split-panel {
  width: 100%;
  height: 100%;
  display: flex;
  flex-direction: row;
  background-color: transparent;
}
@THEME .cp-transparent-background {
  background-color: transparent !important;
}
@THEME .cp-split-panel-panel {
  color: @application-color;
  background-color: transparent;
}
@THEME .cp-split-panel-background .cp-split-panel-panel {
  background-color: @panel-background-color;
}
@THEME .cp-split-panel.vertical {
  flex-direction: column;
}
@THEME .cp-split-panel.vertical > .cp-split-panel-panel {
  padding: 2px 0;
}
@THEME .cp-split-panel.horizontal > .cp-split-panel-panel {
  padding: 0 2px;
}
@THEME .cp-split-panel-resizer {
  background-color: @application-background-color;
  height: 100%;
  width: 100%;
}
@THEME .ant-modal-content .cp-split-panel,
@THEME .ant-modal-content .cp-split-panel-panel {
  background-color: @card-background-color;
}
@THEME .ant-modal-content .cp-split-panel-resizer {
  background-color: @panel-background-color;
}
@THEME .cp-button {
  padding: 0 7px;
  border-radius: 4px;
  height: 22px;
  margin-bottom: 0;
  text-align: center;
  touch-action: manipulation;
  cursor: pointer;
  border: 1px solid transparent;
  white-space: nowrap;
  line-height: 22px;
  user-select: none;
  transition: all 0.3s cubic-bezier(0.645, 0.045, 0.355, 1);
  position: relative;
  color: currentColor;
  background-color: transparent;
  text-decoration: none;
}
@THEME .cp-button i,
@THEME .cp-button span {
  line-height: 1;
  text-decoration: none;
}
@THEME .cp-button:hover {
  text-decoration: none;
}
@THEME .ant-btn,
@THEME .cp-button {
  color: @application-color;
  background-color: @panel-background-color;
  border-color: @input-border;
}
@THEME .ant-btn-clicked::after {
  border: 0 solid @primary-color;
}
@THEME .ant-btn:hover,
@THEME .ant-btn:focus,
@THEME .ant-btn:active,
@THEME .ant-btn.active,
@THEME .cp-button:hover,
@THEME .cp-button:focus,
@THEME .cp-button:active {
  color: @primary-color;
  background-color: @panel-background-color;
  border-color: @primary-color;
}
@THEME .ant-btn-primary {
  color: @btn-color;
  background-color: @primary-color;
  border-color: @primary-color;
}
@THEME .ant-btn-primary:hover,
@THEME .ant-btn-primary:focus {
  color: @btn-color;
  background-color: @primary-hover-color;
  border-color: @primary-hover-color;
}
@THEME .ant-btn-primary.active,
@THEME .ant-btn-primary:active,
@THEME .ant-btn-primary.ant-btn-clicked {
  color: @btn-color;
  background-color: @btn-primary-active;
  border-color: @btn-primary-active;
}
@THEME .ant-btn-background-ghost.ant-btn-primary {
  color: @primary-color;
  background-color: transparent;
  border-color: @primary-color;
}
@THEME .ant-btn-danger {
  color: @btn-danger-color;
  background-color: @btn-danger-background-color;
  border-color: @input-border;
}
@THEME .ant-btn-danger:focus,
@THEME .ant-btn-danger:hover {
  color: @btn-color;
  background-color: @btn-danger-color;
  border-color: @btn-danger-color;
}
@THEME .ant-btn-danger.active,
@THEME .ant-btn-danger:active {
  color: @btn-color;
  background-color: @btn-danger-active-color;
  border-color: @btn-danger-active-color;
}
@THEME .ant-btn-group .ant-btn-primary:first-child:not(:last-child) {
  border-right-color: @btn-primary-active;
}
@THEME .ant-btn-group .ant-btn-primary:last-child:not(:first-child),
@THEME .ant-btn-group .ant-btn-primary + .ant-btn-primary {
  border-left-color: @btn-primary-active;
}
@THEME .ant-btn-group .ant-btn-primary:not(:first-child):not(:last-child) {
  border-right-color: @btn-primary-active;
  border-left-color: @btn-primary-active;
}
@THEME .ant-btn.disabled,
@THEME .ant-btn.disabled.active,
@THEME .ant-btn.disabled:active,
@THEME .ant-btn.disabled:focus,
@THEME .ant-btn.disabled:hover,
@THEME .ant-btn[disabled],
@THEME .ant-btn[disabled].active,
@THEME .ant-btn[disabled]:active,
@THEME .ant-btn[disabled]:focus,
@THEME .ant-btn[disabled]:hover,
@THEME .cp-button[disabled],
@THEME .cp-button[disabled].active,
@THEME .cp-button[disabled]:active,
@THEME .cp-button[disabled]:focus,
@THEME .cp-button[disabled]:hover {
  color: @btn-disabled-color;
  background-color: @btn-disabled-background-color;
  border-color: @input-border;
}
@THEME .ant-radio-button-wrapper,
@THEME .ant-radio-inner {
  background-color: transparent;
  color: @application-color;
  border-color: @input-border;
}
@THEME .ant-radio-button-wrapper:first-child {
  border-left-color: @input-border;
}
@THEME .ant-radio-button-wrapper:not(:first-child)::before {
  background-color: @input-border;
}
@THEME .ant-radio-button-wrapper-focused,
@THEME .ant-radio-button-wrapper:hover,
@THEME .ant-radio-wrapper:hover .ant-radio .ant-radio-inner,
@THEME .ant-radio:hover .ant-radio-inner,
@THEME .ant-radio-focused .ant-radio-inner {
  color: @primary-color;
  border-color: @primary-color;
}
@THEME .ant-radio-inner::after {
  background-color: @primary-color;
}
@THEME .ant-radio-button-wrapper-checked {
  border-color: @primary-color;
  color: @primary-color;
  box-shadow: -1px 0 0 0 @primary-color;
}
@THEME .ant-radio-checked .ant-radio-inner {
  border-color: @primary-color;
}
@THEME .ant-radio-button-wrapper-checked:first-child {
  border-color: @primary-color;
  box-shadow: none !important;
}
@THEME .ant-radio-button-wrapper-checked:hover {
  border-color: @primary-hover-color;
  box-shadow: -1px 0 0 0 @primary-hover-color;
  color: @primary-hover-color;
}
@THEME .ant-radio-button-wrapper-checked:active {
  border-color: @primary-active-color;
  box-shadow: -1px 0 0 0 @primary-active-color;
  color: @primary-active-color;
}
@THEME .ant-radio-button-wrapper-checked::before {
  background-color: @primary-color !important;
  opacity: 0.1;
}
@THEME .ant-radio-disabled .ant-radio-inner {
  border-color: @input-border !important;
  background-color: @input-background-disabled;
}
@THEME .ant-radio-disabled .ant-radio-inner::after {
  background-color: @input-border;
}
@THEME .ant-radio-disabled + span {
  color: @application-color-faded;
}
@THEME .ant-table,
@THEME .ant-table-placeholder,
@THEME tr.ant-table-expanded-row,
@THEME tr.ant-table-expanded-row:hover {
  color: @application-color;
  border-color: @table-border-color;
  background: @card-background-color;
}
@THEME .ant-table-thead > tr > th {
  color: @table-head-color;
  background-color: @card-background-color;
  border-color: @table-border-color;
}
@THEME .ant-table-small .ant-table-title {
  border-bottom-color: @table-border-color;
}
@THEME .ant-table-thead > tr > th .anticon-filter:hover,
@THEME .ant-table-thead > tr > th .ant-table-filter-icon:hover,
@THEME .ant-table-column-sorter-up:hover .anticon,
@THEME .ant-table-column-sorter-down:hover .anticon {
  color: @application-color;
}
@THEME .ant-table-column-sorter-up.on .anticon-caret-up,
@THEME .ant-table-column-sorter-down.on .anticon-caret-up,
@THEME .ant-table-column-sorter-up.on .anticon-caret-down,
@THEME .ant-table-column-sorter-down.on .anticon-caret-down {
  color: @primary-color;
}
@THEME .ant-table-tbody > tr > td {
  border-color: @table-border-color;
}
@THEME .cp-table-element {
  color: @application-color;
}
@THEME .ant-table-tbody > tr:hover > td,
@THEME .cp-table-element-hover,
@THEME .cp-table-element:hover {
  background-color: @table-element-hover-background-color;
  color: @table-element-hover-color;
}
@THEME .cp-table-element-selected {
  font-weight: bold;
  background-color: @table-element-selected-background-color;
  color: @table-element-selected-color;
}
@THEME .cp-table-element-selected.cp-table-element-selected-no-bold {
  font-weight: normal;
}
@THEME .cp-table-element-disabled,
@THEME .cp-table-element[disabled] {
  cursor: default;
  background-color: @card-background-color;
  color: @application-color-disabled;
}
@THEME .ant-table-row-expand-icon {
  border-color: @table-border-color;
  background: inherit;
}
@THEME .ant-checkbox-inner {
  border-color: @input-border;
  background-color: inherit;
}
@THEME .ant-checkbox-disabled .ant-checkbox-inner {
  border-color: @input-border !important;
}
@THEME .ant-checkbox-disabled .ant-checkbox-inner,
@THEME .ant-checkbox-disabled.ant-checkbox-checked .ant-checkbox-inner {
  background-color: @input-background-disabled;
}
@THEME .ant-checkbox-wrapper:hover .ant-checkbox-inner,
@THEME .ant-checkbox:not(.ant-checkbox-disabled):hover .ant-checkbox-inner,
@THEME .ant-checkbox-input:focus + .ant-checkbox-inner {
  border-color: @input-border-hover-color;
}
@THEME .ant-checkbox-checked .ant-checkbox-inner,
@THEME .ant-checkbox-indeterminate .ant-checkbox-inner {
  background-color: @primary-color;
  border-color: @primary-color;
}
@THEME .ant-checkbox-checked .ant-checkbox-inner::after,
@THEME .ant-checkbox-inner::after {
  border-color: @card-background-color;
}
@THEME .ant-checkbox-disabled.ant-checkbox-checked .ant-checkbox-inner::after {
  border-color: @application-color-disabled;
}
@THEME .ant-checkbox-checked::after {
  border-color: @primary-color;
}
@THEME .ant-breadcrumb a,
@THEME .ant-breadcrumb > span:last-child {
  color: @application-color;
}
@THEME .ant-breadcrumb a:hover {
  color: @primary-color;
}
@THEME .ant-breadcrumb-separator,
@THEME .ant-breadcrumb {
  color: @application-color;
}
@THEME .ant-calendar-picker-clear,
@THEME .ant-calendar-picker-icon,
@THEME .ant-calendar-picker-icon::after {
  color: @input-color;
  background-color: @input-background;
}
@THEME .ant-calendar-time-picker-inner {
  background-color: @panel-background-color;
  color: @application-color;
}
@THEME .ant-calendar-time-picker-select {
  border-color: @panel-border-color;
}
@THEME li.ant-calendar-time-picker-select-option-selected {
  background-color: @element-selected-background-color;
  color: @element-selected-color;
}
@THEME .ant-calendar-time-picker-select li:hover {
  background-color: @element-hover-background-color;
  color: @element-hover-color;
}
@THEME .ant-select {
  color: @input-color;
}
@THEME .ant-select.ant-select-disabled {
  color: @application-color-disabled;
}
@THEME .ant-select-selection {
  color: @input-color;
  background-color: @input-background;
  border-color: @input-border;
}
@THEME .ant-select.ant-select-disabled .ant-select-selection {
  color: @application-color-disabled;
  background-color: @input-background-disabled;
  border-color: currentColor;
}
@THEME .ant-select-selection:hover {
  border-color: @primary-color;
}
@THEME .ant-select-focused .ant-select-selection,
@THEME .ant-select-selection:focus,
@THEME .ant-select-selection:active {
  border-color: @primary-color;
  box-shadow: 0 0 0 2px @input-shadow-color;
}
@THEME .ant-select-dropdown,
@THEME .ant-dropdown-menu,
@THEME .rc-menu,
@THEME .rc-dropdown-menu,
@THEME .ant-mention-dropdown {
  background-color: fade(@panel-background-color, 100%);
  color: @menu-color;
  box-shadow: 0 1px 6px @card-hovered-shadow-color;
}
@THEME .rc-menu,
@THEME .rc-dropdown-menu {
  border-color: @menu-border-color;
}
@THEME .rc-menu > .rc-menu-item-divider,
@THEME .rc-dropdown-menu > .rc-dropdown-menu-item-divider {
  background-color: @menu-border-color;
}
@THEME .ant-select-selection__placeholder,
@THEME .ant-select-selection__clear,
@THEME .ant-select-arrow,
@THEME .ant-select-dropdown.ant-select-dropdown--multiple .ant-select-dropdown-menu-item-selected::after,
@THEME .ant-select-dropdown.ant-select-dropdown--multiple .ant-select-dropdown-menu-item-selected:hover::after {
  color: @input-placeholder-color;
  background-color: transparent;
}
@THEME .ant-select-dropdown-menu-item,
@THEME .ant-mention-dropdown-item {
  color: @application-color;
  background-color: @panel-background-color;
}
@THEME .ant-mention-dropdown-item-hover,
@THEME .ant-mention-dropdown-item.focus,
@THEME .ant-mention-dropdown-item-active {
  color: @element-hover-color;
  background-color: @element-hover-background-color;
}
@THEME .ant-mention-dropdown-item-disabled,
@THEME .ant-mention-dropdown-item-disabled:hover {
  color: @application-color-disabled;
}
@THEME .rc-dropdown-menu > .rc-dropdown-menu-item,
@THEME .ant-dropdown-menu > .ant-dropdown-menu-item {
  color: @menu-color;
}
@THEME .ant-select-dropdown-menu-item.cp-danger,
@THEME .rc-dropdown-menu > .rc-dropdown-menu-item.cp-danger,
@THEME .ant-dropdown-menu > .ant-dropdown-menu-item.cp-danger {
  color: @color-red;
}
@THEME .ant-select-dropdown-menu-item-active,
@THEME .ant-select-dropdown-menu-item:hover,
@THEME .rc-menu-item-active,
@THEME .rc-menu-submenu-active > .rc-menu-submenu-title,
@THEME .rc-dropdown-menu > .rc-dropdown-menu-item:hover,
@THEME .rc-dropdown-menu > .rc-dropdown-menu-item-active,
@THEME .rc-dropdown-menu > .rc-dropdown-menu-item-selected,
@THEME .ant-dropdown-menu > .ant-dropdown-menu-item:hover,
@THEME .ant-dropdown-menu > .ant-dropdown-menu-item-active,
@THEME .ant-dropdown-menu > .ant-dropdown-menu-item-selected {
  color: @element-hover-color;
  background-color: @element-hover-background-color;
}
@THEME .ant-select-dropdown-menu-item-active.cp-danger:hover,
@THEME .ant-select-dropdown-menu-item.cp-danger:hover,
@THEME .rc-menu-item-active.cp-danger,
@THEME .rc-menu-submenu-active.cp-danger > .rc-menu-submenu-title,
@THEME .rc-dropdown-menu > .rc-dropdown-menu-item.cp-danger:hover,
@THEME .rc-dropdown-menu > .rc-dropdown-menu-item-active.cp-danger,
@THEME .rc-dropdown-menu > .rc-dropdown-menu-item-selected.cp-danger,
@THEME .ant-dropdown-menu > .ant-dropdown-menu-item.cp-danger:hover,
@THEME .ant-dropdown-menu > .ant-dropdown-menu-item-active.cp-danger,
@THEME .ant-dropdown-menu > .ant-dropdown-menu-item-selected.cp-danger {
  color: @btn-color;
  background-color: @btn-danger-active-color;
}
@THEME .rc-menu-item.rc-menu-item-disabled,
@THEME .rc-menu-submenu-title.rc-menu-item-disabled,
@THEME .rc-menu-item.rc-menu-submenu-disabled,
@THEME .rc-menu-submenu-title.rc-menu-submenu-disabled,
@THEME .rc-dropdown-menu-item-disabled,
@THEME .ant-dropdown-menu-item-disabled {
  color: @application-color-disabled;
}
@THEME .rc-menu-item.rc-menu-item-selected {
  background-color: fade(@panel-background-color, 100%);
}
@THEME .rc-menu-item.rc-menu-item-selected:hover {
  background-color: @element-hover-background-color;
}
@THEME .ant-select-dropdown-menu-item-selected,
@THEME .ant-select-dropdown-menu-item-selected:hover {
  color: @element-selected-color;
  background-color: @element-selected-background-color;
}
@THEME .ant-select-selection--multiple .ant-select-selection__choice,
@THEME .cp-limit-mounts-input .cp-limit-mounts-input-tag {
  color: @element-selected-color;
  background-color: @element-selected-background-color;
  border-color: @element-hover-background-color;
}
@THEME .ant-select-selection--multiple .ant-select-selection__choice__remove {
  color: @application-color-faded;
}
@THEME .ant-select-selection--multiple .ant-select-selection__choice__remove:hover {
  color: @application-color;
}
@THEME .ant-select-dropdown-menu-item-group-title {
  color: @application-color-faded;
}
@THEME .ant-spin {
  color: @spinner;
}
@THEME .ant-spin-dot i {
  background-color: currentColor;
}
@THEME .ant-spin-blur::after {
  background-color: @application-background-color;
}
@THEME .ant-pagination-item,
@THEME .ant-pagination-item-link,
@THEME .ant-pagination-prev .ant-pagination-item-link,
@THEME .ant-pagination-next .ant-pagination-item-link {
  background-color: inherit;
  color: @application-color;
}
@THEME .ant-pagination-item > a {
  color: @application-color;
}
@THEME .ant-pagination-item:focus a,
@THEME .ant-pagination-item:hover a,
@THEME .ant-pagination-prev:focus .ant-pagination-item-link,
@THEME .ant-pagination-next:focus .ant-pagination-item-link,
@THEME .ant-pagination-prev:hover .ant-pagination-item-link,
@THEME .ant-pagination-next:hover .ant-pagination-item-link {
  color: @primary-color;
}
@THEME .ant-pagination-disabled.ant-pagination-prev .ant-pagination-item-link,
@THEME .ant-pagination-disabled.ant-pagination-next .ant-pagination-item-link {
  color: @application-color-disabled;
}
@THEME .ant-pagination-item-active {
  background-color: @primary-color;
}
@THEME .ant-pagination-item-active:hover,
@THEME .ant-pagination-item-active:focus {
  background-color: @primary-hover-color;
}
@THEME .ant-pagination-item.ant-pagination-item-active > a {
  color: @primary-text-color;
}
@THEME .ant-pagination-jump-prev::after,
@THEME .ant-pagination-jump-next::after {
  color: @application-color-faded;
}
@THEME .ant-pagination-jump-prev:focus::after,
@THEME .ant-pagination-jump-next:focus::after,
@THEME .ant-pagination-jump-prev:hover::after,
@THEME .ant-pagination-jump-next:hover::after {
  color: @primary-color;
}
@THEME .ant-calendar {
  background-color: fade(@panel-background-color, 100%);
  box-shadow: 0 1px 6px @card-hovered-shadow-color;
  border-color: @panel-background-color;
  color: @application-color;
}
@THEME .ant-calendar-input {
  color: @application-color;
  background-color: @panel-background-color;
}
@THEME .ant-calendar-input-wrap,
@THEME .ant-calendar-header,
@THEME .ant-calendar-month-panel-header,
@THEME .ant-calendar-year-panel-header,
@THEME .ant-calendar-decade-panel-header {
  border-color: @input-border;
}
@THEME .ant-calendar-month-panel,
@THEME .ant-calendar-year-panel,
@THEME .ant-calendar-decade-panel {
  background: @panel-background-color;
}
@THEME .ant-calendar-date,
@THEME .ant-calendar-month-panel-month,
@THEME .ant-calendar-year-panel-year,
@THEME .ant-calendar-decade-panel-decade {
  color: @application-color;
}
@THEME .ant-calendar-date:hover {
  background-color: @primary-hover-color;
}
@THEME .ant-calendar-date:hover {
  background: @element-hover-background-color;
}
@THEME .ant-calendar-date:active {
  color: @primary-text-color;
  background: @primary-hover-color;
}
@THEME .ant-calendar-today .ant-calendar-date {
  border-color: @primary-color;
  color: @primary-color;
}
@THEME .ant-calendar-selected-day .ant-calendar-date {
  background: @primary-color;
  color: @primary-text-color;
}
@THEME .ant-calendar-selected-day .ant-calendar-date:hover {
  background: @primary-color;
}
@THEME .ant-calendar-last-month-cell .ant-calendar-date,
@THEME .ant-calendar-next-month-btn-day .ant-calendar-date {
  color: @application-color-disabled;
}
@THEME .ant-calendar-disabled-cell .ant-calendar-date {
  background-color: @btn-disabled-background-color;
  color: @application-color-disabled;
}
@THEME .ant-calendar-disabled-cell .ant-calendar-date:hover {
  background-color: @btn-disabled-background-color;
  color: @application-color-disabled;
}
@THEME .ant-calendar-footer {
  border-color: @input-border;
}
@THEME .ant-calendar-picker:hover .ant-calendar-picker-input:not(.ant-input-disabled) {
  border-color: @primary-color;
}
@THEME .ant-calendar-picker-clear {
  background-color: @panel-background-color;
  color: @application-color-faded;
}
@THEME .ant-calendar-picker-icon::after,
@THEME .ant-calendar-picker-clear:hover,
@THEME .ant-calendar-header a[role="button"],
@THEME .ant-calendar-header .ant-calendar-next-month-btn,
@THEME .ant-calendar-header .ant-calendar-next-year-btn,
@THEME a[role="button"].ant-calendar-century-select,
@THEME a[role="button"].ant-calendar-decade-select,
@THEME a[role="button"].ant-calendar-month-select,
@THEME a[role="button"].ant-calendar-year-select,
@THEME a[role="button"].ant-calendar-month-panel-century-select,
@THEME a[role="button"].ant-calendar-month-panel-decade-select,
@THEME a[role="button"].ant-calendar-month-panel-year-select,
@THEME a[role="button"].ant-calendar-month-panel-month-select,
@THEME a[role="button"].ant-calendar-year-panel-century-select,
@THEME a[role="button"].ant-calendar-year-panel-decade-select,
@THEME a[role="button"].ant-calendar-year-panel-year-select,
@THEME a[role="button"].ant-calendar-year-panel-month-select {
  color: @application-color;
}
@THEME .ant-calendar-year-panel-last-decade-cell .ant-calendar-year-panel-year,
@THEME .ant-calendar-year-panel-next-decade-cell .ant-calendar-year-panel-year,
@THEME .ant-calendar-decade-panel-last-century-cell .ant-calendar-decade-panel-decade,
@THEME .ant-calendar-decade-panel-next-century-cell .ant-calendar-decade-panel-decade {
  color: @application-color-faded;
}
@THEME .ant-calendar-month-panel-month:hover,
@THEME .ant-calendar-year-panel-year:hover,
@THEME .ant-calendar-decade-panel-decade:hover {
  background-color: @element-hover-background-color;
}
@THEME .ant-calendar-header a:hover {
  color: @primary-hover-color;
}
@THEME .ant-calendar-month-panel-selected-cell .ant-calendar-month-panel-month,
@THEME .ant-calendar-month-panel-selected-cell .ant-calendar-month-panel-month:hover,
@THEME .ant-calendar-year-panel-selected-cell .ant-calendar-year-panel-year,
@THEME .ant-calendar-year-panel-selected-cell .ant-calendar-year-panel-year:hover,
@THEME .ant-calendar-decade-panel-selected-cell .ant-calendar-decade-panel-decade,
@THEME .ant-calendar-decade-panel-selected-cell .ant-calendar-decade-panel-decade:hover {
  background: @primary-color;
  color: @primary-text-color;
}
@THEME .ant-popover-placement-right > .ant-popover-content > .ant-popover-arrow {
  border-right-color: @card-border-color;
}
@THEME .ant-popover-placement-right > .ant-popover-content > .ant-popover-arrow::after {
  border-right-color: @card-background-color;
}
@THEME .ant-popover-placement-left > .ant-popover-content > .ant-popover-arrow {
  border-left-color: @card-border-color;
}
@THEME .ant-popover-placement-left > .ant-popover-content > .ant-popover-arrow::after {
  border-left-color: @card-background-color;
}
@THEME .ant-popover-placement-top > .ant-popover-content > .ant-popover-arrow,
@THEME .ant-popover-placement-topLeft > .ant-popover-content > .ant-popover-arrow,
@THEME .ant-popover-placement-topRight > .ant-popover-content > .ant-popover-arrow {
  border-top-color: @card-border-color;
}
@THEME .ant-popover-placement-top > .ant-popover-content > .ant-popover-arrow::after,
@THEME .ant-popover-placement-topLeft > .ant-popover-content > .ant-popover-arrow::after,
@THEME .ant-popover-placement-topRight > .ant-popover-content > .ant-popover-arrow::after {
  border-top-color: @card-background-color;
}
@THEME .ant-popover-placement-bottom > .ant-popover-content > .ant-popover-arrow,
@THEME .ant-popover-placement-bottomLeft > .ant-popover-content > .ant-popover-arrow,
@THEME .ant-popover-placement-bottomRight > .ant-popover-content > .ant-popover-arrow {
  border-bottom-color: @card-border-color;
}
@THEME .ant-popover-placement-bottom > .ant-popover-content > .ant-popover-arrow::after,
@THEME .ant-popover-placement-bottomLeft > .ant-popover-content > .ant-popover-arrow::after,
@THEME .ant-popover-placement-bottomRight > .ant-popover-content > .ant-popover-arrow::after {
  border-bottom-color: @card-background-color;
}
@THEME .ant-popover-inner {
  background-color: fade(@card-background-color, 100%);
  border-color: @card-border-color;
  box-shadow: 0 1px 6px @card-hovered-shadow-color;
}
@THEME .ant-popover-inner-content {
  color: @application-color;
}
@THEME .ant-popover-title {
  border-bottom: 1px solid @panel-border-color;
  color: @application-color;
}
@THEME .ant-row.cp-metadata-dropdown-row {
  color: @application-color;
}
@THEME .ant-calendar .ant-calendar-ok-btn {
  color: @btn-color;
  background-color: @primary-color;
  border-color: @primary-color;
}
@THEME .ant-calendar .ant-calendar-ok-btn:focus,
@THEME .ant-calendar .ant-calendar-ok-btn:hover {
  color: @btn-color;
  background-color: @primary-hover-color;
  border-color: @primary-hover-color;
}
@THEME .ant-calendar .ant-calendar-ok-btn.active,
@THEME .ant-calendar .ant-calendar-ok-btn:active {
  color: @btn-color;
  background-color: @btn-primary-active;
  border-color: @btn-primary-active;
}
@THEME .ant-time-picker-input {
  color: @application-color;
  background-color: @panel-background-color;
  border-color: @input-border;
}
@THEME .cp-error .ant-time-picker-input {
  color: @color-red;
  border-color: @color-red;
}
@THEME .ant-time-picker-icon::after {
  color: @application-color;
}
@THEME .cp-error .ant-time-picker-icon::after {
  color: @color-red;
}
@THEME .ant-time-picker-panel-inner {
  background-color: @panel-background-color;
  box-shadow: 0 1px 6px @card-hovered-shadow-color;
}
@THEME .ant-time-picker-input:hover {
  border-color: @primary-hover-color;
}
@THEME .ant-time-picker-input:focus {
  border-color: @primary-hover-color;
  box-shadow: 0 0 0 2px @input-shadow-color;
}
@THEME .cp-error .ant-time-picker-input:hover {
  border-color: @color-red;
}
@THEME .cp-error .ant-time-picker-input:focus {
  border-color: @color-red;
  box-shadow: 0 0 0 2px fade(@color-red, 20%);
}
@THEME .ant-time-picker-panel-input-wrap {
  border-bottom-color: @card-border-color;
}
@THEME .ant-time-picker-panel-input {
  background-color: @panel-background-color;
  color: @application-color;
}
@THEME .ant-time-picker-panel-clear-btn::after {
  color: @application-color-faded;
}
@THEME .ant-time-picker-panel-clear-btn:hover::after {
  color: @application-color;
}
@THEME .ant-time-picker-panel-combobox {
  color: @application-color;
}
@THEME li.ant-time-picker-panel-select-option-selected {
  background-color: @element-selected-background-color;
}
@THEME .ant-time-picker-panel-select li:hover {
  background-color: @element-hover-background-color;
}
@THEME .ant-time-picker-panel-select {
  border-left-color: @card-border-color;
}
@THEME .ant-select-dropdown.ant-select-dropdown--multiple .ant-select-dropdown-menu-item-selected::after,
@THEME .ant-select-dropdown.ant-select-dropdown--multiple .ant-select-dropdown-menu-item-selected:hover::after {
  color: @primary-color;
}
@THEME .ant-collapse {
  background-color: darken(@card-background-color, 3%);
  color: @application-color;
  border-color: @card-border-color;
}
@THEME .ant-collapse.ant-collapse-borderless {
  background-color: transparent;
}
@THEME .ant-collapse-content {
  background-color: @card-background-color;
  color: @application-color;
  border-color: @card-border-color;
}
@THEME .ant-collapse > .ant-collapse-item {
  border-color: @card-border-color;
}
@THEME .ant-collapse > .ant-collapse-item > .ant-collapse-header,
@THEME .ant-collapse > .ant-collapse-item > .ant-collapse-header .arrow {
  color: @application-color;
}
@THEME .ant-collapse > .ant-collapse-item:not(.ant-collapse-item-disabled) > .ant-collapse-header:active {
  background-color: @card-background-color;
}
@THEME .ant-collapse .ant-collapse-item-disabled > .ant-collapse-header,
@THEME .ant-collapse .ant-collapse-item-disabled > .ant-collapse-header > .arrow {
  color: @application-color-disabled;
  background-color: @card-background-color;
}
@THEME .ant-collapse-borderless > .ant-collapse-item > .ant-collapse-header:hover {
  background-color: darken(@card-background-color, 5%);
}
@THEME .ant-collapse-borderless > .ant-collapse-item > .ant-collapse-content {
  border-color: @card-border-color;
}
@THEME .ant-form-item {
  color: @application-color;
}
@THEME .ReactTable.-striped .rt-tr.-even {
  background-color: @card-background-color;
}
@THEME .ReactTable.-striped .rt-tr.-odd {
  background-color: @even-element-background;
}
@THEME .ReactTable.-highlight .rt-tbody .rt-tr:not(.-padRow):hover {
  background-color: @element-selected-background-color;
  color: @element-selected-color;
}
@THEME .ant-form-item-label label {
  color: @application-color-accent;
}
@THEME .ant-form-item-required::before {
  color: @color-red;
}
@THEME .ant-slider-rail {
  background-color: @card-header-background;
}
@THEME .ant-progress-circle-trail {
  stroke: @card-header-background;
}
@THEME .ant-slider-disabled .ant-slider-track {
  background-color: @application-color-disabled !important;
}
@THEME .ant-slider-disabled .ant-slider-handle,
@THEME .ant-slider-disabled .ant-slider-dot {
  border-color: @application-color-disabled !important;
}
@THEME .ant-slider:hover .ant-slider-rail {
  background-color: @card-header-background;
}
@THEME .ant-slider-track {
  background-color: @primary-color;
}
@THEME .ant-progress-circle-path {
  stroke: @primary-color !important;
}
@THEME .ant-progress-status-success .ant-progress-circle-path {
  stroke: @color-green !important;
}
@THEME .ant-slider:hover .ant-slider-track {
  background-color: @primary-hover-color;
}
@THEME .ant-slider-handle {
  border-color: @primary-color;
  background-color: @card-background-color;
}
@THEME .ant-slider:hover .ant-slider-handle {
  border-color: @primary-hover-color;
}
@THEME .cp-notification {
  background-color: @card-background-color;
  color: @application-color;
  box-shadow: 0 1px 6px @card-hovered-shadow-color;
  border-color: @card-border-color;
}
@THEME .ant-mention-wrapper .ant-mention-editor {
  background-color: @input-background;
  border-color: @input-border;
  color: @input-color;
}
@THEME .ant-mention-wrapper .public-DraftEditorPlaceholder-root .public-DraftEditorPlaceholder-inner {
  color: @input-placeholder-color;
}
@THEME .cp-mention .ant-mention-editor,
@THEME .cp-mention .ant-mention-wrapper,
@THEME .cp-mention.ant-mention-active .ant-mention-editor,
@THEME .cp-mention.ant-mention-active .ant-mention-wrapper {
  box-shadow: none;
  border: none;
}
@THEME .ant-mention-dropdown {
  background-color: red;
}
@THEME .cp-overlay {
  background-color: @modal-mask-background;
}
@THEME .cp-close-button {
  color: @application-color-faded;
}
@THEME .cp-close-button:hover {
  color: @application-color;
}

@THEME .cp-panel {
  border: 1px solid @panel-border-color;
  background-color: @panel-background-color;
  color: @application-color;
}
@THEME .cp-panel.cp-panel-transparent {
  background-color: transparent;
  border-color: transparent;
}
@THEME .cp-panel.cp-panel-transparent:hover {
  box-shadow: none;
  border-color: transparent;
}
@THEME .cp-panel.cp-panel-no-hover:hover {
  box-shadow: none;
}
@THEME .cp-panel.cp-panel-borderless,
@THEME .cp-panel.cp-panel-borderless:hover {
  border-color: transparent;
}
@THEME .cp-panel .cp-panel-card {
  border: 1px solid @card-border-color;
  background-color: @card-background-color;
  margin: 2px;
}
@THEME .cp-panel .cp-panel-card.cp-launch-vs-tool {
  margin: 2px 0;
}
@THEME .cp-panel .cp-panel-card.cp-hot-node-pool {
  margin: 10px 0;
}
@THEME .cp-panel .cp-panel-card.cp-card-service {
  border: 1px solid @card-service-border-color;
  background-color: @card-service-background-color;
}
@THEME .cp-panel .cp-panel-card:hover {
  box-shadow: 0 1px 6px @card-hovered-shadow-color;
  border-color: @card-hovered-shadow-color;
}
@THEME .cp-panel .cp-panel-card.cp-card-service:hover {
  box-shadow: 0 1px 6px @card-service-hovered-shadow-color;
  border-color: @card-service-hovered-shadow-color;
}
@THEME .cp-panel .cp-panel-card .cp-panel-card-title,
@THEME .cp-panel .cp-panel-card .cp-panel-card-text {
  color: @application-color;
}
@THEME .cp-panel .cp-panel-card .cp-panel-card-sub-text {
  color: @application-color-faded;
}
@THEME .cp-panel .cp-panel-card .cp-panel-card-title {
  font-weight: bold;
}
@THEME .cp-panel .cp-panel-card .cp-card-action-button {
  color: @primary-color;
}
@THEME .cp-panel .cp-panel-card .cp-card-action-button.cp-danger {
  color: @btn-danger-color;
}
@THEME .cp-panel .cp-panel-card .cp-panel-card-actions .cp-panel-card-actions-background {
  background-color: @card-background-color;
}
@THEME .cp-panel .cp-panel-card.cp-card-service .cp-panel-card-actions .cp-panel-card-actions-background {
  background-color: @card-service-background-color;
}
@THEME .cp-panel .cp-panel-card.cp-card-service .cp-panel-card-actions:hover .cp-panel-card-actions-background,
@THEME .cp-panel .cp-panel-card.cp-card-service .cp-panel-card-actions.hovered .cp-panel-card-actions-background {
  background-color: @card-service-actions-active-background;
}
@THEME .cp-panel .cp-panel-card .cp-panel-card-actions:hover .cp-panel-card-actions-background,
@THEME .cp-panel .cp-panel-card .cp-panel-card-actions.hovered .cp-panel-card-actions-background {
  background-color: @card-actions-active-background;
}
@THEME .cp-panel .cp-panel-card.cp-card-service .cp-panel-card-actions:hover .cp-panel-card-actions-background,
@THEME .cp-panel .cp-panel-card.cp-card-service .cp-panel-card-actions.hovered .cp-panel-card-actions-background {
  background-color: @card-service-actions-active-background;
}
@THEME .cp-panel .cp-panel-card.cp-card-no-hover:hover,
@THEME .cp-panel .cp-panel-card.cp-card-service.cp-card-no-hover:hover {
  box-shadow: none;
}
@THEME .cp-content-panel {
  background-color: @card-background-color;
  border-color: @card-border-color;
  color: @application-color;
}
@THEME .cp-content-panel-header {
  background-color: @card-header-background;
  border-color: @card-border-color;
  color: @application-color;
}
@THEME .cp-resizable-panel-anchor {
  background-color: @card-header-background;
}
@THEME .cp-card-border {
  border: 1px solid @card-border-color;
}

@THEME .cp-navigation-panel {
  background-color: @navigation-panel-color;
}
@THEME .cp-navigation-panel.impersonated {
  background-color: @navigation-panel-color-impersonated;
}
@THEME .cp-navigation-panel .cp-navigation-menu-item {
  color: @navigation-item-color;
  background-color: transparent;
  text-transform: uppercase;
  border: 0 solid transparent;
  width: 100%;
  height: 44px;
  display: flex;
  align-items: center;
  justify-content: center;
  font-size: larger;
  text-decoration: none;
}
@THEME .cp-navigation-panel .cp-divider.cp-navigation-divider {
  background-color: @navigation-item-color;
  opacity: 0.5;
  margin: 0 4px;
  width: calc(100% - 8px);
  border: none;
}
@THEME .cp-navigation-panel .cp-navigation-menu-item.selected {
  background-color: @navigation-panel-highlighted-color;
}
@THEME .cp-navigation-panel.impersonated .cp-navigation-menu-item.selected {
  background-color: @navigation-panel-highlighted-color-impersonated;
}
@THEME .cp-navigation-panel .cp-navigation-menu-item i {
  font-weight: bold;
  font-size: large;
}
@THEME .cp-navigation-panel .cp-navigation-menu-item.cp-runs-menu-item.active {
  color: @navigation-item-runs-color;
}

@THEME .cp-dashboard-sticky-panel {
  background-color: @application-background-color;
}
@THEME .cp-project-tag-key {
  background-color: @tag-key-background-color;
  border-bottom: 1px solid @tag-key-value-divider-color;
}
@THEME .cp-project-tag-value {
  background-color: @tag-value-background-color;
}
@THEME .cp-dashboard-panel-card-header {
  background-color: @card-header-background;
}
@THEME .cp-nfs-storage-type {
  color: @nfs-icon-color;
}
@THEME .cp-notification-status-info {
  color: @color-info;
}
@THEME .cp-notification-status-warning {
  color: @color-warning;
}
@THEME .cp-notification-status-critical {
  color: @color-error;
}
@THEME .cp-new-notification {
  border-color: @color-info;
  box-shadow: 0 0 1em @color-info;
}

@THEME .provider.aws {
  background-image: @aws-icon;
  background-color: transparent;
}
@THEME .ant-tooltip-inner .provider.aws {
  background-image: @aws-icon-contrast;
}
@THEME .ant-tooltip-inner .provider.gcp {
  background-image: @gcp-icon-contrast;
}
@THEME .ant-tooltip-inner .provider.azure {
  background-image: @azure-icon-contrast;
}
@THEME .provider.gcp {
  background-image: @gcp-icon;
  background-color: transparent;
  box-shadow: 0 0 0 1px transparent;
}
@THEME .provider.azure {
  background-image: @azure-icon;
}
@THEME .flag.eu {
  background-image: @eu-region-icon;
}
@THEME .flag.us {
  background-image: @us-region-icon;
}
@THEME .flag.sa {
  background-image: @sa-region-icon;
}
@THEME .flag.cn {
  background-image: @cn-region-icon;
}
@THEME .flag.ca {
  background-image: @ca-region-icon;
}
@THEME .flag.ap.ap-northeast-1 {
  background-image: @ap-northeast-1-region-icon;
}
@THEME .flag.ap.ap-northeast-2 {
  background-image: @ap-northeast-2-region-icon;
}
@THEME .flag.ap.ap-northeast-3 {
  background-image: @ap-northeast-3-region-icon;
}
@THEME .flag.ap.ap-south-1 {
  background-image: @ap-south-1-region-icon;
}
@THEME .flag.ap.ap-southeast-1 {
  background-image: @ap-southeast-1-region-icon;
}
@THEME .flag.ap.ap-southeast-2 {
  background-image: @ap-southeast-2-region-icon;
}
@THEME .flag.taiwan {
  background-image: @taiwan-region-icon;
}

@THEME @fn: @theme-transition-function;
@ms: @theme-transition-duration;

.cp-theme-transition-background {
  transition: background-color @fn @ms;
}
@THEME .cp-theme-transition-color {
  transition: color @fn @ms;
}
@THEME .cp-theme-transition {
  transition: color @fn @ms, background-color @fn @ms;
}
@THEME .ant-layout-sider,
@THEME .ant-layout,
@THEME .ant-input,
@THEME .cp-panel,
@THEME .cp-panel-card,
@THEME .cp-panel-card-actions-background,
@THEME .cp-navigation-panel,
@THEME .cp-navigation-panel .cp-navigation-menu-item {
  .cp-theme-transition();
}

@THEME .ant-alert {
  color: @application-color;
}
@THEME .ant-alert.ant-alert-success {
  background-color: @alert-success-background;
  border-color: @alert-success-border;
}
@THEME .ant-alert.ant-alert-info {
  background-color: @alert-info-background;
  border-color: @alert-info-border;
}
@THEME .ant-alert.ant-alert-error {
  background-color: @alert-error-background;
  border-color: @alert-error-border;
}
@THEME .ant-alert.ant-alert-warning {
  background-color: @alert-warning-background;
  border-color: @alert-warning-border;
}
@THEME .ant-alert.ant-alert-success .ant-alert-icon,
@THEME .ant-message .ant-message-success .anticon {
  color: @alert-success-icon;
}
@THEME .ant-alert.ant-alert-info .ant-alert-icon,
@THEME .ant-message .ant-message-info .anticon {
  color: @alert-info-icon;
}
@THEME .ant-alert.ant-alert-error .ant-alert-icon,
@THEME .ant-message .ant-message-error .anticon {
  color: @alert-error-icon;
}
@THEME .ant-alert.ant-alert-warning .ant-alert-icon,
@THEME .ant-message .ant-message-warning .anticon {
  color: @alert-warning-icon;
}
@THEME .ant-message .ant-message-loading .anticon {
  color: @alert-info-icon;
}
@THEME .ant-message-notice .ant-message-notice-content {
  background-color: @card-background-color;
  color: @application-color;
  box-shadow: 0 2px 8px @card-hovered-shadow-color;
}

@THEME .cp-tool-header {
  border-color: @menu-border-color;
}
@THEME .cp-tool-panel + .cp-tool-panel {
  margin-left: 10px;
}
@THEME .cp-tool-panel .cp-tool-panel-header {
  padding: 10px;
  background-color: @card-header-background;
  border: 1px solid @card-border-color;
  border-radius: 5px 5px 0 0;
}
@THEME .cp-tool-panel .cp-tool-panel-body {
  margin-top: -1px;
  padding: 10px;
  border: 1px solid @card-border-color;
  background-color: @card-background-color;
  border-radius: 0 0 5px 5px;
}
@THEME .cp-tool-no-description {
  color: @application-color-faded;
}
@THEME .cp-tool-icon-container {
  background-color: @application-background-color;
  color: @application-color;
}
@THEME .cp-tool-add-endpoint {
  background-color: @input-background-disabled;
}
@THEME .cp-scan-result.critical {
  color: @color-red;
}
@THEME .cp-scan-result.high {
  color: @color-sensitive;
}
@THEME .cp-scan-result.medium {
  color: @color-yellow;
}
@THEME .cp-scan-result.low {
  color: @color-aqua-light;
}
@THEME .cp-scan-result.negligible {
  color: @color-grey;
}
@THEME .cp-scan-result.bar {
  background-color: currentColor;
}
@THEME .cp-exec-env-summary {
  border: 1px solid @input-border;
  background-color: @input-background-disabled;
  box-shadow: 0 0 3px @card-border-color;
  color: @application-color;
}
@THEME .cp-exec-env-summary-item {
  border: 1px solid @card-header-background;
}
@THEME .cp-edit-permissions-selected-row {
  background-color: @element-selected-background-color;
}
@THEME .cp-runs-table-service-url-run {
  background-color: @card-service-background-color;
}
@THEME .cp-runs-table-icon-green {
  color: @color-green;
}
@THEME .cp-runs-table-icon-blue {
  color: @color-info;
}
@THEME .cp-runs-table-icon-red {
  color: @color-error;
}
@THEME .cp-runs-table-icon-yellow {
  color: @color-warning;
}
@THEME .cp-filter-popover-container {
  background-color: @card-background-color;
  box-shadow: 0 1px 6px @card-hovered-shadow-color;
}
@THEME .cp-runs-day-picker .DayPicker-Weekday {
  color: @application-color-faded;
}
@THEME .cp-runs-day-picker .DayPicker-Weekday abbr[title] {
  text-decoration: none;
}
@THEME .cp-runs-day-picker .DayPicker-Day--outside {
  color: @application-color-faded;
}
@THEME .cp-runs-day-picker .DayPicker-Day {
  border-color: fadeout(@card-border-color, 20%);
}
@THEME .cp-runs-day-picker .DayPicker-Day:hover {
  color: @primary-color;
}
@THEME .cp-runs-day-picker .DayPicker-Day--today {
  color: @primary-active-color;
}
@THEME .DayPicker-Day--selected:not(.DayPicker-Day--disabled):not(.DayPicker-Day--outside) {
  background-color: @primary-color;
  color: @primary-text-color;
}
@THEME .DayPicker-Day--selected:not(.DayPicker-Day--disabled):not(.DayPicker-Day--outside):hover {
  background-color: @primary-active-color;
  color: @primary-text-color;
  outline: none;
}
@THEME .cp-runs-advanced-filter-input {
  background-color: @input-background;
  border: 1px solid @input-border;
}
@THEME .cp-runs-advanced-filter-input-error {
  background-color: @input-background;
  border: 1px solid @color-red;
}
@THEME .cp-run-instance-tag {
  background-color: @card-header-background;
  border: 1px solid @card-border-color;
}
@THEME .cp-run-nested-run-link {
  color: @application-color-accent;
}
@THEME .cp-wdl-task[data-type=VisualStep] rect,
@THEME .cp-wdl-task[data-type=VisualGroup] rect,
@THEME .cp-wdl-task[data-type=VisualWorkflow] rect {
  fill: @card-background-color;
}
@THEME .cp-wdl-task[data-taskstatus=running] rect {
  fill: fade(@color-info, 20%);
  stroke: @color-info;
}
@THEME .cp-wdl-task[data-taskstatus=running] text {
  fill: @color-info;
}
@THEME .cp-wdl-task[data-taskstatus=success] rect {
  fill: fade(@color-success, 20%);
  stroke: @color-success;
  opacity: 1;
}
@THEME .cp-wdl-task[data-taskstatus=success] text {
  fill: @color-success;
}
@THEME .cp-wdl-task[data-taskstatus=stopped] rect {
  fill: @card-background-color;
  stroke: @application-color-faded;
  opacity: 1;
}
@THEME .cp-wdl-task[data-taskstatus=stopped] text {
  fill: @application-color-faded;
}
@THEME .cp-wdl-task[data-taskstatus=failure] rect {
  fill: fade(@color-error, 20%);
  stroke: @color-error;
  opacity: 1;
}
@THEME .cp-wdl-task[data-taskstatus=failure] text {
  fill: @color-error;
}
@THEME .cp-stop-run-modal-confirm-icon {
  color: @color-yellow;
}
@THEME .cp-maintenance-rule-deleted {
  background-color: fade(@color-error, 10%);
}
@THEME .ant-input.cp-system-parameter-name-input {
  color: @application-color-accent;
  border: none;
  background-color: transparent;
}

@THEME .cp-billing-menu {
  width: fit-content;
  margin-left: 0;
  min-height: 100%;
}
@THEME .cp-billing-menu .ant-menu-submenu-title,
@THEME .cp-billing-menu .ant-menu-item,
@THEME .cp-billing-menu .cp-billing-sub-menu .ant-menu-item {
  height: 32px;
  line-height: 32px;
}
@THEME .cp-billing-menu .cp-billing-sub-menu .ant-menu-submenu-title {
  position: relative;
  left: 1px;
  margin-left: -1px;
  z-index: 1;
  height: 32px;
  line-height: 32px;
}
@THEME .cp-billing-menu .cp-billing-sub-menu.ant-menu-submenu-open .ant-menu-submenu-title {
  background-color: transparent;
  color: @menu-color;
}
@THEME .cp-billing-menu .cp-billing-sub-menu.cp-billing-sub-menu-selected .ant-menu-submenu-title {
  background-color: transparent;
  color: @menu-active-color;
}
@THEME .cp-billing-menu .cp-billing-sub-menu .ant-menu-submenu-title::after {
  content: "";
  position: absolute;
  right: 0;
  top: 0;
  bottom: 0;
  border-right: 3px solid @menu-active-color;
  transform: scaleY(0.0001);
  opacity: 0;
  transition: transform 0.15s cubic-bezier(0.215, 0.61, 0.355, 1), opacity 0.15s cubic-bezier(0.215, 0.61, 0.355, 1);
}
@THEME .cp-billing-menu .cp-billing-sub-menu.cp-billing-sub-menu-selected .ant-menu-submenu-title::after {
  transition: transform 0.15s cubic-bezier(0.645, 0.045, 0.355, 1), opacity 0.15s cubic-bezier(0.645, 0.045, 0.355, 1);
  opacity: 1;
  transform: scaleY(1);
}
@THEME .cp-billing-table td {
  border: 1px solid @panel-border-color;
}
@THEME .cp-billing-table td.cp-billing-table-pending {
  background-color: @card-background-color;
}
@THEME .cp-billing-calendar-container {
  background-color: fade(@panel-background-color, 100%);
  box-shadow: 0 0 2px 2px @card-hovered-shadow-color;
  color: @application-color;
}
@THEME .cp-billing-calendar-years-container {
  border-bottom: 1px solid @panel-border-color;
}
@THEME .cp-billing-calendar-navigation:hover {
  color: @primary-color;
}
@THEME .cp-billing-calendar-navigation.disabled {
  color: @application-color-disabled;
}
@THEME .cp-billing-calendar-row-item {
  border: 1px solid @card-border-color;
}
@THEME .cp-billing-calendar-row-item.selected {
  color: @primary-color;
  background-color: @panel-background-color;
}
@THEME .cp-billing-calendar-row-item:hover {
  color: @primary-text-color;
  background-color: @primary-color;
}
@THEME .cp-billing-calendar-row-item.disabled {
  color: @application-color-disabled;
  background-color: @panel-background-color;
}
@THEME .cp-billing-calendar-set-value {
  color: @application-color;
}
@THEME .cp-billing-calendar-set-value-close {
  color: @application-color-faded;
}
@THEME .cp-billing-calendar-icon {
  color: @application-color;
}
@THEME .cp-billing-button-link:hover {
  color: @primary-color;
}
@THEME .cp-billing-layout-panel-move {
  background-color: @even-element-background;
}
@THEME .cp-billing-layout .react-resizable-handle::after {
  border-right-color: @application-color;
  border-bottom-color: @application-color;
}



@THEME .cp-search-clear-filters-button {
  background: @primary-color;
  color: @primary-text-color;
}
@THEME .cp-search-actions > * {
  border-right: 1px solid @panel-border-color;
}
@THEME .cp-search-clear-button {
  color: @application-color-faded;
}
@THEME .cp-search-clear-button:hover {
  color: @application-color;
}
@THEME .cp-search-filter .cp-search-filter-header {
  border-bottom: 1px dashed transparent;
}
@THEME .cp-search-filter .cp-search-filter-header:hover {
  background-color: @card-header-background;
}
@THEME .cp-search-filter .cp-search-filter-header.cp-search-filter-header-expanded {
  border-bottom: 1px dashed @panel-border-color;
}
@THEME .cp-search-filter .cp-search-filter-header .cp-search-filter-header-caret {
  color: @application-color;
}
@THEME .cp-search-filter .cp-search-filter-header.cp-search-filter-header-expanded .cp-search-filter-header-caret {
  transform: rotate(90deg);
}
@THEME .cp-search-results-table-header {
  background-color: @card-background-color;
  color: @application-color;
  position: sticky;
  top: 0;
  font-weight: bold;
}
@THEME .cp-search-results-table-header-cell {
  margin: 0;
  padding: 5px;
  user-select: none;
  cursor: default;
  display: flex;
  align-items: center;
  flex-wrap: nowrap;
  border-bottom: 1px solid transparent;
}
@THEME .cp-search-results-table-cell,
@THEME .cp-search-results-table-divider,
@THEME .cp-search-results-table-header .cp-search-results-table-header-cell {
  background-color: @card-background-color;
}
@THEME .cp-search-results-table-header .cp-search-results-table-header-cell {
  border-color: @card-border-color;
}
@THEME .cp-search-result-list-item {
  display: flex;
  align-items: center;
  flex-wrap: nowrap;
}
@THEME .cp-search-results-table-cell {
  margin: 0;
  display: flex;
  align-items: center;
  flex-wrap: nowrap;
}
@THEME .cp-search-results-table-divider {
  height: 100%;
  user-select: none;
  width: 4px;
}
@THEME .cp-search-results-table-header .cp-search-results-table-divider {
  cursor: col-resize;
  border-left: 1px solid @card-border-color;
}
@THEME .cp-search-results-table-header .cp-search-results-table-divider:not(:last-child) {
  border-bottom: 1px solid @card-border-color;
}
@THEME .cp-search-results-table-header .cp-search-results-table-divider:hover,
@THEME .cp-search-results-table-divider.active {
  border-left: 1px solid @primary-color;
}
@THEME .cp-search-result-item,
@THEME a.cp-search-result-item {
  color: @application-color;
}
@THEME .cp-search-result-item-main {
  color: currentColor;
}
@THEME .cp-search-result-table-item {
  cursor: pointer;
  color: inherit;
  text-decoration: none !important;
  display: grid;
  transition: background 0.2s ease;
}
@THEME a.cp-search-result-item:not(.disabled):hover,
@THEME .cp-search-result-item:not(.disabled):hover .cp-search-result-item-main {
  color: @primary-color;
}
@THEME .cp-search-result-item-sub {
  color: @application-color-faded;
}
@THEME a.cp-search-result-item.disabled,
@THEME .cp-search-result-item.disabled,
@THEME .cp-search-result-item.disabled .cp-search-result-item-main,
@THEME .cp-search-result-item.disabled .cp-search-result-item-sub {
  color: @application-color-disabled;
}
@THEME .cp-search-result-item-actions {
  display: inline-flex;
  align-items: center;
  flex-wrap: nowrap;
  align-self: stretch;
}
@THEME .cp-search-result-item-action {
  margin-right: 0;
  padding: 0 8px;
  cursor: pointer;
  display: inline-flex;
  align-items: center;
  justify-content: center;
  height: 100%;
}
@THEME .cp-search-result-item:not(.disabled) .cp-search-result-item-action:hover {
  background-color: @primary-color;
  color: @primary-text-color;
}
@THEME .cp-search-result-item-tag .cp-search-result-item-tag-key,
@THEME .cp-search-result-item-tag .cp-search-result-item-tag-value {
  border: 1px solid @card-border-color;
}
@THEME .cp-search-result-item-tag .cp-search-result-item-tag-key {
  background-color: @card-header-background;
}
@THEME .cp-search-result-item-tag .cp-search-result-item-tag-value {
  background-color: @card-background-color;
}
@THEME .cp-search-preview-wrapper {
  background: @modal-mask-background;
}
@THEME .cp-search-preview {
  background-color: fade(@card-background-color, 100%);
<<<<<<< HEAD
  border: 1px solid fade(@panel-border-color, 100%);
=======
  border: 1px solid fade(@card-background-color, 100%);
>>>>>>> 0f0e116b
}
@THEME .cp-search-preview-button {
  color: @application-color;
}
@THEME .cp-search-preview-button:hover {
  color: @application-color-accent;
}
@THEME .cp-search-preview-error {
  color: @color-red;
}
@THEME .cp-search-comment-header {
  color: @application-color-faded;
}
@THEME .cp-search-header-image {
  background-color: transparent;
}
@THEME .cp-search-header-title,
@THEME .cp-search-header-sub-title,
@THEME .cp-search-header-description,
@THEME .cp-search-container .cp-search-content {
  color: @application-color;
}
@THEME .cp-search-content-preview-run,
@THEME .cp-search-content-preview-run i,
@THEME .cp-search-content-preview-run-task {
  color: @application-color;
}
@THEME .cp-search-description-tag {
  background-color: darken(@card-background-color, 5%);
  color: @application-color;
}
@THEME .cp-search-attribute-name {
  background-color: @tag-key-background-color;
  border-bottom: 1px solid @tag-key-value-divider-color;
}
@THEME .cp-search-attribute-value {
  background-color: @tag-value-background-color;
}
@THEME .cp-search-highlight {
  background-color: @card-background-color;
}
@THEME .cp-search-highlight-text {
  background-color: @search-highlight-text-background-color;
  color: @search-highlight-text-color;
}
@THEME .cp-search-csv-table {
  border: 1px solid @card-border-color;
  background-color: @card-background-color;
  color: @application-color;
}
@THEME .cp-search-csv-table-cell {
  border: 1px solid @card-border-color;
  color: @application-color;
}
@THEME .cp-search-faceted-button {
  color: @application-color;
  background-color: @panel-background-color;
  border: 1px solid @input-border;
}
@THEME .cp-search-faceted-button:hover,
@THEME .cp-search-faceted-button:focus {
  color: @primary-color;
  background-color: @panel-background-color;
  border-color: @primary-color;
}
@THEME .cp-search-faceted-button.selected {
  color: @btn-color;
  background-color: @primary-color;
  border-color: @primary-color;
}
@THEME .cp-search-faceted-button.selected:hover,
@THEME .cp-search-faceted-button.selected:focus {
  color: @btn-color;
  background-color: @primary-hover-color;
  border-color: @primary-hover-color;
}
@THEME .cp-search-faceted-button.disabled,
@THEME .cp-search-faceted-button:hover.disabled {
  color: @btn-disabled-color;
  background-color: transparent;
  border-color: transparent;
  cursor: default;
}
@THEME .cp-search-type-button {
  background-color: fade(@card-background-color, 50%);
  color: @application-color;
  border: 2px solid transparent;
}
@THEME .cp-search-type-button.selected {
  background-color: @card-background-color;
  color: @application-color;
  border: 2px solid @application-color;
}
@THEME .cp-search-type-button:hover {
  background-color: @card-background-color;
}
@THEME .cp-search-type-button.disabled {
  background-color: transparent;
  color: @application-color-disabled;
  cursor: not-allowed;
}
@THEME .cp-fast-search-result-item {
  background-color: @card-background-color;
  border-color: @card-border-color;
  color: @application-color;
}
@THEME .cp-fast-search-result-item:hover,
@THEME .cp-fast-search-result-item.cp-table-element-hover {
  background-color: @table-element-hover-background-color;
  color: @table-element-hover-color;
}

@THEME .cp-versioned-storage-breadcrumb {
  cursor: pointer;
  transition: all 0.2s ease;
  line-height: 20px;
  padding: 5px;
  margin: 0 -5px;
}
@THEME .cp-versioned-storage-breadcrumb:not(.last):hover {
  color: @primary-color;
}
@THEME .cp-versioned-storage-breadcrumb.last {
  cursor: default;
}
@THEME .cp-versioned-storage-table-header {
  border-color: @card-border-color;
  background-color: @card-background-color;
  color: @application-color;
}

@THEME .cp-library-metadata-item-key {
  background-color: @tag-key-background-color;
  border-bottom: 1px solid @tag-key-value-divider-color;
}
@THEME .cp-library-metadata-item-value {
  background-color: @tag-value-background-color;
}
@THEME .cp-library-metadata-additional-actions {
  background-color: @card-background-color;
  border-color: @table-border-color;
}
@THEME .cp-metadata-item-row {
  color: @application-color;
}
@THEME .cp-metadata-item-row.key {
  background-color: @element-selected-background-color;
}
@THEME .cp-metadata-item-content-preview {
  background-color: @card-background-color;
  color: @application-color;
}
@THEME .cp-metadata-item-row.read-only {
  color: @application-color-faded;
  background-color: @element-selected-background-color;
}
@THEME .cp-metadata-item-row td {
  padding: 2px 5px;
  border: 1px solid transparent;
}
@THEME .cp-metadata-item-row.key td.cp-metadata-item-key:hover,
@THEME .cp-metadata-item-row.value td:hover {
  cursor: text;
  border: 1px dashed @panel-border-color;
}
@THEME .cp-metadata-fs-notification:nth-child(4n+3),
@THEME .cp-metadata-fs-notification:nth-child(4n) {
  background-color: @even-element-background;
}
@THEME .cp-metadata-item-json-table {
  background-color: @card-background-color;
  color: @application-color;
  border-color: @card-border-color;
  border-collapse: collapse;
}
@THEME .cp-metadata-item-json-table th,
@THEME .cp-metadata-item-json-table td {
  padding: 2px 4px;
  border: 1px solid @card-border-color;
}
@THEME .cp-library-breadcrumbs-editable-field:hover {
  border: 1px solid @panel-border-color;
  background-color: @element-selected-background-color !important;
}
@THEME .cp-library-breadcrumbs-editable-field-icon {
  color: @application-color-faded;
}
@THEME .cp-library-breadcrumbs-editable-field:hover .cp-library-breadcrumbs-editable-field-icon {
  color: @application-color;
}
@THEME .cp-library-path-components-container:hover {
  transition: background-color 0.5s ease;
  background-color: @element-selected-background-color;
}
@THEME .cp-library-metadata-table {
  border: 1px solid @table-border-color;
  background-color: @card-background-color;
}
@THEME .cp-library-metadata-table-cell {
  border-right: 1px solid fadeout(@application-color, 90%);
}
@THEME .cp-library-metadata-table-cell-selected {
  background-color: fadeout(@primary-hover-color, 70%);
  color: @application-color;
}
@THEME .cp-library-metadata-table-marker {
  background-color: @primary-color;
}
@THEME .cp-library-metadata-panel-placeholder {
  color: @application-color-faded;
}
@THEME .cp-library-metadata-spread-top-cell {
  border-top-color: @primary-color;
}
@THEME .cp-library-metadata-spread-bottom-cell {
  border-bottom-color: @primary-color;
}
@THEME .cp-library-metadata-table .cp-library-metadata-spread-right-cell.cp-library-metadata-spread-cell-selected,
@THEME .cp-library-metadata-table .cp-library-metadata-spread-right-cell.cp-library-metadata-spread-cell-hovered,
@THEME .cp-library-metadata-table .cp-library-metadata-spread-right-cell.cp-library-metadata-spread-selected {
  border-right: 1px solid @primary-color;
}
@THEME .cp-library-metadata-spread-left-cell {
  border-left-color: @primary-color;
}
@THEME .cp-library-metadata-spread-selected {
  background-color: fadeout(@primary-hover-color, 60%);
}
@THEME .cp-library-metadata-spread-cell-hovered {
  background-color: fadeout(@primary-hover-color, 60%);
}
@THEME .cp-library-metadata-spread-cell-selected {
  background-color: fadeout(@primary-hover-color, 90%);
}
@THEME .cp-metadata-dropdown-row {
  border-bottom: 1px solid @input-addon;
  background-color: @card-background-color;
}

@THEME .cp-node-tag {
  border-color: @application-color-disabled;
  color: @application-color;
}
@THEME .cp-node-tag.cp-node-tag-run,
@THEME .cp-node-tag.cp-node-tag-pool,
@THEME .cp-node-tag.cp-node-tag-master,
@THEME .cp-node-tag.cp-node-tag-cp-role,
@THEME .cp-node-tag.cp-node-tag-pipeline-info {
  border-color: currentColor;
}
@THEME .cp-node-tag.cp-node-tag-run {
  color: @color-green;
  font-weight: bold;
}
@THEME .cp-node-tag.cp-node-tag-run:hover {
  background-color: @color-green;
  border-color: @color-green;
  color: @primary-text-color;
}
@THEME .cp-node-tag.cp-node-tag-pipeline-info {
  color: @application-color-faded;
}
@THEME .cp-node-tag.cp-node-tag-pool {
  color: @color-violet;
}
@THEME .cp-node-tag.cp-node-tag-master,
@THEME .cp-node-tag.cp-node-tag-cp-role {
  color: @primary-color;
}
@THEME .cp-cluster-node-even-row {
  background-color: @even-element-background;
}

@THEME .cp-settings-sidebar-element:not(.cp-table-element-disabled) {
  cursor: pointer;
}
@THEME .cp-settings-sidebar-element td {
  padding: 6px;
}
@THEME .cp-setting-info {
  color: @color-green;
}
@THEME .cp-setting-warning {
  color: @color-yellow;
}
@THEME .cp-setting-critical {
  color: @color-red;
}
@THEME .cp-settings-table thead,
@THEME .cp-settings-table thead th {
  color: @table-head-color;
  background-color: @card-header-background;
  border-color: @table-border-color;
}
@THEME .cp-settings-table tbody tr,
@THEME .cp-settings-table tbody th {
  color: @application-color;
  background-color: @card-background-color;
}
@THEME .cp-settings-table tbody tr:nth-child(even),
@THEME .cp-settings-table tbody tr:nth-child(even) th {
  color: @application-color;
  background-color: @even-element-background;
}
@THEME .cp-settings-users-integrity-check.modified:not(.new),
@THEME .cp-settings-users-integrity-check.modified:not(.new) > div {
  background-color: @alert-warning-background;
}
@THEME .cp-settings-users-integrity-check.new > div {
  background-color: @alert-info-background;
}
@THEME .cp-even-row {
  background-color: @even-element-background;
}
@THEME .cp-settings-form-item-label {
  color: @application-color-accent;
}
@THEME .cp-settings-form-item-label.required::before {
  color: @color-red;
  content: '*';
}
@THEME .cp-settings-nat-table thead tr:first-child,
@THEME .cp-settings-nat-table thead tr:first-child th:first-child,
@THEME .cp-settings-nat-table thead tr th.external-column:nth-child(3),
@THEME .cp-settings-nat-table tbody tr td.external-column:nth-child(3),
@THEME .cp-settings-nat-table thead tr th.internal-column:nth-child(6),
@THEME .cp-settings-nat-table tbody tr td.internal-column:nth-child(6) {
  border-right: 2px solid @card-border-color;
}
@THEME .cp-settings-nat-table thead tr:first-child th {
  background: @card-header-background;
}
@THEME .cp-settings-nat-table .ant-table-thead > tr > th {
  border-bottom: 1px solid @table-border-color;
}
@THEME .cp-nat-route-removed .cp-nat-route-status {
  color: currentColor;
}

@THEME .code-highlight {
  color: @application-color;
  background-color: @code-background-color;
  border: 1px solid @card-border-color;
  border-radius: 4px;
}
@THEME .markdown pre {
  color: @application-color;
  background-color: @code-background-color;
  border: 1px solid @card-border-color;
  border-radius: 4px;
  padding: 10px;
  margin: 5px 0;
  white-space: pre-line;
}
@THEME .code-highlight code,
@THEME .markdown code {
  color: @color-pink;
  background-color: @color-pink-light;
  box-shadow: inset 0 -1px 0 rgba(0, 0, 0, 0.25);
}
@THEME .markdown pre > code {
  display: block;
  background-color: transparent;
  color: inherit;
  box-shadow: none;
}
@THEME .markdown code {
  padding: 1px 4px;
  border-radius: 4px;
}
@THEME .markdown h1,
@THEME .markdown h2,
@THEME .markdown h3 {
  margin: 5px 0;
}
@THEME .markdown h4,
@THEME .markdown h5,
@THEME .markdown h6 {
  margin: 2px 0;
}
@THEME .hljs {
  color: @application-color;
  background: @card-background-color;
}
@THEME .hljs-comment,
@THEME .hljs-quote {
  color: @application-color-faded;
}
@THEME .hljs-keyword,
@THEME .hljs-selector-tag,
@THEME .hljs-subst {
  color: @application-color;
}
@THEME .hljs-number,
@THEME .hljs-literal,
@THEME .hljs-variable,
@THEME .hljs-template-variable,
@THEME .hljs-tag .hljs-attr {
  color: @color-aqua;
}
@THEME .hljs-string,
@THEME .hljs-doctag {
  color: @color-pink;
}
@THEME .hljs-title,
@THEME .hljs-section,
@THEME .hljs-selector-id {
  color: @color-red;
}
@THEME .hljs-type,
@THEME .hljs-class .hljs-title {
  color: @color-blue-dimmed;
}
@THEME .hljs-tag,
@THEME .hljs-name,
@THEME .hljs-attribute {
  color: @primary-color;
  font-weight: normal;
}
@THEME .hljs-regexp,
@THEME .hljs-link {
  color: @color-green;
}
@THEME .hljs-symbol,
@THEME .hljs-bullet {
  color: @color-violet;
}
@THEME .hljs-built_in,
@THEME .hljs-builtin-name {
  color: @primary-color;
}
@THEME .hljs-meta {
  color: @application-color-faded;
  font-weight: bold;
}
@THEME .hljs-deletion {
  background: @alert-error-background;
}
@THEME .hljs-addition {
  background: @alert-success-background;
}
@THEME .cp-code-editor {
  background-color: @card-background-color;
  color: @application-color;
  border-color: @card-border-color;
}
@THEME .CodeMirror {
  background-color: @card-background-color;
  color: @application-color;
  border: 1px solid @card-border-color;
}
@THEME .CodeMirror-cursor {
  border-color: @application-color;
}
@THEME .CodeMirror-gutters {
  background-color: @card-header-background;
  border-color: @card-border-color;
}
@THEME .CodeMirror-linenumber {
  color: @application-color-faded;
}
@THEME .cm-s-default .cm-header {
  color: @color-blue;
}
@THEME .cm-s-default .cm-quote {
  color: @color-green;
}
@THEME .cm-negative {
  color: @color-sensitive;
}
@THEME .cm-positive {
  color: @color-green;
}
@THEME .cm-s-default .cm-keyword {
  color: @color-violet;
}
@THEME .cm-s-default .cm-atom {
  color: @color-blue;
}
@THEME .cm-s-default .cm-number {
  color: @color-aqua;
}
@THEME .cm-s-default .cm-def {
  color: @color-blue-dimmed;
}
@THEME .cm-s-default .cm-variable-2 {
  color: @color-blue-dimmed;
}
@THEME .cm-s-default .cm-variable-3,
@THEME .cm-s-default .cm-type {
  color: @color-green;
}
@THEME .cm-s-default .cm-comment {
  color: @color-yellow;
}
@THEME .cm-s-default .cm-string {
  color: @color-red;
}
@THEME .cm-s-default .cm-string-2 {
  color: @color-yellow;
}
@THEME .cm-s-default .cm-meta,
@THEME .cm-s-default .cm-qualifier {
  color: @application-color-disabled;
}
@THEME .cm-s-default .cm-builtin {
  color: @color-blue-dimmed;
}
@THEME .cm-s-default .cm-bracket {
  color: @color-grey;
}
@THEME .cm-s-default .cm-tag {
  color: @color-green;
}
@THEME .cm-s-default .cm-hr {
  color: @application-color-faded;
}
@THEME .cm-s-default .cm-attribute,
@THEME .cm-s-default .cm-link {
  color: @primary-color;
}
@THEME .cm-s-default .cm-error,
@THEME .cm-invalidchar {
  color: @color-red;
}
@THEME div.CodeMirror span.CodeMirror-matchingbracket {
  color: @color-green;
}
@THEME div.CodeMirror span.CodeMirror-nonmatchingbracket {
  color: @color-red;
}
@THEME .CodeMirror-matchingtag { background: fadeout(@color-yellow, 50%); }
@THEME .CodeMirror-activeline-background {
  background: @card-header-background;
}
@THEME .handsontable {
  color: @application-color;
}
@THEME .handsontable th {
  background-color: @card-header-background;
}
@THEME .handsontable td {
  background-color: @card-background-color;
}
@THEME .handsontable tr th,
@THEME .handsontable tr td,
@THEME .handsontable tr:first-child th,
@THEME .handsontable tr:first-child td {
  color: @application-color;
}
@THEME .handsontable tr th,
@THEME .handsontable tr td,
@THEME .handsontable tr:first-child th,
@THEME .handsontable tr:first-child td,
@THEME .handsontable.htRowHeaders thead tr th:nth-child(2) {
  border-color: darken(@card-border-color, 5%);
}
@THEME .handsontable tbody th.ht__highlight,
@THEME .handsontable thead th.ht__highlight {
  background-color: @primary-color;
  color: @primary-text-color;
}
@THEME .handsontable td.area {
  background-image: linear-gradient(to bottom, @primary-color-semi-transparent 0%, @primary-color-semi-transparent 100%);
  background-color: @card-background-color;
}
@THEME .cp-pipeline-code-editor-readonly .handsontable td,
@THEME .cp-pipeline-code-editor-readonly .handsontable td.area,
@THEME .cp-pipeline-code-editor-readonly .CodeMirror {
  background-color: lighten(@card-header-background, 2%);
}
@THEME .joint-paper.joint-theme-default {
  background-color: @card-background-color;
}
@THEME .joint-type-visualstep .body,
@THEME .joint-type-visualgroup .body,
@THEME .joint-type-visualworkflow .body {
  fill: @card-background-color;
  stroke: @primary-color;
}
@THEME .joint-type-visualstep .port-body.empty,
@THEME .joint-type-visualgroup .port-body.empty,
@THEME .joint-type-visualworkflow .port-body.empty {
  fill: @card-background-color;
  stroke: @primary-color;
}
@THEME .joint-type-visualstep .port-body,
@THEME .joint-type-visualgroup .port-body,
@THEME .joint-type-visualworkflow .port-body {
  fill: @card-background-color;
  stroke: @color-aqua;
}
@THEME .joint-type-visualstep .port-label,
@THEME .joint-type-visualgroup .port-label,
@THEME .joint-type-visualworkflow .port-label,
@THEME .marker-source,
@THEME .marker-target,
@THEME .joint-type-visualdeclaration .label {
  fill: @color-aqua;
  stroke: @color-aqua;
}
@THEME .joint-link .marker-arrowheads .marker-arrowhead,
@THEME .joint-link .marker-vertex-group .marker-vertex,
@THEME .joint-link .marker-vertex-group .marker-vertex:hover {
  fill: @primary-color;
}
@THEME .marker-vertex-remove-area {
  fill: @application-color;
}
@THEME .joint-link.joint-theme-default .marker-vertex-remove {
  fill: @card-background-color;
}
@THEME .joint-link.joint-theme-default .connection-wrap,
@THEME .joint-link .connection {
  stroke: @color-aqua;
}
@THEME .joint-type-visualstep .label,
@THEME .joint-type-visualgroup .label,
@THEME .joint-type-visualworkflow .label {
  fill: @primary-color;
}
@THEME .joint-link .link-tools .link-tool .tool-remove circle {
  fill: @color-red;
}
@THEME .cp-pipeline-graph-side-panel:hover {
  background-color: @card-background-color;
  box-shadow: 5px 0 15px @card-hovered-shadow-color;
}
@THEME .cp-pipeline-graph-properties-panel {

}
@THEME .cp-issue-markdown-link {
  color: @primary-color;
  background-color: @card-background-color;
  box-shadow: inset 0 -1px 0 @card-hovered-shadow-color;
  transition: none;
  border-radius: 5px;
  padding: 2px 4px;
}
@THEME .cp-issue-markdown-link:hover {
  color: @primary-text-color;
  background-color: @primary-color;
}

`;<|MERGE_RESOLUTION|>--- conflicted
+++ resolved
@@ -2104,12 +2104,8 @@
   background: @modal-mask-background;
 }
 @THEME .cp-search-preview {
-  background-color: fade(@card-background-color, 100%);
-<<<<<<< HEAD
+  background-color: fade(@panel-background-color, 100%);
   border: 1px solid fade(@panel-border-color, 100%);
-=======
-  border: 1px solid fade(@card-background-color, 100%);
->>>>>>> 0f0e116b
 }
 @THEME .cp-search-preview-button {
   color: @application-color;
