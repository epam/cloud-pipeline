# Copyright 2017-2020 EPAM Systems, Inc. (https://www.epam.com/)
#
# Licensed under the Apache License, Version 2.0 (the "License");
# you may not use this file except in compliance with the License.
# You may obtain a copy of the License at
#
#    http://www.apache.org/licenses/LICENSE-2.0
#
# Unless required by applicable law or agreed to in writing, software
# distributed under the License is distributed on an "AS IS" BASIS,
# WITHOUT WARRANTIES OR CONDITIONS OF ANY KIND, either express or implied.
# See the License for the specific language governing permissions and
# limitations under the License.

import re
import sys

import click
from prettytable import prettytable

from src.api.docker_registry import DockerRegistry
from src.api.tool import Tool
from src.model.pipeline_run_model import PriceType
from src.utilities.hidden_object_manager import HiddenObjectManager

KB = 1024
MB = KB * KB


def echo_title(title, line=True):
    click.echo(title)
    if line:
        for i in title:
            click.echo('-', nl=False)
        click.echo('')


class ToolOperations(object):

    @classmethod
    def view_registry(cls, registry):
<<<<<<< HEAD
=======
        hidden_object_manager = HiddenObjectManager()
>>>>>>> 12524c74
        registry_models = list(DockerRegistry.load_tree())
        registry_model = cls.find_registry(registry_models, registry)
        registry_info_table = prettytable.PrettyTable()
        registry_info_table.field_names = ['ID', 'Group', 'Owner', 'Description']
        registry_info_table.sortby = 'ID'
        registry_info_table.align = 'l'
        for group_model in registry_model.groups:
<<<<<<< HEAD
=======
            if hidden_object_manager.is_object_hidden('tool_group', group_model.id):
                continue
>>>>>>> 12524c74
            registry_info_table.add_row([group_model.id,
                                         group_model.name,
                                         group_model.owner,
                                         cls.shortened(group_model.description)])
        click.echo(registry_info_table)

    @classmethod
    def view_default_group(cls):
        registry_models = list(DockerRegistry.load_tree())
        registry_model = cls.find_registry(registry_models)
        private_group = None
        library_group = None
        default_group = None
        for group_model in registry_model.groups:
            if group_model.private_group:
                private_group = group_model
                break
            elif group_model.name == 'library':
                library_group = group_model
            elif group_model.name == 'default':
                default_group = group_model
        group = private_group.name if private_group else \
            library_group.name if library_group else \
            default_group.name if default_group else None
        if group:
            cls.view_group(group, None)
        else:
            click.echo('Neither personal, library or default tool group was found. '
                       'Please specify it explicitly.', err=True)
            sys.exit(1)

    @classmethod
    def view_group(cls, group, registry=None):
        hidden_object_manager = HiddenObjectManager()
        groups_table = prettytable.PrettyTable()
        groups_table.field_names = ['ID', 'Tool', 'Group', 'Owner', 'Description']
        groups_table.sortby = 'ID'
        groups_table.align = 'l'
        registry_models = list(DockerRegistry.load_tree())
        registry_model = cls.find_registry(registry_models, registry)
        group_model = cls.find_tool_group(registry_model, group)
        for tool_model in group_model.tools:
<<<<<<< HEAD
=======
            if hidden_object_manager.is_object_hidden('tool', tool_model.id):
                continue
>>>>>>> 12524c74
            groups_table.add_row([tool_model.id,
                                  cls.tool_without_group(group, tool_model.image),
                                  group,
                                  tool_model.owner,
                                  cls.shortened(tool_model.short_description)])
        click.echo(groups_table)

    @classmethod
    def view_tool(cls, group, tool, registry=None):
        registry_models = list(DockerRegistry.load_tree())
        registry_model = cls.find_registry(registry_models, registry)
        group_model = cls.find_tool_group(registry_model, group)
        tool_model = cls.find_tool(group_model, tool)
        tool_info_table = prettytable.PrettyTable()
        tool_info_table.field_names = ['key', 'value']
        tool_info_table.align = 'l'
        tool_info_table.set_style(12)
        tool_info_table.header = False
        tool_info_table.add_row(['ID:', tool_model.id])
        tool_info_table.add_row(['Tool:', cls.tool_without_group(group, tool_model.image)])
        tool_info_table.add_row(['Group:', group])
        tool_info_table.add_row(['Owner:', tool_model.owner])
        tool_info_table.add_row(['Created:', tool_model.created])
        tool_info_table.add_row(['Description:', tool_model.short_description])
        click.echo(tool_info_table)
        click.echo()
        tags = Tool().load_tags(tool_model.id)
        if tags:
            if len(tags) > 0:
                echo_title('Versions:')
                for tag in tags:
                    click.echo(tag)
            else:
                click.echo('No versions found.')

    @classmethod
    def view_version(cls, group, tool, version, registry=None):
        registry_models = list(DockerRegistry.load_tree())
        registry_model = cls.find_registry(registry_models, registry)
        group_model = cls.find_tool_group(registry_model, group)
        tool_model = cls.find_tool(group_model, tool)
        tags = Tool().load_tags(tool_model.id)
        if version not in tags:
            click.echo('Tool version %s wasn\'t found' % version, err=True)
            sys.exit(1)
<<<<<<< HEAD
=======

        tool_settings_json = Tool().load_settings(tool_model.id, version)
        tool_settings = tool_settings_json[0] if len(tool_settings_json) > 0 else {}
        size = tool_settings.get('size', None)

        tool_info_table = prettytable.PrettyTable()
        tool_info_table.field_names = ['key', 'value']
        tool_info_table.align = 'l'
        tool_info_table.set_style(12)
        tool_info_table.header = False
        tool_info_table.add_row(['ToolID:', tool_model.id])
        tool_info_table.add_row(['Tool:', tool])
        tool_info_table.add_row(['Version:', version])
        tool_info_table.add_row(['Group:', group])
        tool_info_table.add_row(['Registry:', registry_model.path])
        tool_info_table.add_row(['Image:', registry_model.path + '/' + tool_model.image + ':' + version])
        tool_info_table.add_row(['Size:', (str(int(size) / MB) + ' MB') if size else size])
        click.echo(tool_info_table)
        click.echo()

        if tool_settings:
            settings_list = tool_settings.get('settings', [])
            settings = settings_list[0] if len(settings_list) > 0 else {}
            configuration = settings.get('configuration', {})
            instance_disk = configuration.get('instance_disk', None)
            instance_type = configuration.get('instance_size', None)
            cmd_template = configuration.get('cmd_template', None)
            is_spot = configuration.get('is_spot', None)
            parameters = configuration.get('parameters', {})
            parameters_dict = {name: value.get('value', None) for (name, value) in parameters.items()}

            if instance_disk or instance_type or cmd_template or is_spot:
                echo_title('Settings:')
                tool_settings_table = prettytable.PrettyTable()
                tool_settings_table.field_names = ['key', 'value']
                tool_settings_table.align = 'l'
                tool_settings_table.set_style(12)
                tool_settings_table.header = False
                if instance_disk:
                    tool_settings_table.add_row(['Instance disk:', instance_disk])
                if instance_type:
                    tool_settings_table.add_row(['Instance type:', instance_type])
                if cmd_template:
                    tool_settings_table.add_row(['Cmd template:', cmd_template])
                if isinstance(is_spot, bool):
                    tool_settings_table.add_row(['Price type:', PriceType.SPOT if is_spot else PriceType.ON_DEMAND])
                click.echo(tool_settings_table)
                click.echo()

            if parameters_dict:
                echo_title('Parameters:')
                for name, value in parameters_dict.items():
                    click.echo('{}={}'.format(name, value))
                click.echo()

        scan_results = Tool().load_vulnerabilities(registry_model.path, group, tool)
        if scan_results:
            scan_result = scan_results.results.get(version, None)
            if scan_result and scan_result.vulnerabilities:
                echo_title('Vulnerabilities:', line=False)
                tool_vulnerabilities_table = prettytable.PrettyTable()
                tool_vulnerabilities_table.field_names = ['Feature', 'Version', 'Severity', 'Vulnerability', 'Link']
                tool_vulnerabilities_table.sortby = 'Feature'
                tool_vulnerabilities_table.align = 'l'
                for vulnerability in scan_result.vulnerabilities:
                    tool_vulnerabilities_table.add_row([vulnerability.feature,
                                                        vulnerability.feature_version,
                                                        vulnerability.severity,
                                                        vulnerability.name,
                                                        vulnerability.link])
                click.echo(tool_vulnerabilities_table)
                click.echo()
            if scan_result and scan_result.dependencies:
                echo_title('Packages:', line=False)
                tool_packages_table = prettytable.PrettyTable()
                tool_packages_table.field_names = ['Name', 'Version', 'Ecosystem']
                tool_packages_table.sortby = 'Ecosystem'
                tool_packages_table.align = 'l'
                for dependency in scan_result.dependencies:
                    tool_packages_table.add_row([dependency.name,
                                                 dependency.version,
                                                 dependency.ecosystem])
                click.echo(tool_packages_table)
>>>>>>> 12524c74

        tool_settings_json = Tool().load_settings(tool_model.id, version)
        tool_settings = tool_settings_json[0] if len(tool_settings_json) > 0 else {}
        size = tool_settings.get('size', None)

        tool_info_table = prettytable.PrettyTable()
        tool_info_table.field_names = ['key', 'value']
        tool_info_table.align = 'l'
        tool_info_table.set_style(12)
        tool_info_table.header = False
        tool_info_table.add_row(['ToolID:', tool_model.id])
        tool_info_table.add_row(['Tool:', tool])
        tool_info_table.add_row(['Version:', version])
        tool_info_table.add_row(['Group:', group])
        tool_info_table.add_row(['Registry:', registry_model.path])
        tool_info_table.add_row(['Image:', registry_model.path + '/' + tool_model.image + ':' + version])
        tool_info_table.add_row(['Size:', (str(int(size) / MB) + ' MB') if size else size])
        click.echo(tool_info_table)
        click.echo()

        if tool_settings:
            settings_list = tool_settings.get('settings', [])
            settings = settings_list[0] if len(settings_list) > 0 else {}
            configuration = settings.get('configuration', {})
            instance_disk = configuration.get('instance_disk', None)
            instance_type = configuration.get('instance_size', None)
            cmd_template = configuration.get('cmd_template', None)
            is_spot = configuration.get('is_spot', None)
            parameters = configuration.get('parameters', {})
            parameters_dict = {name: value.get('value', None) for (name, value) in parameters.items()}

            if instance_disk or instance_type or cmd_template or is_spot:
                echo_title('Settings:')
                tool_settings_table = prettytable.PrettyTable()
                tool_settings_table.field_names = ['key', 'value']
                tool_settings_table.align = 'l'
                tool_settings_table.set_style(12)
                tool_settings_table.header = False
                if instance_disk:
                    tool_settings_table.add_row(['Instance disk:', instance_disk])
                if instance_type:
                    tool_settings_table.add_row(['Instance type:', instance_type])
                if cmd_template:
                    tool_settings_table.add_row(['Cmd template:', cmd_template])
                if isinstance(is_spot, bool):
                    tool_settings_table.add_row(['Price type:', PriceType.SPOT if is_spot else PriceType.ON_DEMAND])
                click.echo(tool_settings_table)
                click.echo()

            if parameters_dict:
                echo_title('Parameters:')
                for name, value in parameters_dict.items():
                    click.echo('{}={}'.format(name, value))
                click.echo()

        scan_results = Tool().load_vulnerabilities(registry_model.path, group, tool)
        if scan_results:
            scan_result = scan_results.results.get(version, None)
            if scan_result and scan_result.vulnerabilities:
                echo_title('Vulnerabilities:', line=False)
                tool_vulnerabilities_table = prettytable.PrettyTable()
                tool_vulnerabilities_table.field_names = ['Feature', 'Version', 'Severity', 'Vulnerability', 'Link']
                tool_vulnerabilities_table.sortby = 'Feature'
                tool_vulnerabilities_table.align = 'l'
                for vulnerability in scan_result.vulnerabilities:
                    tool_vulnerabilities_table.add_row([vulnerability.feature,
                                                        vulnerability.feature_version,
                                                        vulnerability.severity,
                                                        vulnerability.name,
                                                        vulnerability.link])
                click.echo(tool_vulnerabilities_table)
                click.echo()
            if scan_result and scan_result.dependencies:
                echo_title('Packages:', line=False)
                tool_packages_table = prettytable.PrettyTable()
                tool_packages_table.field_names = ['Name', 'Version', 'Ecosystem']
                tool_packages_table.sortby = 'Ecosystem'
                tool_packages_table.align = 'l'
                for dependency in scan_result.dependencies:
                    tool_packages_table.add_row([dependency.name,
                                                 dependency.version,
                                                 dependency.ecosystem])
                click.echo(tool_packages_table)

    @classmethod
    def find_registry(cls, registry_models, registry=None):
        if len(registry_models) > 1:
            if not registry:
                click.echo('There are more than one docker registry. '
                           'Please specify it explicitly.', err=True)
                sys.exit(1)
            for registry_model in registry_models:
                if registry_model.path == registry:
                    return registry_model
        elif len(registry_models) > 0 and (not registry or registry_models[0].path == registry):
            return registry_models[0]
        click.echo('Docker registry %s wasn\'t found' % registry, err=True)
        sys.exit(1)

    @classmethod
    def find_tool_group(cls, registry_model, group):
        for group_model in registry_model.groups:
            if group_model.name == group:
                return group_model
        click.echo('Tool group %s wasn\'t found' % group, err=True)
        sys.exit(1)

    @classmethod
    def find_tool(cls, found_group_model, tool):
        for tool_model in found_group_model.tools:
            if cls.tool_without_group(found_group_model.name, tool_model.image) == tool:
                return tool_model
        click.echo('Tool %s wasn\'t found' % tool, err=True)
        sys.exit(1)

    @classmethod
    def tool_without_group(cls, group, tool):
        return re.sub('^%s/' % group, '', tool)

    @classmethod
    def shortened(cls, description, length=50):
        return description[:length] if description else ''<|MERGE_RESOLUTION|>--- conflicted
+++ resolved
@@ -39,10 +39,7 @@
 
     @classmethod
     def view_registry(cls, registry):
-<<<<<<< HEAD
-=======
         hidden_object_manager = HiddenObjectManager()
->>>>>>> 12524c74
         registry_models = list(DockerRegistry.load_tree())
         registry_model = cls.find_registry(registry_models, registry)
         registry_info_table = prettytable.PrettyTable()
@@ -50,11 +47,8 @@
         registry_info_table.sortby = 'ID'
         registry_info_table.align = 'l'
         for group_model in registry_model.groups:
-<<<<<<< HEAD
-=======
             if hidden_object_manager.is_object_hidden('tool_group', group_model.id):
                 continue
->>>>>>> 12524c74
             registry_info_table.add_row([group_model.id,
                                          group_model.name,
                                          group_model.owner,
@@ -97,11 +91,8 @@
         registry_model = cls.find_registry(registry_models, registry)
         group_model = cls.find_tool_group(registry_model, group)
         for tool_model in group_model.tools:
-<<<<<<< HEAD
-=======
             if hidden_object_manager.is_object_hidden('tool', tool_model.id):
                 continue
->>>>>>> 12524c74
             groups_table.add_row([tool_model.id,
                                   cls.tool_without_group(group, tool_model.image),
                                   group,
@@ -147,8 +138,6 @@
         if version not in tags:
             click.echo('Tool version %s wasn\'t found' % version, err=True)
             sys.exit(1)
-<<<<<<< HEAD
-=======
 
         tool_settings_json = Tool().load_settings(tool_model.id, version)
         tool_settings = tool_settings_json[0] if len(tool_settings_json) > 0 else {}
@@ -232,90 +221,6 @@
                                                  dependency.version,
                                                  dependency.ecosystem])
                 click.echo(tool_packages_table)
->>>>>>> 12524c74
-
-        tool_settings_json = Tool().load_settings(tool_model.id, version)
-        tool_settings = tool_settings_json[0] if len(tool_settings_json) > 0 else {}
-        size = tool_settings.get('size', None)
-
-        tool_info_table = prettytable.PrettyTable()
-        tool_info_table.field_names = ['key', 'value']
-        tool_info_table.align = 'l'
-        tool_info_table.set_style(12)
-        tool_info_table.header = False
-        tool_info_table.add_row(['ToolID:', tool_model.id])
-        tool_info_table.add_row(['Tool:', tool])
-        tool_info_table.add_row(['Version:', version])
-        tool_info_table.add_row(['Group:', group])
-        tool_info_table.add_row(['Registry:', registry_model.path])
-        tool_info_table.add_row(['Image:', registry_model.path + '/' + tool_model.image + ':' + version])
-        tool_info_table.add_row(['Size:', (str(int(size) / MB) + ' MB') if size else size])
-        click.echo(tool_info_table)
-        click.echo()
-
-        if tool_settings:
-            settings_list = tool_settings.get('settings', [])
-            settings = settings_list[0] if len(settings_list) > 0 else {}
-            configuration = settings.get('configuration', {})
-            instance_disk = configuration.get('instance_disk', None)
-            instance_type = configuration.get('instance_size', None)
-            cmd_template = configuration.get('cmd_template', None)
-            is_spot = configuration.get('is_spot', None)
-            parameters = configuration.get('parameters', {})
-            parameters_dict = {name: value.get('value', None) for (name, value) in parameters.items()}
-
-            if instance_disk or instance_type or cmd_template or is_spot:
-                echo_title('Settings:')
-                tool_settings_table = prettytable.PrettyTable()
-                tool_settings_table.field_names = ['key', 'value']
-                tool_settings_table.align = 'l'
-                tool_settings_table.set_style(12)
-                tool_settings_table.header = False
-                if instance_disk:
-                    tool_settings_table.add_row(['Instance disk:', instance_disk])
-                if instance_type:
-                    tool_settings_table.add_row(['Instance type:', instance_type])
-                if cmd_template:
-                    tool_settings_table.add_row(['Cmd template:', cmd_template])
-                if isinstance(is_spot, bool):
-                    tool_settings_table.add_row(['Price type:', PriceType.SPOT if is_spot else PriceType.ON_DEMAND])
-                click.echo(tool_settings_table)
-                click.echo()
-
-            if parameters_dict:
-                echo_title('Parameters:')
-                for name, value in parameters_dict.items():
-                    click.echo('{}={}'.format(name, value))
-                click.echo()
-
-        scan_results = Tool().load_vulnerabilities(registry_model.path, group, tool)
-        if scan_results:
-            scan_result = scan_results.results.get(version, None)
-            if scan_result and scan_result.vulnerabilities:
-                echo_title('Vulnerabilities:', line=False)
-                tool_vulnerabilities_table = prettytable.PrettyTable()
-                tool_vulnerabilities_table.field_names = ['Feature', 'Version', 'Severity', 'Vulnerability', 'Link']
-                tool_vulnerabilities_table.sortby = 'Feature'
-                tool_vulnerabilities_table.align = 'l'
-                for vulnerability in scan_result.vulnerabilities:
-                    tool_vulnerabilities_table.add_row([vulnerability.feature,
-                                                        vulnerability.feature_version,
-                                                        vulnerability.severity,
-                                                        vulnerability.name,
-                                                        vulnerability.link])
-                click.echo(tool_vulnerabilities_table)
-                click.echo()
-            if scan_result and scan_result.dependencies:
-                echo_title('Packages:', line=False)
-                tool_packages_table = prettytable.PrettyTable()
-                tool_packages_table.field_names = ['Name', 'Version', 'Ecosystem']
-                tool_packages_table.sortby = 'Ecosystem'
-                tool_packages_table.align = 'l'
-                for dependency in scan_result.dependencies:
-                    tool_packages_table.add_row([dependency.name,
-                                                 dependency.version,
-                                                 dependency.ecosystem])
-                click.echo(tool_packages_table)
 
     @classmethod
     def find_registry(cls, registry_models, registry=None):
