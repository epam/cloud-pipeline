--- conflicted
+++ resolved
@@ -1,9 +1,5 @@
 /*
-<<<<<<< HEAD
- * Copyright 2017-2020 EPAM Systems, Inc. (https://www.epam.com/)
-=======
  * Copyright 2017-2021 EPAM Systems, Inc. (https://www.epam.com/)
->>>>>>> 869960a3
  *
  * Licensed under the Apache License, Version 2.0 (the "License");
  * you may not use this file except in compliance with the License.
@@ -26,15 +22,6 @@
 import com.epam.pipeline.entity.pipeline.PipelineWithPermissions;
 import com.epam.pipeline.entity.security.acl.AclClass;
 import com.epam.pipeline.entity.security.acl.AclPermissionEntry;
-<<<<<<< HEAD
-import com.epam.pipeline.entity.security.acl.AclSecuredEntry;
-import com.epam.pipeline.entity.user.Role;
-import com.epam.pipeline.manager.AbstractManagerTest;
-import com.epam.pipeline.manager.security.GrantPermissionManager;
-import com.epam.pipeline.manager.user.RoleManager;
-import com.epam.pipeline.security.acl.AclPermission;
-import org.apache.commons.collections4.CollectionUtils;
-=======
 import com.epam.pipeline.manager.EntityManager;
 import com.epam.pipeline.manager.security.GrantPermissionManager;
 import com.epam.pipeline.mapper.PipelineWithPermissionsMapper;
@@ -42,7 +29,6 @@
 import com.epam.pipeline.test.acl.AbstractAclTest;
 import org.apache.commons.lang3.tuple.ImmutablePair;
 import org.apache.commons.lang3.tuple.Pair;
->>>>>>> 869960a3
 import org.junit.Before;
 import org.junit.Test;
 import org.springframework.beans.factory.annotation.Autowired;
@@ -57,13 +43,9 @@
 
 import static com.epam.pipeline.manager.ObjectCreatorUtils.constructPipeline;
 import static org.junit.Assert.assertEquals;
-<<<<<<< HEAD
-import static org.junit.Assert.assertTrue;
-=======
 import static org.mockito.Matchers.any;
 import static org.mockito.Matchers.eq;
 import static org.mockito.Mockito.doReturn;
->>>>>>> 869960a3
 
 public class PipelineWithPermissionsTest extends AbstractAclTest {
     private static final String TEST_FOLDER1 = "testFolder1";
@@ -74,12 +56,8 @@
     private static final String TEST_PIPELINE2 = "Pipeline2";
     private static final String TEST_PIPELINE_REPO = "///";
     private static final String TEST_PIPELINE_REPO_SSH = "git@test";
-<<<<<<< HEAD
-    private static final String TEST_ROLE = "testRole";
-=======
     private static final String TEST_USER_1 = "user1";
     private static final String TEST_USER_2 = "user2";
->>>>>>> 869960a3
 
     @Autowired
     private EntityManager mockEntityManager;
@@ -89,9 +67,6 @@
 
     @Autowired
     private GrantPermissionManager permissionManager;
-
-    @Autowired
-    private RoleManager roleManager;
 
     private Folder folder1;
     private Folder folder2;
@@ -274,24 +249,6 @@
 
         assertPipelineWithPermissions(expectedMap);
     }
-
-<<<<<<< HEAD
-    @Test
-    @Transactional(propagation = Propagation.REQUIRES_NEW)
-    @WithMockUser(username = TEST_OWNER1)
-    public void testAuthorityRemoval() {
-        final Role role = roleManager.createRole(TEST_ROLE, false, false, null);
-        grantPermissionToFolder(AclPermission.READ.getMask(), role.getName(), folder1.getId(), false);
-        final AclSecuredEntry permissions = permissionManager.getPermissions(folder1.getId(), AclClass.FOLDER);
-        final List<AclPermissionEntry> permissionEntries = permissions.getPermissions();
-        assertEquals(1, permissionEntries.size());
-        assertEquals(role.getName(), permissions.getPermissions().get(0).getSid().getName());
-        roleManager.deleteRole(role.getId());
-        final AclSecuredEntry permissionsAfter = permissionManager.getPermissions(folder1.getId(), AclClass.FOLDER);
-        assertTrue(CollectionUtils.isEmpty(permissionsAfter.getPermissions()));
-    }
-=======
->>>>>>> 869960a3
 
     private void assertPipelineWithPermissions(Map<Long, Map<String, Integer>> expectedMap) {
         Set<PipelineWithPermissions> loaded = permissionManager.loadAllPipelinesWithPermissions(null, null)
@@ -307,28 +264,6 @@
         });
     }
 
-<<<<<<< HEAD
-    private void grantPermissionsToPipeline(Integer mask, String user, Long pipelineId) {
-        grantPermissions(mask, user, AclClass.PIPELINE, pipelineId, true);
-    }
-
-    private void grantPermissionToFolder(Integer mask, String user, Long folderId) {
-        grantPermissionToFolder(mask, user, folderId, true);
-    }
-
-    private void grantPermissionToFolder(Integer mask, String user, Long folderId, boolean isPrincipal) {
-        grantPermissions(mask, user, AclClass.FOLDER, folderId, isPrincipal);
-    }
-
-    private void grantPermissions(Integer mask, String user, AclClass aclClass, Long entityId, boolean isPrincipal) {
-        PermissionGrantVO grantVO = new PermissionGrantVO();
-        grantVO.setAclClass(aclClass);
-        grantVO.setId(entityId);
-        grantVO.setMask(mask);
-        grantVO.setPrincipal(isPrincipal);
-        grantVO.setUserName(user);
-        permissionManager.setPermissions(grantVO);
-=======
     private void mockPipelineAndFolders(
             List<Pair<AbstractSecuredEntity, List<AbstractGrantPermission>>> pipelinesAndFolders) {
 
@@ -353,7 +288,6 @@
 
         doReturn(2).when(mockEntityManager).loadTotalCount(eq(AclClass.PIPELINE));
         doReturn(2).when(mockEntityManager).loadTotalCount(AclClass.FOLDER);
->>>>>>> 869960a3
     }
 
     private Folder getFolder(String name, String owner) {
