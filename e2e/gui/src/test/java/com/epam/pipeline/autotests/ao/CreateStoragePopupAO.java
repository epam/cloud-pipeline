--- conflicted
+++ resolved
@@ -28,11 +28,8 @@
 import static com.codeborne.selenide.Selectors.byClassName;
 import static com.codeborne.selenide.Selectors.byId;
 import static com.codeborne.selenide.Selectors.byText;
-<<<<<<< HEAD
+import static com.codeborne.selenide.Selectors.byXpath;
 import static com.codeborne.selenide.Selectors.withText;
-=======
-import static com.codeborne.selenide.Selectors.byXpath;
->>>>>>> a7d04e8d
 import static com.codeborne.selenide.Selenide.$;
 import static com.epam.pipeline.autotests.ao.Primitive.CANCEL;
 import static com.epam.pipeline.autotests.ao.Primitive.CLOUD_REGION;
@@ -47,13 +44,10 @@
             entry(CREATE, $(byId("edit-storage-dialog-create-button"))),
             entry(SENSITIVE_STORAGE, context().find(byText("Sensitive storage"))
                     .parent().find(byClassName("ant-checkbox"))),
-<<<<<<< HEAD
+            entry(CLOUD_REGION, context().find(byXpath("//*[contains(text(), 'Cloud region')]"))
+                    .closest(".ant-row").find(by("role", "combobox"))),
             entry(ENABLE_VERSIONING, context().find(byText("Enable versioning"))
                     .parent().find(byClassName("ant-checkbox")))
-=======
-            entry(CLOUD_REGION, context().find(byXpath("//*[contains(text(), 'Cloud region')]"))
-                    .closest(".ant-row").find(by("role", "combobox")))
->>>>>>> a7d04e8d
     );
 
     public CreateStoragePopupAO() {
