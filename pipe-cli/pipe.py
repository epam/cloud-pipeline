# Copyright 2017-2021 EPAM Systems, Inc. (https://www.epam.com/)
#
# Licensed under the Apache License, Version 2.0 (the "License");
# you may not use this file except in compliance with the License.
# You may obtain a copy of the License at
#
#    http://www.apache.org/licenses/LICENSE-2.0
#
# Unless required by applicable law or agreed to in writing, software
# distributed under the License is distributed on an "AS IS" BASIS,
# WITHOUT WARRANTIES OR CONDITIONS OF ANY KIND, either express or implied.
# See the License for the specific language governing permissions and
# limitations under the License.

import traceback
import click
import requests
import sys
import re
from prettytable import prettytable

from src.api.app_info import ApplicationInfo
from src.api.cluster import Cluster
from src.api.pipeline import Pipeline
from src.api.pipeline_run import PipelineRun
from src.api.user import User
from src.config import Config, ConfigNotFoundError, silent_print_config_info, is_frozen
from src.utilities.custom_abort_click_group import CustomAbortHandlingGroup
from src.model.pipeline_run_filter_model import DEFAULT_PAGE_SIZE, DEFAULT_PAGE_INDEX
from src.model.pipeline_run_model import PriceType
from src.utilities.cluster_monitoring_manager import ClusterMonitoringManager
from src.utilities.du_format_type import DuFormatType
from src.utilities.pipeline_run_share_manager import PipelineRunShareManager
from src.utilities.tool_operations import ToolOperations
from src.utilities import date_utilities, time_zone_param_type, state_utilities
from src.utilities.acl_operations import ACLOperations
from src.utilities.datastorage_operations import DataStorageOperations
from src.utilities.metadata_operations import MetadataOperations
from src.utilities.permissions_operations import PermissionsOperations
from src.utilities.pipeline_run_operations import PipelineRunOperations
from src.utilities.ssh_operations import run_ssh, run_scp, create_tunnel, kill_tunnels
from src.utilities.update_cli_version import UpdateCLIVersionManager
from src.utilities.user_operations_manager import UserOperationsManager
from src.utilities.user_token_operations import UserTokenOperations
from src.version import __version__

MAX_INSTANCE_COUNT = 1000
MAX_CORES_COUNT = 10000
USER_OPTION_DESCRIPTION = 'The user name to perform operation from specified user. Available for admins only'
RETRIES_OPTION_DESCRIPTION = 'Number of retries to connect to specified pipeline run. Default is 10'
TRACE_OPTION_DESCRIPTION = 'Enables error stack traces displaying'
SYNC_FLAG_DESCRIPTION = 'Perform operation in a sync mode. When set - terminal will be blocked' \
                        ' until the expected status of the operation won\'t be returned'


def silent_print_api_version():
    try:
        api_info = ApplicationInfo().info()
        if 'version' in api_info and api_info['version']:
            click.echo('Cloud Pipeline API, version {}'.format(api_info['version']))
    except ConfigNotFoundError:
        return
    except Exception as e:
        click.echo("Error: {}".format(str(e)), err=True)


def print_version(ctx, param, value):
    if value is False:
        return
    silent_print_api_version()
    click.echo('Cloud Pipeline CLI, version {}'.format(__version__))
    silent_print_config_info()
    ctx.exit()


def set_user_token(ctx, param, value):
    if value:
        UserTokenOperations().set_user_token(value)


@click.group(cls=CustomAbortHandlingGroup, uninterruptible_cmd_list=['resume', 'pause'])
@click.option(
    '--version',
    is_eager=False,
    is_flag=True,
    expose_value=False,
    callback=print_version,
    help='Show the version and exit'
)
def cli():
    """pipe is a command line interface to the Cloud Pipeline engine.
    It allows run pipelines as well as viewing runs and cluster state
    """
    pass


@cli.command()
@click.option('-a', '--auth-token',
              prompt='Authentication token',
              help='Token for API authentication',
              default=None)
@click.option('-s', '--api',
              prompt='Pipeline engine endpoint',
              help='URL of a Pipeline API endpoint')
@click.option('-tz', '--timezone',
              prompt='Dates presentation timezone (utc/local)',
              help='Dates presentation timezone (utc/local)',
              type=time_zone_param_type.TIMEZONE,
              default=time_zone_param_type.LOCAL_ZONE)
@click.option('-p', '--proxy',
              prompt='Proxy address',
              help='URL of a proxy for all calls',
              default='')
@click.option('-nt', '--proxy-ntlm',
              help='Use NTLM authentication for the server, specified by the "--proxy"',
              is_flag=True)
@click.option('-nu', '--proxy-ntlm-user',
              help='Username for the NTLM authentication against the server, specified by the "--proxy"',
              default=None)
@click.option('-nd', '--proxy-ntlm-domain',
              help='Domain name of the user, specified by the "--proxy-ntlm-user"',
              default=None)
@click.option('-np', '--proxy-ntlm-pass',
              help='Password of the user, specified by the "--proxy-ntlm-user"',
              default=None)
@click.option('-c', '--codec',
              help='Encoding that shall be used',
              default=None)
def configure(auth_token, api, timezone, proxy, proxy_ntlm, proxy_ntlm_user, proxy_ntlm_domain, proxy_ntlm_pass, codec):
    """Configures CLI parameters
    """
    if proxy_ntlm and not proxy_ntlm_user:
        proxy_ntlm_user = click.prompt('Username for the proxy NTLM authentication', type=str)
    if proxy_ntlm and not proxy_ntlm_domain:
        proxy_ntlm_domain = click.prompt('Domain of the {} user'.format(proxy_ntlm_user), type=str)
    if proxy_ntlm and not proxy_ntlm_pass:
        proxy_ntlm_pass = click.prompt('Password of the {} user'.format(proxy_ntlm_user), type=str, hide_input=True)

    Config.store(auth_token,
                 api,
                 timezone,
                 proxy,
                 proxy_ntlm,
                 proxy_ntlm_user,
                 proxy_ntlm_domain,
                 proxy_ntlm_pass,
                 codec)


def echo_title(title, line=True):
    click.echo(title)
    if line:
        for i in title:
            click.echo('-', nl=False)
        click.echo('')


@cli.command(name='view-pipes')
@click.argument('pipeline', required=False)
@click.option('-v', '--versions', help='List versions of a pipeline', is_flag=True)
@click.option('-p', '--parameters', help='List parameters of a pipeline', is_flag=True)
@click.option('-s', '--storage-rules', help='List storage rules of a pipeline', is_flag=True)
@click.option('-r', '--permissions', help='List user permissions for a pipeline', is_flag=True)
@click.option('-u', '--user', required=False, callback=set_user_token, expose_value=False, help=USER_OPTION_DESCRIPTION)
@Config.validate_access_token
def view_pipes(pipeline, versions, parameters, storage_rules, permissions):
    """Lists pipelines definitions
    """

    # If pipeline name or id is specified - list details of a pipeline
    if pipeline:
        view_pipe(pipeline, versions, parameters, storage_rules, permissions)
    # If no argument is specified - list brief details of all pipelines
    else:
        view_all_pipes()


def view_all_pipes():
    pipes_table = prettytable.PrettyTable()
    pipes_table.field_names = ["ID", "Name", "Latest version", "Created", "Source repo"]
    pipes_table.align = "r"
    try:
        pipelines = Pipeline.list()
        if len(pipelines) > 0:
            for pipeline_model in pipelines:
                pipes_table.add_row([pipeline_model.identifier,
                                     pipeline_model.name,
                                     pipeline_model.current_version_name,
                                     pipeline_model.created_date,
                                     pipeline_model.repository])
            click.echo(pipes_table)
        else:
            click.echo('No pipelines are available')
    except ConfigNotFoundError as config_not_found_error:
        click.echo(str(config_not_found_error), err=True)
    except requests.exceptions.RequestException as http_error:
        click.echo('Http error: {}'.format(str(http_error)), err=True)
    except RuntimeError as runtime_error:
        click.echo('Error: {}'.format(str(runtime_error)), err=True)
    except ValueError as value_error:
        click.echo('Error: {}'.format(str(value_error)), err=True)


def view_pipe(pipeline, versions, parameters, storage_rules, permissions):
    try:
        pipeline_model = Pipeline.get(pipeline, storage_rules, versions, parameters)
        pipe_table = prettytable.PrettyTable()
        pipe_table.field_names = ["key", "value"]
        pipe_table.align = "l"
        pipe_table.set_style(12)
        pipe_table.header = False
        pipe_table.add_row(['ID:', pipeline_model.identifier])
        pipe_table.add_row(['Name:', pipeline_model.name])
        pipe_table.add_row(['Latest version:', pipeline_model.current_version_name])
        pipe_table.add_row(['Created:', pipeline_model.created_date])
        pipe_table.add_row(['Source repo:', pipeline_model.repository])
        pipe_table.add_row(['Description:', pipeline_model.description])
        click.echo(pipe_table)
        click.echo()

        if parameters and pipeline_model.current_version is not None and pipeline_model.current_version.run_parameters is not None:
            echo_title('Parameters:', line=False)
            if len(pipeline_model.current_version.run_parameters.parameters) > 0:
                parameters_table = prettytable.PrettyTable()
                parameters_table.field_names = ["Name", "Type", "Mandatory", "Default value"]
                parameters_table.align = "l"
                for parameter in pipeline_model.current_version.run_parameters.parameters:
                    parameters_table.add_row(
                        [parameter.name, parameter.parameter_type, parameter.required, parameter.value])
                click.echo(parameters_table)
                click.echo()
            else:
                click.echo('No parameters are available for current version')

        if versions:
            echo_title('Versions:', line=False)
            if len(pipeline_model.versions) > 0:
                versions_table = prettytable.PrettyTable()
                versions_table.field_names = ["Name", "Created", "Draft"]
                versions_table.align = "r"
                for version_model in pipeline_model.versions:
                    versions_table.add_row([version_model.name, version_model.created_date, version_model.draft])
                click.echo(versions_table)
                click.echo()
            else:
                click.echo('No versions are configured for pipeline')

        if storage_rules:
            echo_title('Storage rules', line=False)
            if len(pipeline_model.storage_rules) > 0:
                storage_rules_table = prettytable.PrettyTable()
                storage_rules_table.field_names = ["File mask", "Created", "Move to STS"]
                storage_rules_table.align = "r"
                for rule in pipeline_model.storage_rules:
                    storage_rules_table.add_row([rule.file_mask, rule.created_date, rule.move_to_sts])
                click.echo(storage_rules_table)
                click.echo()
            else:
                click.echo('No storage rules are configured for pipeline')

        if permissions:
            permissions_list = User.get_permissions(pipeline_model.identifier, 'pipeline')[0]
            echo_title('Permissions', line=False)
            if len(permissions_list) > 0:
                permissions_table = prettytable.PrettyTable()
                permissions_table.field_names = ["SID", "Principal", "Allow", "Deny"]
                permissions_table.align = "r"
                for permission in permissions_list:
                    permissions_table.add_row([permission.name,
                                               permission.principal,
                                               permission.get_allowed_permissions_description(),
                                               permission.get_denied_permissions_description()])
                click.echo(permissions_table)
                click.echo()
            else:
                click.echo('No user permissions are configured for pipeline')
    except ConfigNotFoundError as config_not_found_error:
        click.echo(str(config_not_found_error), err=True)
    except RuntimeError as error:
        click.echo(str(error), err=True)
    except requests.exceptions.RequestException as http_error:
        click.echo('Http error: {}'.format(str(http_error)), err=True)
    except ValueError as value_error:
        click.echo('Error: {}'.format(str(value_error)), err=True)


@cli.command(name='view-runs')
@click.argument('run-id', required=False, type=int)
@click.option('-s', '--status', help='List pipelines with a specific status [ANY/FAILURE/PAUSED/PAUSING/RESUMING/RUNNING/STOPPED/SUCCESS]')
@click.option('-df', '--date-from', help='List pipeline runs started after specified date')
@click.option('-dt', '--date-to', help='List pipeline runs completed before specified date')
@click.option('-p', '--pipeline', help='List history of runs for a specific pipeline. Pipeline name shall be specified as <pipeline_name>@<version_name> or just <pipeline_name> for the latest pipeline version')
@click.option('-pid', '--parent-id', help='List runs for a specific parent pipeline run', type=int)
@click.option('-f', '--find', help='Search runs with a specific substring in run parameters values')
@click.option('-t', '--top', help='Display top <N> records', type=int)
@click.option('-nd', '--node-details', help='Display node details of a specific run', is_flag=True)
@click.option('-pd', '--parameters-details', help='Display parameters of a specific run', is_flag=True)
@click.option('-td', '--tasks-details', help='Display tasks of a specific run', is_flag=True)
@click.option('-u', '--user', required=False, callback=set_user_token, expose_value=False, help=USER_OPTION_DESCRIPTION)
@Config.validate_access_token
def view_runs(run_id,
              status,
              date_from,
              date_to,
              pipeline,
              parent_id,
              find,
              top,
              node_details,
              parameters_details,
              tasks_details):
    """Displays details of a run or list of pipeline runs
    """
    # If a run id is specified - list details of a run
    if run_id:
        view_run(run_id, node_details, parameters_details, tasks_details)
    # If no argument is specified - list runs according to options
    else:
        view_all_runs(status, date_from, date_to, pipeline, parent_id, find, top)


def view_all_runs(status, date_from, date_to, pipeline, parent_id, find, top):
    runs_table = prettytable.PrettyTable()
    runs_table.field_names = ["RunID", "Parent RunID", "Pipeline", "Version", "Status", "Started"]
    runs_table.align = "r"
    try:
        if date_to and not status:
            click.echo("The run status shall be specified for viewing completed before specified date runs")
            sys.exit(1)
        statuses = []
        if status is not None:
            if status.upper() != 'ANY':
                for status_value in status.split(','):
                    statuses.append(status_value.upper())
        else:
            statuses.append('RUNNING')
        pipeline_id = None
        pipeline_version_name = None
        if pipeline is not None:
            pipeline_name_parts = pipeline.split('@')
            pipeline_model = Pipeline.get(pipeline_name_parts[0])
            pipeline_id = pipeline_model.identifier
            pipeline_version_name = pipeline_model.current_version_name
            if len(pipeline_name_parts) > 1:
                pipeline_version_name = pipeline_name_parts[1]
        page = DEFAULT_PAGE_INDEX
        page_size = DEFAULT_PAGE_SIZE
        if top is not None:
            page = 1
            page_size = top
        run_filter = PipelineRun.list(page=page,
                                      page_size=page_size,
                                      statuses=statuses,
                                      date_from=date_utilities.parse_date_parameter(date_from),
                                      date_to=date_utilities.parse_date_parameter(date_to),
                                      pipeline_id=pipeline_id,
                                      version=pipeline_version_name,
                                      parent_id=parent_id,
                                      custom_filter=find)
        if run_filter.total_count == 0:
            click.echo('No data is available for the request')
        else:
            if run_filter.total_count > run_filter.page_size:
                click.echo('Showing {} results from {}:'.format(run_filter.page_size, run_filter.total_count))
            for run_model in run_filter.elements:
                runs_table.add_row([run_model.identifier,
                                    run_model.parent_id,
                                    run_model.pipeline,
                                    run_model.version,
                                    state_utilities.color_state(run_model.status),
                                    run_model.scheduled_date])
            click.echo(runs_table)
            click.echo()
    except ConfigNotFoundError as config_not_found_error:
        click.echo(str(config_not_found_error), err=True)
    except requests.exceptions.RequestException as http_error:
        click.echo('Http error: {}'.format(str(http_error)), err=True)
    except RuntimeError as runtime_error:
        click.echo('Error: {}'.format(str(runtime_error)), err=True)
    except ValueError as value_error:
        click.echo('Error: {}'.format(str(value_error)), err=True)


def view_run(run_id, node_details, parameters_details, tasks_details):
    try:
        run_model = PipelineRun.get(run_id)
        if not run_model.pipeline and run_model.pipeline_id is not None:
            pipeline_model = Pipeline.get(run_model.pipeline_id)
            if pipeline_model is not None:
                run_model.pipeline = pipeline_model.name
        run_model_price = PipelineRun.get_estimated_price(run_id)
        run_main_info_table = prettytable.PrettyTable()
        run_main_info_table.field_names = ["key", "value"]
        run_main_info_table.align = "l"
        run_main_info_table.set_style(12)
        run_main_info_table.header = False
        run_main_info_table.add_row(['ID:', run_model.identifier])
        run_main_info_table.add_row(['Pipeline:', run_model.pipeline])
        run_main_info_table.add_row(['Version:', run_model.version])
        if run_model.owner is not None:
            run_main_info_table.add_row(['Owner:', run_model.owner])
        if run_model.endpoints is not None and len(run_model.endpoints) > 0:
            endpoint_index = 0
            for endpoint in run_model.endpoints:
                if endpoint_index == 0:
                    run_main_info_table.add_row(['Endpoints:', endpoint])
                else:
                    run_main_info_table.add_row(['', endpoint])
                endpoint_index = endpoint_index + 1
        if not run_model.scheduled_date:
            run_main_info_table.add_row(['Scheduled', 'N/A'])
        else:
            run_main_info_table.add_row(['Scheduled:', run_model.scheduled_date])
        if not run_model.start_date:
            run_main_info_table.add_row(['Started', 'N/A'])
        else:
            run_main_info_table.add_row(['Started:', run_model.start_date])
        if not run_model.end_date:
            run_main_info_table.add_row(['Completed', 'N/A'])
        else:
            run_main_info_table.add_row(['Completed:', run_model.end_date])
        run_main_info_table.add_row(['Status:', state_utilities.color_state(run_model.status)])
        run_main_info_table.add_row(['ParentID:', run_model.parent_id])
        if run_model_price.total_price > 0:
            run_main_info_table.add_row(['Estimated price:', '{} $'.format(round(run_model_price.total_price, 2))])
        else:
            run_main_info_table.add_row(['Estimated price:', 'N/A'])
        click.echo(run_main_info_table)
        click.echo()

        if node_details:

            node_details_table = prettytable.PrettyTable()
            node_details_table.field_names = ["key", "value"]
            node_details_table.align = "l"
            node_details_table.set_style(12)
            node_details_table.header = False

            for key, value in run_model.instance:
                if key == PriceType.SPOT:
                    node_details_table.add_row(['price-type', PriceType.SPOT if value else PriceType.ON_DEMAND])
                else:
                    node_details_table.add_row([key, value])
            echo_title('Node details:')
            click.echo(node_details_table)
            click.echo()

        if parameters_details:
            echo_title('Parameters:')
            if len(run_model.parameters) > 0:
                for parameter in run_model.parameters:
                    click.echo('{}={}'.format(parameter.name, parameter.value))
            else:
                click.echo('No parameters are configured')
            click.echo()

        if tasks_details:
            echo_title('Tasks:', line=False)
            if len(run_model.tasks) > 0:
                tasks_table = prettytable.PrettyTable()
                tasks_table.field_names = ['Task', 'State', 'Scheduled', 'Started', 'Finished']
                tasks_table.align = "r"
                for task in run_model.tasks:
                    scheduled = 'N/A'
                    started = 'N/A'
                    finished = 'N/A'
                    if task.created is not None:
                        scheduled = task.created
                    if task.started is not None:
                        started = task.started
                    if task.finished is not None:
                        finished = task.finished
                    tasks_table.add_row(
                        [task.name, state_utilities.color_state(task.status), scheduled, started, finished])
                click.echo(tasks_table)
            else:
                click.echo('No tasks are available for the run')
            click.echo()
    except ConfigNotFoundError as config_not_found_error:
        click.echo(str(config_not_found_error), err=True)
    except requests.exceptions.RequestException as http_error:
        click.echo('Http error: {}'.format(str(http_error)), err=True)
    except RuntimeError as runtime_error:
        click.echo('Error: {}'.format(str(runtime_error)), err=True)
    except ValueError as value_error:
        click.echo('Error: {}'.format(str(value_error)), err=True)


@cli.command(name='view-cluster')
@click.argument('node-name', required=False)
@click.option('-u', '--user', required=False, callback=set_user_token, expose_value=False, help=USER_OPTION_DESCRIPTION)
@Config.validate_access_token
def view_cluster(node_name):
    """Lists cluster nodes
    """
    # If a node id is specified - list details of a node
    if node_name:
        view_cluster_for_node(node_name)
    # If no argument is specified - list all nodes
    else:
        view_all_cluster()


def view_all_cluster():
    nodes_table = prettytable.PrettyTable()
    nodes_table.field_names = ["Name", "Pipeline", "Run", "Addresses", "Created"]
    nodes_table.align = "l"
    try:
        nodes = Cluster.list()
        if len(nodes) > 0:
            for node_model in nodes:
                info_lines = []
                is_first_line = True
                pipeline_name = None
                run_id = None
                if node_model.run is not None:
                    pipeline_name = node_model.run.pipeline
                    run_id = node_model.run.identifier
                for address in node_model.addresses:
                    if is_first_line:
                        info_lines.append([node_model.name, pipeline_name, run_id, address, node_model.created])
                    else:
                        info_lines.append(['', '', '', address, ''])
                    is_first_line = False
                if len(info_lines) == 0:
                    info_lines.append([node_model.name, pipeline_name, run_id, None, node_model.created])
                for line in info_lines:
                    nodes_table.add_row(line)
                nodes_table.add_row(['', '', '', '', ''])
            click.echo(nodes_table)
        else:
            click.echo('No data is available for the request')
    except ConfigNotFoundError as config_not_found_error:
        click.echo(str(config_not_found_error), err=True)
    except requests.exceptions.RequestException as http_error:
        click.echo('Http error: {}'.format(str(http_error)), err=True)
    except RuntimeError as runtime_error:
        click.echo('Error: {}'.format(str(runtime_error)), err=True)
    except ValueError as value_error:
        click.echo('Error: {}'.format(str(value_error)), err=True)


def view_cluster_for_node(node_name):
    try:
        node_model = Cluster.get(node_name)
        node_main_info_table = prettytable.PrettyTable()
        node_main_info_table.field_names = ["key", "value"]
        node_main_info_table.align = "l"
        node_main_info_table.set_style(12)
        node_main_info_table.header = False
        node_main_info_table.add_row(['Name:', node_model.name])

        pipeline_name = None
        if node_model.run is not None:
            pipeline_name = node_model.run.pipeline

        node_main_info_table.add_row(['Pipeline:', pipeline_name])

        addresses_string = ''
        for address in node_model.addresses:
            addresses_string += address + '; '

        node_main_info_table.add_row(['Addresses:', addresses_string])
        node_main_info_table.add_row(['Created:', node_model.created])
        click.echo(node_main_info_table)
        click.echo()

        if node_model.system_info is not None:
            table = prettytable.PrettyTable()
            table.field_names = ["key", "value"]
            table.align = "l"
            table.set_style(12)
            table.header = False
            for key, value in node_model.system_info:
                table.add_row([key, value])
            echo_title('System info:')
            click.echo(table)
            click.echo()

        if node_model.labels is not None:
            table = prettytable.PrettyTable()
            table.field_names = ["key", "value"]
            table.align = "l"
            table.set_style(12)
            table.header = False
            for key, value in node_model.labels:
                if key.lower() == 'node-role.kubernetes.io/master':
                    table.add_row([key, click.style(value, fg='blue')])
                elif key.lower() == 'kubeadm.alpha.kubernetes.io/role' and value.lower() == 'master':
                    table.add_row([key, click.style(value, fg='blue')])
                elif key.lower() == 'cloud-pipeline/role' and value.lower() == 'edge':
                    table.add_row([key, click.style(value, fg='blue')])
                elif key.lower() == 'runid':
                    table.add_row([key, click.style(value, fg='green')])
                else:
                    table.add_row([key, value])
            echo_title('Labels:')
            click.echo(table)
            click.echo()

        if node_model.allocatable is not None or node_model.capacity is not None:
            ac_table = prettytable.PrettyTable()
            ac_table.field_names = ["", "Allocatable", "Capacity"]
            ac_table.align = "l"
            keys = []
            for key in node_model.allocatable.keys():
                if key not in keys:
                    keys.append(key)
            for key in node_model.capacity.keys():
                if key not in keys:
                    keys.append(key)
            for key in keys:
                ac_table.add_row([key, node_model.allocatable.get(key, ''), node_model.capacity.get(key, '')])
            click.echo(ac_table)
            click.echo()

        if len(node_model.pods) > 0:
            echo_title("Jobs:", line=False)
            if len(node_model.pods) > 0:
                pods_table = prettytable.PrettyTable()
                pods_table.field_names = ["Name", "Namespace", "Status"]
                pods_table.align = "l"
                for pod in node_model.pods:
                    pods_table.add_row([pod.name, pod.namespace, state_utilities.color_state(pod.phase)])
                click.echo(pods_table)
            else:
                click.echo('No jobs are available')
            click.echo()
    except ConfigNotFoundError as config_not_found_error:
        click.echo(str(config_not_found_error), err=True)
    except requests.exceptions.RequestException as http_error:
        click.echo('Http error: {}'.format(str(http_error)), err=True)
    except RuntimeError as runtime_error:
        click.echo('Error: {}'.format(str(runtime_error)), err=True)
    except ValueError as value_error:
        click.echo('Error: {}'.format(str(value_error)), err=True)


@cli.command(name='run', context_settings=dict(ignore_unknown_options=True))
@click.option('-n', '--pipeline', required=False, is_eager=True,
              help='Pipeline name or ID. Pipeline name could be specified as <pipeline_name>@<version_name> '
                   'or just <pipeline_name> for the latest pipeline version')
@click.option('-c', '--config', required=False, type=str, help='Pipeline configuration name')
@click.argument('run-params', nargs=-1, type=click.UNPROCESSED)
@click.option('-p', '--parameters', help='List parameters of a pipeline', is_flag=True)
@click.option('-y', '--yes', is_flag=True, help='Do not ask confirmation')
@click.option('-id', '--instance-disk', help='Instance disk size', type=int)
@click.option('-it', '--instance-type', help='Instance disk type', type=str)
@click.option('-di', '--docker-image', help='Docker image', type=str)
@click.option('-cmd', '--cmd-template', help='Command template', type=str)
@click.option('-t', '--timeout', help='Timeout (in minutes), when elapsed - run will be stopped', type=int)
@click.option('-q', '--quiet', help='Quiet mode', is_flag=True)
@click.option('-ic', '--instance-count', help='Number of worker instances to launch in a cluster',
              type=click.IntRange(0, MAX_INSTANCE_COUNT, clamp=True), required=False)
@click.option('-nc', '--cores', help='Number of cores that a cluster shall contain. This option will be ignored '
                                     'if -ic (--instance-count) option was specified',
              type=click.IntRange(2, MAX_CORES_COUNT, clamp=True), required=False)
@click.option('-s', '--sync', is_flag=True, help='Allow a pipeline to be run in a sync mode. When set - '
                                                 'terminal will be blocked until the finish status of the '
                                                 'launched pipeline won\'t be returned')
@click.option('-pt', '--price-type', help='Instance price type [on-demand/spot]',
              type=click.Choice([PriceType.SPOT, PriceType.ON_DEMAND]), required=False)
@click.option('-r', '--region-id', help='Instance cloud region', type=int, required=False)
@click.option('-pn', '--parent-node', help='Parent instance Run ID. That allows to run a pipeline as a child job on '
                                           'the existing running instance', type=int, required=False)
@click.option('-np', '--non-pause', help='Allow to switch off auto-pause option. Supported for on-demand runs only',
              is_flag=True)
@click.option('-fu', '--friendly-url', help='A friendly URL. The URL should have the following formats: '
                                            '<domain>/<path> or <path>', type=str, required=False)
@click.option('-u', '--user', required=False, type=str, help=USER_OPTION_DESCRIPTION)
@Config.validate_access_token(quiet_flag_property_name='quiet')
def run(pipeline,
        config,
        parameters,
        yes,
        run_params,
        instance_disk,
        instance_type,
        docker_image,
        cmd_template,
        timeout,
        quiet,
        instance_count,
        cores,
        sync,
        price_type,
        region_id,
        parent_node,
        non_pause,
        friendly_url,
        user):
    """Schedules a pipeline execution
    """
    if user and not pipeline and not docker_image:
        UserTokenOperations().set_user_token(user)
        user = None
    PipelineRunOperations.run(pipeline, config, parameters, yes, run_params, instance_disk, instance_type,
                              docker_image, cmd_template, timeout, quiet, instance_count, cores, sync, price_type,
                              region_id, parent_node, non_pause, friendly_url, user)


@cli.command(name='stop')
@click.argument('run-id', required=True, type=int)
@click.option('-y', '--yes', is_flag=True, help='Do not ask confirmation')
@click.option('-u', '--user', required=False, callback=set_user_token, expose_value=False, help=USER_OPTION_DESCRIPTION)
@Config.validate_access_token
def stop(run_id, yes):
    """Stops a running pipeline
    """
    PipelineRunOperations.stop(run_id, yes)


@cli.command(name='pause')
@click.argument('run-id', required=True, type=int)
@click.option('--check-size', is_flag=True, help='Checks if free disk space is enough for the commit operation')
@click.option('-s', '--sync', is_flag=True, help=SYNC_FLAG_DESCRIPTION)
@Config.validate_access_token
def pause(run_id, check_size, sync):
    """Pauses a running pipeline
    """
    PipelineRunOperations.pause(run_id, check_size, sync)


@cli.command(name='resume')
@click.argument('run-id', required=True, type=int)
@click.option('-s', '--sync', is_flag=True, help=SYNC_FLAG_DESCRIPTION)
@Config.validate_access_token
def resume(run_id, sync):
    """Resumes a paused pipeline
    """
    PipelineRunOperations.resume(run_id, sync)


@cli.command(name='terminate-node')
@click.argument('node-name', required=True, type=str)
@click.option('-y', '--yes', is_flag=True, help='Do not ask confirmation')
@click.option('-u', '--user', required=False, callback=set_user_token, expose_value=False, help=USER_OPTION_DESCRIPTION)
@Config.validate_access_token
def terminate_node(node_name, yes):
    """Terminates a calculation node
    """
    terminate_node_calculation(node_name, yes)


def terminate_node_calculation(node_name, yes):
    if not yes:
        click.confirm('Are you sure you want to terminate the node {}?'.format(node_name), abort=True)
    try:
        node_model = Cluster.get(node_name)
        if node_model.is_master:
            click.echo('Error: cannot terminate master node {}'.format(node_name), err=True)
        else:
            Cluster.terminate_node(node_name)
            click.echo('Node {} was terminated'.format(node_name))
    except ConfigNotFoundError as config_not_found_error:
        click.echo(str(config_not_found_error), err=True)
    except requests.exceptions.RequestException as http_error:
        click.echo('Http error: {}'.format(str(http_error)), err=True)
    except RuntimeError as runtime_error:
        click.echo('Error: {}'.format(str(runtime_error)), err=True)
    except ValueError as value_error:
        click.echo('Error: {}'.format(str(value_error)), err=True)


@cli.group()
def storage():
    """Storage operations
    """
    pass


@storage.command(name='create')
@click.option('-n', '--name', required=True,
              help='Name (alias) of the new object storage',  prompt='Name (alias) of the new object storage',)
@click.option('-d', '--description', default='', show_default=False,
              prompt='Write down some description of this storage',
              help='Description of the object storage')
@click.option('-sts', '--short_term_storage', default='', show_default=False,
              prompt='How many days data in this datastorage will be stored in the short term storage?',
              help='Number of days for storing data in the short term storage')
@click.option('-lts', '--long_term_storage', default='', show_default=False,
              prompt='How many days data in this datastorage will be stored in the long term storage?',
              help='Number of days for storing data in the long term storage')
@click.option('-v', '--versioning', default=False, show_default=False, is_flag=True,
              help='Enable versioning for this datastorage')
@click.option('-b', '--backup_duration',  default='', show_default=False,
              prompt='How many days backups of the datastorage will be stored?',
              help='Number of days for storing backups of the datastorage')
@click.option('-t', '--type',  default='S3',
              prompt='Type of the Cloud for the storage',
              help='Type of the Cloud for the storage')
@click.option('-f', '--parent_folder',  default='', show_default=False,
              prompt='Name/ID of the folder which will contain this object storage, nothing - for root of the hierarchy',
              help='Name/ID of the folder which will contain this object storage')
@click.option('-c', '--on_cloud',
              prompt='Do you want to create this storage on the Cloud?',
              help='Create datastorage on the Cloud', default=False, is_flag=True)
@click.option('-p', '--path', default='', help='Datastorage path',
              prompt='Datastorage path')
@click.option('-r', '--region_id', default='default', help='Cloud Region ID where the datastorage shall be created',
              prompt='Cloud Region ID where the datastorage shall be created')
@click.option('-u', '--user', required=False, callback=set_user_token, expose_value=False,
              help=USER_OPTION_DESCRIPTION, prompt=USER_OPTION_DESCRIPTION, default='')
@Config.validate_access_token
def create(name, description, short_term_storage, long_term_storage, versioning, backup_duration, type,
           parent_folder, on_cloud, path, region_id):
    """Creates a new object storage
    """
    DataStorageOperations.save_data_storage(name, description, short_term_storage, long_term_storage, versioning,
                                            backup_duration, type, parent_folder, on_cloud, path, region_id)


@storage.command(name='delete')
@click.option('-n', '--name', required=True, help='Name of the storage to delete')
@click.option('-c', '--on_cloud', help='Delete a datastorage from the Cloud', is_flag=True)
@click.option('-y', '--yes', is_flag=True, help='Do not ask confirmation')
@click.option('-u', '--user', required=False, callback=set_user_token, expose_value=False, help=USER_OPTION_DESCRIPTION)
@Config.validate_access_token
def delete(name, on_cloud, yes):
    """Deletes an object storage
    """
    DataStorageOperations.delete(name, on_cloud, yes)


@storage.command(name='policy')
@click.option('-n', '--name', required=True, help='Name/path of the storage to update the policy')
@click.option('-sts', '--short_term_storage', default='', show_default=False,
              prompt='How many days data in this datastorage will be stored in the short term storage? (Empty means deletion of the current rule)',
              help='Number of days for storing data in the short term storage')
@click.option('-lts', '--long_term_storage', default='', show_default=False,
              prompt='How many days data in this datastorage will be stored in the long term storage? (Empty means deletion of the current rule)',
              help='Number of days for storing data in the long term storage')
@click.option('-v', '--versioning', default=False, show_default=False, is_flag=True,
              prompt='Do you want to enable versioning for this datastorage?',
              help='Enable versioning for this datastorage')
@click.option('-b', '--backup_duration', default='', help='Number of days for storing backups of the datastorage')
@click.option('-u', '--user', required=False, callback=set_user_token, expose_value=False, help=USER_OPTION_DESCRIPTION)
@Config.validate_access_token
def update_policy(name, short_term_storage, long_term_storage, versioning, backup_duration):
    """Updates the policy of the datastorage
    """
    if not backup_duration and versioning:
        backup_duration = click.prompt(
            "How many days backups of the datastorage will be stored? (Empty means deletion of the current rule)",
            default="")
    DataStorageOperations.policy(name, short_term_storage, long_term_storage, backup_duration, versioning)


@storage.command(name='mvtodir')
@click.argument('name', required=True)
@click.argument('directory', required=True)
@click.option('-u', '--user', required=False, callback=set_user_token, expose_value=False, help=USER_OPTION_DESCRIPTION)
def mvtodir(name, directory):
    """Moves an object storage to a new parent folder
    """
    DataStorageOperations.mvtodir(name, directory)


@storage.command(name='ls')
@click.argument('path', required=False)
@click.option('-l', '--show_details', is_flag=True, help='Show details')
@click.option('-v', '--show_versions', is_flag=True, help='Show object versions')
@click.option('-r', '--recursive', is_flag=True, help='Recursive listing')
@click.option('-p', '--page', type=int, help='Maximum number of records to show')
@click.option('-a', '--all', is_flag=True, help='Show all results at once ignoring page settings')
@click.option('-u', '--user', required=False, callback=set_user_token, expose_value=False, help=USER_OPTION_DESCRIPTION)
@Config.validate_access_token
def storage_list(path, show_details, show_versions, recursive, page, all):
    """Lists storage contents
    """
    DataStorageOperations.storage_list(path, show_details, show_versions, recursive, page, all)


@storage.command(name='mkdir')
@click.argument('folders', required=True, nargs=-1)
@click.option('-u', '--user', required=False, callback=set_user_token, expose_value=False, help=USER_OPTION_DESCRIPTION)
@Config.validate_access_token
def storage_mk_dir(folders):
    """ Creates a directory in a storage
    """
    DataStorageOperations.storage_mk_dir(folders)


@storage.command('rm')
@click.argument('path', required=True)
@click.option('-y', '--yes', is_flag=True, help='Do not ask confirmation')
@click.option('-v', '--version', required=False, help='Delete a specified version of an object')
@click.option('-d', '--hard-delete', is_flag=True, help='Completely delete a path from the storage')
@click.option('-r', '--recursive', is_flag=True, help='Recursive deletion (required for deleting folders)')
@click.option('-e', '--exclude', required=False, multiple=True,
              help='Exclude all files matching this pattern from processing')
@click.option('-i', '--include', required=False, multiple=True,
              help='Include only files matching this pattern into processing')
@click.option('-u', '--user', required=False, callback=set_user_token, expose_value=False, help=USER_OPTION_DESCRIPTION)
@Config.validate_access_token
def storage_remove_item(path, yes, version, hard_delete, recursive, exclude, include):
    """ Removes file or folder from a datastorage
    """
    DataStorageOperations.storage_remove_item(path, yes, version, hard_delete, recursive, exclude, include)


@storage.command('mv')
@click.argument('source', required=True)
@click.argument('destination', required=True)
@click.option('-r', '--recursive', is_flag=True, help='Recursive source scan')
@click.option('-f', '--force', is_flag=True, help='Rewrite files in destination')
@click.option('-e', '--exclude', required=False, multiple=True,
              help='Exclude all files matching this pattern from processing')
@click.option('-i', '--include', required=False, multiple=True,
              help='Include only files matching this pattern into processing')
@click.option('-q', '--quiet', is_flag=True, help='Quiet mode')
@click.option('-s', '--skip-existing', is_flag=True, help='Skip files existing in destination, if they have '
                                                          'size matching source')
@click.option('-t', '--tags', required=False, multiple=True, help="Set object tags during copy. Tags can be specified "
                                                                  "as single KEY=VALUE pair or a list of them. "
                                                                  "If --tags option specified all existent tags will "
                                                                  "be overwritten")
@click.option('-l', '--file-list', required=False, help="Path to the file with file paths that should be moved. This file "
                                                        "should be tab delimited and consist of two columns: "
                                                        "relative path to a file and size")
@click.option('-sl', '--symlinks', required=False, default="follow",
              type=click.Choice(['follow', 'filter', 'skip']),
              help="Describe symlinks processing strategy for local sources. Possible values: "
              "follow - follow symlinks (default); "
              "skip - do not follow symlinks; "
              "filter - follow symlinks but check for cyclic links")
@click.option('-n', '--threads', type=int, required=False,
              help='The number of threads that will work to perform operation. Allowed for folders only. '
                   'Use to move a huge number of small files. Not supported for Windows OS. Progress bar is disabled')
@click.option('-u', '--user', required=False, callback=set_user_token, expose_value=False, help=USER_OPTION_DESCRIPTION)
@Config.validate_access_token(quiet_flag_property_name='quiet')
def storage_move_item(source, destination, recursive, force, exclude, include, quiet, skip_existing, tags, file_list,
                      symlinks, threads):
    """ Moves a file or a folder from one datastorage to another one
    or between the local filesystem and a datastorage (in both directions)
    """
    DataStorageOperations.cp(source, destination, recursive, force, exclude, include, quiet, tags, file_list,
                             symlinks, threads, clean=True, skip_existing=skip_existing)


@storage.command('cp')
@click.argument('source', required=True)
@click.argument('destination', required=True)
@click.option('-r', '--recursive', is_flag=True, help='Recursive source scan')
@click.option('-f', '--force', is_flag=True, help='Rewrite files in destination')
@click.option('-e', '--exclude', required=False, multiple=True,
              help='Exclude all files matching this pattern from processing')
@click.option('-i', '--include', required=False, multiple=True,
              help='Include only files matching this pattern into processing')
@click.option('-q', '--quiet', is_flag=True, help='Quiet mode')
@click.option('-s', '--skip-existing', is_flag=True, help='Skip files existing in destination, if they have '
                                                          'size matching source')
@click.option('-t', '--tags', required=False, multiple=True, help="Set object tags during copy. Tags can be specified "
                                                                  "as single KEY=VALUE pair or a list of them. "
                                                                  "If --tags option specified all existent tags will "
                                                                  "be overwritten.")
@click.option('-l', '--file-list', required=False, help="Path to the file with file paths that should be copied. This file "
                                                        "should be tab delimited and consist of two columns: "
                                                        "relative path to a file and size")
@click.option('-sl', '--symlinks', required=False, default="follow",
              type=click.Choice(['follow', 'filter', 'skip']),
              help="Describe symlinks processing strategy for local sources. Possible values: "
              "follow - follow symlinks (default); "
              "skip - do not follow symlinks; "
              "filter - follow symlinks but check for cyclic links")
@click.option('-n', '--threads', type=int, required=False,
              help='The number of threads that will work to perform operation. Allowed for folders only. '
                   'Use to copy a huge number of small files. Not supported for Windows OS. Progress bar is disabled')
@click.option('-u', '--user', required=False, callback=set_user_token, expose_value=False, help=USER_OPTION_DESCRIPTION)
@Config.validate_access_token(quiet_flag_property_name='quiet')
def storage_copy_item(source, destination, recursive, force, exclude, include, quiet, skip_existing, tags, file_list,
                      symlinks, threads):
    """ Copies files from one datastorage to another one
    or between the local filesystem and a datastorage (in both directions)
    """
    DataStorageOperations.cp(source, destination, recursive, force,
                             exclude, include, quiet, tags, file_list, symlinks, threads, skip_existing=skip_existing)


@storage.command('du')
@click.argument('name', required=False)
@click.option('-p', '--relative-path', required=False, help='Relative path')
@click.option('-f', '--format', help='Format for size [G/M/K]',
              type=click.Choice(DuFormatType.possible_types()), required=False, default='M')
@click.option('-d', '--depth', help='Depth level', type=int, required=False)
@click.option('-u', '--user', required=False, callback=set_user_token, expose_value=False,
              help=USER_OPTION_DESCRIPTION)
@Config.validate_access_token(quiet_flag_property_name='quiet')
def du(name, relative_path, format, depth):
    DataStorageOperations.du(name, relative_path, format, depth)


@storage.command('restore')
@click.argument('path', required=True)
@click.option('-v', '--version', required=False, help='Restore specified version')
@click.option('-r', '--recursive', is_flag=True, help='Recursive restore')
@click.option('-e', '--exclude', required=False, multiple=True,
              help='Exclude all files matching this pattern from processing')
@click.option('-i', '--include', required=False, multiple=True,
              help='Include only files matching this pattern into processing')
@click.option('-u', '--user', required=False, callback=set_user_token, expose_value=False, help=USER_OPTION_DESCRIPTION)
@Config.validate_access_token
def storage_restore_item(path, version, recursive, exclude, include):
    """ Restores file version in a datastorage.\n
    If version is not specified it will try to restore the latest non deleted version.
    Otherwise a specified version will be restored.
    """
    DataStorageOperations.restore(path, version, recursive, exclude, include)


@storage.command('set-object-tags')
@click.argument('path', required=True)
@click.argument('tags', required=True, nargs=-1)
@click.option('-v', '--version', required=False, help='Set tags for a specified version')
@click.option('-u', '--user', required=False, callback=set_user_token, expose_value=False, help=USER_OPTION_DESCRIPTION)
@Config.validate_access_token
def storage_set_object_tags(path, tags, version):
    """ Sets tags for a specified object.\n
        If a specific tag key already exists for an object - it will
        be overwritten.\n
        - PATH: full path to an object in a datastorage starting
        with a Cloud prefix ('s3://' for AWS, 'az://' for MS Azure,
        'gs://' for GCP) or common 'cp://' scheme\n
        - TAGS: specified as single KEY=VALUE pair or a list of them
    """
    DataStorageOperations.set_object_tags(path, tags, version)


@storage.command('get-object-tags')
@click.argument('path', required=True)
@click.option('-v', '--version', required=False, help='Get tags for a specified version')
@click.option('-u', '--user', required=False, callback=set_user_token, expose_value=False, help=USER_OPTION_DESCRIPTION)
@Config.validate_access_token
def storage_get_object_tags(path, version):
    """ Gets tags for a specified object.\n
        - PATH: full path to an object in a datastorage starting
        with a Cloud prefix ('s3://' for AWS, 'az://' for MS Azure,
        'gs://' for GCP) or common 'cp://' scheme\n
    """
    DataStorageOperations.get_object_tags(path, version)


@storage.command('delete-object-tags')
@click.argument('path', required=True)
@click.argument('tags', required=True, nargs=-1)
@click.option('-v', '--version', required=False, help='Delete tags for a specified version')
@click.option('-u', '--user', required=False, callback=set_user_token, expose_value=False, help=USER_OPTION_DESCRIPTION)
@Config.validate_access_token
def storage_delete_object_tags(path, tags, version):
    """ Deletes tags for a specified object.\n
        - PATH: full path to an object in a datastorage starting
        with a Cloud prefix ('s3://' for AWS, 'az://' for MS Azure,
        'gs://' for GCP) or common 'cp://' scheme\n
        - TAGS: list of the file tag KEYs to delete
    """
    DataStorageOperations.delete_object_tags(path, tags, version)


@storage.command('mount')
@click.argument('mountpoint', required=True)
@click.option('-f', '--file', required=False, help='Enables file system mode', is_flag=True)
@click.option('-b', '--bucket', required=False, help='Mounting bucket name')
@click.option('-o', '--options', required=False, help='Any mount options supported by underlying FUSE implementation')
@click.option('-c', '--custom-options', required=False, help='Mount options supported only by pipe fuse')
@click.option('-l', '--log-file', required=False, help='Log file for mount')
@click.option('-v', '--log-level', required=False, help='Log level for mount: '
                                                        'CRITICAL, ERROR, WARNING, INFO or DEBUG')
@click.option('-q', '--quiet', help='Enables quiet mode', is_flag=True)
@click.option('-t', '--threads', help='Enables multithreading', is_flag=True)
@click.option('-m', '--mode', required=False, help='Default file permissions',  default=700, type=int)
@click.option('-w', '--timeout', required=False, help='Waiting time in ms to check whether mount was successful',
              default=1000, type=int)
@click.option('-u', '--user', required=False, callback=set_user_token, expose_value=False, help=USER_OPTION_DESCRIPTION)
@Config.validate_access_token
def mount_storage(mountpoint, file, bucket, options, custom_options, log_file, log_level, quiet, threads, mode, timeout):
    """ Mounts either all available file systems or a single bucket into a local folder.
        Either -f\\--file flag or -b\\--bucket argument should be specified.
        Command is supported for Linux distributions and MacOS and requires
        FUSE installed.
    """
    DataStorageOperations.mount_storage(mountpoint, file=file, log_file=log_file, log_level=log_level,
                                        bucket=bucket, options=options, custom_options=custom_options,
                                        quiet=quiet, threading=threads, mode=mode, timeout=timeout)


@storage.command('umount')
@click.argument('mountpoint', required=True)
@click.option('-q', '--quiet', help='Quiet mode', is_flag=True)
@Config.validate_access_token
def umount_storage(mountpoint, quiet):
    """ Unmounts a mountpoint.
        Command is supported for Linux distributions and MacOS and requires
        FUSE installed.
        - mountpoint - destination for unmount
    """
    DataStorageOperations.umount_storage(mountpoint, quiet=quiet)


@cli.command(name='view-acl')
@click.argument('identifier', required=False)
@click.option(
    '-t', '--object-type',
    help='Object type',
    required=True,
    type=click.Choice(ACLOperations.get_classes())
)
@click.option('-u', '--user', required=False, callback=set_user_token, expose_value=False, help=USER_OPTION_DESCRIPTION)
@Config.validate_access_token
def view_acl(identifier, object_type):
    """ View object permissions.\n
    - IDENTIFIER: defines name or id of an object
    """
    ACLOperations.view_acl(identifier, object_type)


@cli.command(name='set-acl')
@click.argument('identifier', required=False)
@click.option(
    '-t', '--object-type',
    help='Object type',
    required=True,
    type=click.Choice(ACLOperations.get_classes())
)
@click.option('-s', '--sid', help='User or group name', required=True)
@click.option('-g', '--group', help='Group flag', is_flag=True)
@click.option('-a', '--allow', help='Allow permissions')
@click.option('-d', '--deny', help='Deny permissions')
@click.option('-i', '--inherit', help='Inherit permissions')
@click.option('-u', '--user', required=False, callback=set_user_token, expose_value=False, help=USER_OPTION_DESCRIPTION)
@Config.validate_access_token
def set_acl(identifier, object_type, sid, group, allow, deny, inherit):
    """ Set object permissions.\n
    - IDENTIFIER: defines name or id of an object
    """
    ACLOperations.set_acl(identifier, object_type, sid, group, allow, deny, inherit)


@cli.command(name='view-user-objects')
@click.argument('username')
@click.option(
    '-t', '--object-type',
    help='Object type',
    required=False,
    type=click.Choice(ACLOperations.get_classes())
)
@click.option('-u', '--user', required=False, callback=set_user_token, expose_value=False, help=USER_OPTION_DESCRIPTION)
@Config.validate_access_token
def view_user_objects(username, object_type):
    ACLOperations.print_sid_objects(username, True, object_type)


@cli.command(name='view-group-objects')
@click.argument('group_name')
@click.option(
    '-t', '--object-type',
    help='Object type',
    required=False,
    type=click.Choice(ACLOperations.get_classes())
)
@click.option('-u', '--user', required=False, callback=set_user_token, expose_value=False, help=USER_OPTION_DESCRIPTION)
@Config.validate_access_token
def view_group_objects(group_name, object_type):
    ACLOperations.print_sid_objects(group_name, False, object_type)


@cli.group()
def tag():
    """ Operations with tags
    """
    pass


@tag.command(name='set')
@click.argument('entity_class', required=True)
@click.argument('entity_id', required=True)
@click.argument('data', required=True, nargs=-1)
@click.option('-u', '--user', required=False, callback=set_user_token, expose_value=False, help=USER_OPTION_DESCRIPTION)
@Config.validate_access_token
def set_tag(entity_class, entity_id, data):
    """ Sets tags for a specified object.\n
    If a specific tag key already exists for an object - it will be overwritten\n
    - ENTITY_CLASS: defines an object class. Possible values: data_storage,
    docker_registry, folder, metadata_entity, pipeline, tool, tool_group,
    configuration\n
    - ENTITY_ID: defines name or id of an object of a specified class\n
    - DATA: defines a list of tags to set. Can be specified as a single
    "KEY"="VALUE" pair or a list of them
    """
    MetadataOperations.set_metadata(entity_class, entity_id, data)


@tag.command(name='get')
@click.argument('entity_class', required=True)
@click.argument('entity_id', required=True)
@click.option('-u', '--user', required=False, callback=set_user_token, expose_value=False, help=USER_OPTION_DESCRIPTION)
@Config.validate_access_token
def get_tag(entity_class, entity_id):
    """ Lists all tags for a specific object or list of objects.\n
    - ENTITY_CLASS: defines an object class. Possible values: data_storage,
    docker_registry, folder, metadata_entity, pipeline, tool, tool_group,
    configuration\n
    - ENTITY_ID: defines name or id of an object of a specified class
    """
    MetadataOperations.get_metadata(entity_class, entity_id)


@tag.command(name='delete')
@click.argument('entity_class', required=True)
@click.argument('entity_id', required=True)
@click.argument('keys', required=False, nargs=-1)
@click.option('-u', '--user', required=False, callback=set_user_token, expose_value=False, help=USER_OPTION_DESCRIPTION)
@Config.validate_access_token
def delete_tag(entity_class, entity_id, keys):
    """ Deletes specified tags for a specified object.\n
    - ENTITY_CLASS: defines an object class. Possible values: data_storage,
    docker_registry, folder, metadata_entity, pipeline, tool, tool_group,
    configuration\n
    - ENTITY_ID: defines name or id of an object of a specified class\n
    - KEYS: defines a list of attribute keys to delete
    """
    MetadataOperations.delete_metadata(entity_class, entity_id, keys)


@cli.command(name='chown')
@click.argument('user_name', required=True)
@click.argument('entity_class', required=True)
@click.argument('entity_name', required=True)
@click.option('-u', '--user', required=False, callback=set_user_token, expose_value=False, help=USER_OPTION_DESCRIPTION)
@Config.validate_access_token
def chown(user_name, entity_class, entity_name):
    """ Changes current owner to specified.\n
    - USER_NAME: desired object owner\n
    - ENTITY_CLASS: defines an object class. Possible values: data_storage,
    docker_registry, folder, metadata_entity, pipeline, tool, tool_group,
    configuration\n
    - ENTITY_NAME: defines name or id of the object
    """
    PermissionsOperations.chown(user_name, entity_class, entity_name)


@cli.command(name='ssh', context_settings=dict(
    ignore_unknown_options=True,
    allow_extra_args=True))
@click.argument('run-id', required=True, type=str)
@click.option('-u', '--user', required=False, callback=set_user_token, expose_value=False, help=USER_OPTION_DESCRIPTION)
@click.option('-r', '--retries', required=False, type=int, default=10, help=RETRIES_OPTION_DESCRIPTION)
@click.option('--trace', required=False, is_flag=True, default=False, help=TRACE_OPTION_DESCRIPTION)
@click.pass_context
@Config.validate_access_token
def ssh(ctx, run_id, retries, trace):
    """Runs a single command or an interactive session over the SSH protocol for the specified job run\n
    Arguments:\n
    - run-id: ID of the job running in the platform to establish SSH connection with

    Examples:

    I. Open an interactive SSH session for some run (12345):

        pipe ssh pipeline-12345

        pipe ssh 12345

    II. Execute a single command via SSH for some run (12345):

        pipe ssh pipeline-12345 echo \$HOSTNAME

        pipe ssh 12345 echo \$HOSTNAME
    """
    try:
        ssh_exit_code = run_ssh(run_id, ' '.join(ctx.args), retries=retries)
        sys.exit(ssh_exit_code)
    except Exception as runtime_error:
        click.echo('Error: {}'.format(str(runtime_error)), err=True)
        if trace:
            traceback.print_exc()
        sys.exit(1)


@cli.command(name='scp')
@click.argument('source', required=True, type=str)
@click.argument('destination', required=True, type=str)
@click.option('-r', '--recursive', required=False, is_flag=True, default=False,
              help='Recursive transferring (required for directories transferring)')
@click.option('-q', '--quiet', help='Quiet mode', is_flag=True, default=False)
@click.option('-u', '--user', required=False, callback=set_user_token, expose_value=False, help=USER_OPTION_DESCRIPTION)
@click.option('--retries', required=False, type=int, default=10, help=RETRIES_OPTION_DESCRIPTION)
@click.option('--trace', required=False, is_flag=True, default=False, help=TRACE_OPTION_DESCRIPTION)
@Config.validate_access_token
def scp(source, destination, recursive, quiet, retries, trace):
    """
    Transfers files or directories between local workstation and run instance.

    It allows to copy file from a local worstation to a remote run instance
    and from a remote run instance to a local workstation.

    Examples:

    I. Upload some local file (file.txt) to some run (12345):

        pipe scp file.txt pipeline-12345:/common/workdir/file.txt

        pipe scp file.txt 12345:/common/workdir/file.txt

    II. Upload some local directory (dir) to some run (12345):

        pipe scp -r dir pipeline-12345:/common/workdir/dir

        pipe scp -r dir 12345:/common/workdir/dir

    III. Download some remote file (/common/workdir/file.txt) from run (12345) to some local file (file.txt):

        pipe scp pipeline-12345:/common/workdir/file.txt file.txt

        pipe scp 12345:/common/workdir/file.txt file.txt

    IV. Download some remote directory (/common/workdir/dir) from run (12345) to some local directory (dir):

        pipe scp -r pipeline-12345:/common/workdir/dir dir

        pipe scp -r 12345:/common/workdir/dir dir
    """
    try:
        run_scp(source, destination, recursive, quiet, retries)
    except Exception as runtime_error:
        click.echo('Error: {}'.format(str(runtime_error)), err=True)
        if trace:
            traceback.print_exc()
        sys.exit(1)


@cli.group()
def tunnel():
    """
    Run ports tunnelling operations
    """
    pass


@tunnel.command(name='stop')
@click.argument('run-id', required=False, type=int)
@click.option('-lp', '--local-port', required=False, type=int, help='Local port to stop tunnel for')
@click.option('-t', '--timeout', required=False, type=int, default=60 * 1000,
              help='Tunnels stopping timeout in ms')
@click.option('-f', '--force', required=False, is_flag=True, default=False,
              help='Killing tunnels rather than stopping them')
@click.option('-v', '--log-level', required=False, help='Explicit logging level: '
                                                        'CRITICAL, ERROR, WARNING, INFO or DEBUG.')
@click.option('--trace', required=False, is_flag=True, default=False, help=TRACE_OPTION_DESCRIPTION)
@Config.validate_access_token
def stop_tunnel(run_id, local_port, timeout, force, log_level, trace):
    """
    Stops background tunnel processes.

    It allows to stop multiple tunnel processes for a single run, a single port or a single run port.

    Additionally specified without arguments it allows to stop all background tunnels.

    Examples:

    I. Stop all active tunnels:

        pipe tunnel stop

    II. Stop all tunnels for a single run (12345):

        pipe tunnel stop 12345

    III. Stop a single tunnel which serves on specific local port (4567):

        pipe tunnel stop -lp 4567

    IV. Stop a single tunnel which serves for some run (12345) on specific local port (4567):

        pipe tunnel stop -lp 4567 12345

    """
    try:
        kill_tunnels(run_id=run_id, local_port=local_port, timeout=timeout, force=force, log_level=log_level)
    except Exception as runtime_error:
        click.echo('Error: {}'.format(str(runtime_error)), err=True)
        if trace:
            traceback.print_exc()
        sys.exit(1)


@tunnel.command(name='start')
@click.argument('host-id', required=True)
@click.option('-lp', '--local-port', required=True, type=int, help='Local port to establish connection from')
@click.option('-rp', '--remote-port', required=True, type=int, help='Remote port to establish connection to')
@click.option('-ct', '--connection-timeout', required=False, type=float, default=0,
              help='Socket connection timeout in seconds')
@click.option('-s', '--ssh', required=False, is_flag=True, default=False,
              help='Configures passwordless ssh to specified run instance')
@click.option('-sp', '--ssh-path', required=False, type=str,
              help='Path to .ssh directory for passwordless ssh configuration on Linux')
@click.option('-sh', '--ssh-host', required=False, type=str,
              help='Host name for passwordless ssh configuration')
@click.option('-sk', '--ssh-keep', required=False, is_flag=True, default=False,
              help='Keeps passwordless ssh configuration after tunnel stopping')
@click.option('-d', '--direct', required=False, is_flag=True, default=False,
              help='Configures direct tunnel connection without proxy')
@click.option('-l', '--log-file', required=False, help='Logs file for tunnel in background mode')
@click.option('-v', '--log-level', required=False, help='Logs level for tunnel: '
                                                        'CRITICAL, ERROR, WARNING, INFO or DEBUG')
@click.option('-t', '--timeout', required=False, type=int, default=5 * 60,
              help='Maximum timeout for background tunnel process health check in seconds')
@click.option('-f', '--foreground', required=False, is_flag=True, default=False,
              help='Establishes tunnel in foreground mode')
@click.option('-u', '--user', required=False, callback=set_user_token, expose_value=False, help=USER_OPTION_DESCRIPTION)
@click.option('-r', '--retries', required=False, type=int, default=10, help=RETRIES_OPTION_DESCRIPTION)
@click.option('--trace', required=False, is_flag=True, default=False, help=TRACE_OPTION_DESCRIPTION)
@click.option('-rg', '--region', required=False, help='The edge region name. If not specified the default edge region '
                                                      'will be used.')
@Config.validate_access_token
def start_tunnel(host_id, local_port, remote_port, connection_timeout,
<<<<<<< HEAD
                 ssh, ssh_path, ssh_host, ssh_keep, log_file, log_level,
                 timeout, foreground, retries, trace, region):
=======
                 ssh, ssh_path, ssh_host, ssh_keep, direct, log_file, log_level,
                 timeout, foreground, retries, trace):
>>>>>>> 32be448e
    """
    Establishes tunnel connection to specified run instance port and serves it as a local port.

    It allows to transfer any tcp traffic from local machine to run instance and works both on Linux and Windows.

    Additionally it enables passwordless ssh connections if the corresponding option is specified.
    Once specified ssh is configured both locally and remotely to support passwordless connections.

    For Linux workstations openssh library is configured to allow passwordless access
    using ssh and scp command line clients usage.

    For Windows workstations openssh library and putty utils are configured to allow passwordless access
    using ssh and scp command line clients as well as putty application with plink and pscp command line clients.

    Additionally tunnel connections can be established to specific hosts if their ips are specified
    rather than run ids.

    Examples:

    I. Example of simple tcp port tunnel connection establishing.

    Establish tunnel connection from run (12345) instance port (4567) to the same local port.

        pipe tunnel start -lp 4567 -rp 4567 12345

    II. Example of ssh port tunnel connection establishing with enabled passwordless ssh configuration.

    First of all establish tunnel connection from run (12345) instance ssh port (22) to some local port (4567).

        pipe tunnel start -lp 4567 -rp 22 --ssh 12345

    [Linux] Then connect to run instance using regular ssh client.

        ssh pipeline-12345

    [Linux] Or transfer some files to and from run instance using regular scp client.

        scp file.txt pipeline-12345:/common/workdir/file.txt

    [Windows] Or connect to run instance using regular plink client.

        plink pipeline-12345

    [Windows] Or connect to run instance using regular ssh client.

        ssh pipeline-12345

    [Windows] Or transfer some files to and from run instance using regular pscp client.

        pscp file.txt pipeline-12345:/common/workdir/file.txt

    [Windows] Or transfer some files to and from run instance using regular scp client.

        scp file.txt pipeline-12345:/common/workdir/file.txt

    III. Example of tcp port tunnel connection establishing to a specific host.

    Establish tunnel connection from host (10.244.123.123) port (4567) to the same local port.

        pipe tunnel start -lp 4567 -rp 4567 10.244.123.123

    Advanced tunnel configuration environment variables:

    \b
        CP_CLI_TUNNEL_PROXY_HOST - tunnel proxy host
        CP_CLI_TUNNEL_PROXY_PORT - tunnel proxy port
        CP_CLI_TUNNEL_TARGET_HOST - tunnel target host
        CP_CLI_TUNNEL_SERVER_ADDRESS - tunnel server address
    """
    try:
        create_tunnel(host_id, local_port, remote_port, connection_timeout,
<<<<<<< HEAD
                      ssh, ssh_path, ssh_host, ssh_keep, log_file, log_level,
                      timeout, foreground, retries, region)
=======
                      ssh, ssh_path, ssh_host, ssh_keep, direct, log_file, log_level,
                      timeout, foreground, retries)
>>>>>>> 32be448e
    except Exception as runtime_error:
        click.echo('Error: {}'.format(str(runtime_error)), err=True)
        if trace:
            traceback.print_exc()
        sys.exit(1)


@cli.command(name='update')
@click.argument('path', required=False)
@click.option('-u', '--user', required=False, callback=set_user_token, expose_value=False, help=USER_OPTION_DESCRIPTION)
@Config.validate_access_token
def update_cli_version(path):
    """
    Install latest Cloud Pipeline CLI version.
    :param path: the API URL path to download Cloud Pipeline CLI source
    """
    if is_frozen():
        try:
            UpdateCLIVersionManager().update(path)
        except Exception as e:
            click.echo("Error: %s" % e, err=True)
    else:
        click.echo("Updating Cloud Pipeline CLI is not available")


@cli.command(name='view-tools')
@click.argument('tool-path', required=False)
@click.option('-r', '--registry', help='List docker registry tool groups.')
@click.option('-g', '--group', help='List group tools.')
@click.option('-t', '--tool', help='List tool details.')
@click.option('-v', '--version', help='List tool version details.')
@click.option('-u', '--user', required=False, callback=set_user_token, expose_value=False, help=USER_OPTION_DESCRIPTION)
@Config.validate_access_token
def view_tools(tool_path,
               registry,
               group,
               tool,
               version):
    """
    Either shows details of a tool / tool version or lists tools / tool groups.

    Notice that docker registry should be specified explicitly if there is more than one
    allowed docker registry registered in cloud pipeline.

    \b
    List tools in a personal, library or default tool group:
      pipe view-tools

    \b
    List tool groups in a single docker registry:
      pipe view-tools --registry docker-registry:port
      pipe view-tools docker-registry:port

    \b
    List tools in a single tool group:
      pipe view-tools --group library
      pipe view-tools --registry docker-registry:port --group library
      pipe view-tools docker-registry:port/library

    \b
    Show details of a single tool:
      pipe view-tools --tool docker-registry:port/library/ubuntu
      pipe view-tools --group library --tool ubuntu
      pipe view-tools --registry docker-registry:port --group library --tool ubuntu
      pipe view-tools docker-registry:port/library/ubuntu

    \b
    Show details of a single tool version:
      pipe view-tools --tool docker-registry:port/library/ubuntu:18.04
      pipe view-tools --group library --tool ubuntu --version 18.04
      pipe view-tools --registry docker-registry:port --group library --tool ubuntu --version 18.04
      pipe view-tools docker-registry:port/library/ubuntu:18.04
    """
    if tool_path and (registry or group or tool or version):
        click.echo('Tool path positional argument cannot be specified along with the named parameters.', err=True)
        sys.exit(1)
    if tool_path:
        registry, group, tool, version = split_tool_path(tool_path, registry, group, tool, version)
    elif tool and not registry and not group and not version:
        registry, group, tool, version = split_tool_path(tool, registry, group, None, version, strict=True)
    else:
        if version and not tool:
            click.echo('Please specify tool name.', err=True)
            sys.exit(1)
        if tool and not group:
            click.echo('Please specify tool group.', err=True)
            sys.exit(1)

    if not registry and not group and not tool and not version:
        ToolOperations.view_default_group()
    elif group and tool and version:
        ToolOperations.view_version(group, tool, version, registry)
    elif group and tool:
        ToolOperations.view_tool(group, tool, registry)
    elif group:
        ToolOperations.view_group(group, registry)
    elif registry:
        ToolOperations.view_registry(registry)
    else:
        click.echo('Specify either registry, group, tool or version parameters', err=True)
        sys.exit(1)


def split_tool_path(tool_path, registry, group, tool, version, strict=False):
    if tool_path:
        match = re.search('^([^/]+)(/([^/]+)(/([^/:]+)(:([^/:]+))?)?)?$', tool_path)
        if match:
            registry = match.group(1) if match.group(1) else registry
            group = match.group(3) if match.group(3) else group
            tool = match.group(5) if match.group(5) else tool
            version = match.group(7) if match.group(7) else version
    if strict and (not registry or not group or not tool):
        click.echo('Please specify full tool path using one of the following patterns:\n'
                   'registry/group/tool\n'
                   'registry/group/tool:version', err=True)
        sys.exit(1)
    return registry, group, tool, version


@cli.command(name='token')
@click.argument('user-id', required=True)
@click.option('-d', '--duration', type=int, required=False, help='The number of days this token will be valid.')
@Config.validate_access_token
def token(user_id, duration):
    """
    Prints a JWT token for specified user
    """
    UserTokenOperations().print_user_token(user_id, duration)


@cli.group()
def share():
    """ Pipeline run share commands
    """
    pass


@share.command(name='get')
@click.argument('run-id', required=True)
@click.option('-u', '--user', required=False, callback=set_user_token, expose_value=False, help=USER_OPTION_DESCRIPTION)
@Config.validate_access_token
def get_share_run(run_id):
    """
    Returns users and groups this run shared
    """
    PipelineRunShareManager().get(run_id)


@share.command(name='add')
@click.argument('run-id', required=True)
@click.option('-su', '--shared-user', required=False, multiple=True,
              help='The user to enable run sharing. Multiple options supported.')
@click.option('-sg', '--shared-group', required=False, multiple=True,
              help='The group to enable run sharing. Multiple options supported.')
@click.option('-ssh', '--share-ssh', required=False, is_flag=True, default=False, help='Indicates ssh share')
@click.option('-u', '--user', required=False, callback=set_user_token, expose_value=False, help=USER_OPTION_DESCRIPTION)
@Config.validate_access_token
def add_share_run(run_id, shared_user, shared_group, share_ssh):
    """
    Shares specified pipeline run with users or groups
    """
    PipelineRunShareManager().add(run_id, shared_user, shared_group, share_ssh)


@share.command(name='remove')
@click.argument('run-id', required=True)
@click.option('-su', '--shared-user', required=False, multiple=True,
              help='The user to disable run sharing. Multiple options supported.')
@click.option('-sg', '--shared-group', required=False, multiple=True,
              help='The group to disable run sharing. Multiple options supported.')
@click.option('-ssh', '--share-ssh', required=False, is_flag=True, default=False, help='Indicates ssh unshare')
@click.option('-u', '--user', required=False, callback=set_user_token, expose_value=False, help=USER_OPTION_DESCRIPTION)
@Config.validate_access_token
def remove_share_run(run_id, shared_user, shared_group, share_ssh):
    """
    Disables shared pipeline run for specified users or groups
    """
    PipelineRunShareManager().remove(run_id, shared_user, shared_group, share_ssh)


@cli.group()
def cluster():
    """ Cluster commands
    """
    pass


@cluster.command(name='monitor')
@click.option('-i', '--instance-id', required=False, help='The cloud instance ID. This option cannot be used '
                                                          'in conjunction with the --run_id option')
@click.option('-r', '--run-id', required=False, help='The pipeline run ID. This option cannot be used '
                                                     'in conjunction with the --instance-id option')
@click.option('-o', '--output', help='The output file for monitoring report. If not specified the report file will '
                                     'be generated in the current folder.')
@click.option('-df', '--date-from', required=False, help='The start date for monitoring data collection. If not '
                                                         'specified a --date-to option value minus 1 day will be used.')
@click.option('-dt', '--date-to', required=False, help='The end date for monitoring data collection. '
                                                       'If not specified the current date and time will be used.')
@click.option('-p', '--interval', required=False, help='The time interval. This option shall have the following format:'
                                                       ' <N>m for minutes or <N>h for hours, where <N> is the required '
                                                       'number of minutes/hours. Default: 1m.')
@click.option('-rt', '--report-type', required=False, default='CSV',
              help='Exported report type (case insensitive). Currently `CSV` and `XLS` are supported. Default: CSV')
@click.option('-u', '--user', required=False, callback=set_user_token, expose_value=False, help=USER_OPTION_DESCRIPTION)
@Config.validate_access_token
def monitor(instance_id, run_id, output, date_from, date_to, interval, report_type):
    """
    Downloads node utilization report
    """
    ClusterMonitoringManager().generate_report(instance_id, run_id, output, date_from, date_to, interval, report_type)


@cli.group()
def users():
    """ Users commands
    """
    pass


@users.command(name='import')
@click.argument('file-path', required=True)
@click.option('-cu', '--create-user', required=False, is_flag=True, default=False, help='Allow new user creation')
@click.option('-cg', '--create-group', required=False, is_flag=True, default=False, help='Allow new group creation')
@click.option('-cm', '--create-metadata', required=False, multiple=True,
              help='Allow to create a new metadata with specified key. Multiple options supported.')
@click.option('-u', '--user', required=False, callback=set_user_token, expose_value=False, help=USER_OPTION_DESCRIPTION)
@Config.validate_access_token
def import_users(file_path, create_user, create_group, create_metadata):
    """
    Registers a new users, roles and metadata specified in input file
    """
    UserOperationsManager().import_users(file_path, create_user, create_group, create_metadata)


# Used to run a PyInstaller "freezed" version
if getattr(sys, 'frozen', False):
    cli(sys.argv[1:])<|MERGE_RESOLUTION|>--- conflicted
+++ resolved
@@ -1413,13 +1413,8 @@
                                                       'will be used.')
 @Config.validate_access_token
 def start_tunnel(host_id, local_port, remote_port, connection_timeout,
-<<<<<<< HEAD
-                 ssh, ssh_path, ssh_host, ssh_keep, log_file, log_level,
+                 ssh, ssh_path, ssh_host, ssh_keep, direct, log_file, log_level,
                  timeout, foreground, retries, trace, region):
-=======
-                 ssh, ssh_path, ssh_host, ssh_keep, direct, log_file, log_level,
-                 timeout, foreground, retries, trace):
->>>>>>> 32be448e
     """
     Establishes tunnel connection to specified run instance port and serves it as a local port.
 
@@ -1491,13 +1486,8 @@
     """
     try:
         create_tunnel(host_id, local_port, remote_port, connection_timeout,
-<<<<<<< HEAD
-                      ssh, ssh_path, ssh_host, ssh_keep, log_file, log_level,
+                      ssh, ssh_path, ssh_host, ssh_keep, direct, log_file, log_level,
                       timeout, foreground, retries, region)
-=======
-                      ssh, ssh_path, ssh_host, ssh_keep, direct, log_file, log_level,
-                      timeout, foreground, retries)
->>>>>>> 32be448e
     except Exception as runtime_error:
         click.echo('Error: {}'.format(str(runtime_error)), err=True)
         if trace:
