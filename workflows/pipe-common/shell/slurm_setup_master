#!/bin/bash

# Copyright 2017-2020 EPAM Systems, Inc. (https://www.epam.com/)
#
# Licensed under the Apache License, Version 2.0 (the "License");
# you may not use this file except in compliance with the License.
# You may obtain a copy of the License at
#
#    http://www.apache.org/licenses/LICENSE-2.0
#
# Unless required by applicable law or agreed to in writing, software
# distributed under the License is distributed on an "AS IS" BASIS,
# WITHOUT WARRANTIES OR CONDITIONS OF ANY KIND, either express or implied.
# See the License for the specific language governing permissions and
# limitations under the License.

SLURM_COMMON_CONFIG_DIR="$SHARED_FOLDER/.slurm"
SLURM_MASTER_SETUP_TASK="SLURMMasterSetup"
SLURM_MASTER_SETUP_TASK_WORKERS="SLURMMasterSetupWorkers"
CURRENT_PID=$$

configure_slurm() {

    mkdir -p ${SLURM_COMMON_CONFIG_DIR}

    mkdir /var/spool/slurmctld
    chown slurm: /var/spool/slurmctld
    chmod 755 /var/spool/slurmctld
    touch /var/log/slurmctld.log
    chown slurm: /var/log/slurmctld.log
    touch /var/log/slurm_jobacct.log /var/log/slurm_jobcomp.log
    chown slurm: /var/log/slurm_jobacct.log /var/log/slurm_jobcomp.log

    cat > ${SLURM_COMMON_CONFIG_DIR}/cgroup.conf <<EOL
CgroupAutomount=yes
CgroupMountpoint=/cgroup
ConstrainCores=no
ConstrainRAMSpace=no
EOL

    cat > ${SLURM_COMMON_CONFIG_DIR}/slurm.conf <<EOL
ControlMachine=$HOSTNAME
#
MpiDefault=none
ProctrackType=proctrack/cgroup
ReturnToService=1
SlurmUser=root
SlurmdUser=root
SlurmctldPidFile=/var/run/slurmctld.pid
SlurmdPidFile=/var/run/slurmd.pid
SlurmdSpoolDir=/var/spool/slurmd
StateSaveLocation=/var/spool/slurmctld
SwitchType=switch/none
TaskPlugin=task/none

# SCHEDULING
SchedulerType=sched/backfill
SelectType=select/cons_tres
SelectTypeParameters=CR_CPU

# LOGGING AND ACCOUNTING
ClusterName=cloudpipeline
AccountingStorageType=accounting_storage/none
JobAcctGatherType=jobacct_gather/none
SlurmctldLogFile=/var/log/slurmctld.log
SlurmdLogFile=/var/log/slurmd.log

#
# COMPUTE NODES
EOL

    _WORKER_CORES=$(nproc)
    _NODE_GPUS_COUNT=$(nvidia-smi -L 2>/dev/null | wc -l)
    _NODE_RAM_COUNT=$(grep MemTotal /proc/meminfo | awk '{print int($2 / 1024)}')
    CP_CAP_SGE_MASTER_CORES="${CP_CAP_SGE_MASTER_CORES:-999999999}"
    _WORKER_CORES=$((_WORKER_CORES < CP_CAP_SGE_MASTER_CORES ? _WORKER_CORES : CP_CAP_SGE_MASTER_CORES))

    if (( _NODE_GPUS_COUNT > 0 ))
    then
        echo "GresTypes=gpu" >> ${SLURM_COMMON_CONFIG_DIR}/slurm.conf
        for device in $(ls /dev/ | grep -E "nvidia[0-9]+") ; do
            echo "Name=gpu File=/dev/$device" >> /$_SLURM_CONFIG_LOCATION/gres.conf
        done
    fi

    if [ ! -f "$DEFAULT_HOSTFILE" ]; then
        _NODE_NAMES="$(hostname)"
    else
        IFS=$'\n' read -d '' -r -a _NODE_NAMES < "$DEFAULT_HOSTFILE"
    fi

    for _NODE in ${_NODE_NAMES[*]} ; do
        if (( _NODE_GPUS_COUNT > 0 ))
        then
            echo "NodeName=$_NODE NodeHostname=$_NODE NodeAddr=$(getent hosts $_NODE | awk '{ print $1 }') CPUs=$_WORKER_CORES RealMemory=$_NODE_RAM_COUNT Gres=gpu:$_NODE_GPUS_COUNT State=UNKNOWN" >> ${SLURM_COMMON_CONFIG_DIR}/slurm.conf
        else
            echo "NodeName=$_NODE NodeHostname=$_NODE NodeAddr=$(getent hosts $_NODE | awk '{ print $1 }') CPUs=$_WORKER_CORES RealMemory=$_NODE_RAM_COUNT State=UNKNOWN" >> ${SLURM_COMMON_CONFIG_DIR}/slurm.conf
        fi
    done
    echo "PartitionName=main.q Nodes=ALL Default=YES MaxTime=INFINITE State=UP" >> ${SLURM_COMMON_CONFIG_DIR}/slurm.conf

    if [ ! -z $CP_SLURM_LICENSES ]; then
        echo "Licenses=$CP_SLURM_LICENSES" >> ${SLURM_COMMON_CONFIG_DIR}/slurm.conf
    fi

<<<<<<< HEAD
    if check_cp_cap CP_CAP_AUTOSCALE; then
        echo -e "\n# Dynamic cluster configuration" >> /common/slurm.conf
        echo "#DYNAMIC CLUSTER" >> /common/slurm.conf
        echo "MaxNodeCount=$(( ${CP_CAP_AUTOSCALE_WORKERS:-0} + ${node_count:-0} + 1 ))" >> /common/slurm.conf
        echo "TreeWidth=65533" >> /common/slurm.conf
=======
    if [ ! -z "${CP_CAP_AUTOSCALE}" ]; then
       echo "" >> ${SLURM_COMMON_CONFIG_DIR}/slurm.conf
       echo "#" >> ${SLURM_COMMON_CONFIG_DIR}/slurm.conf
       echo "#DYNAMIC CLUSTER" >> ${SLURM_COMMON_CONFIG_DIR}/slurm.conf
       echo "MaxNodeCount=$(( ${CP_CAP_AUTOSCALE_WORKERS:-0} + ${node_count:-0} + 1 ))" >> ${SLURM_COMMON_CONFIG_DIR}/slurm.conf
       echo "TreeWidth=65533" >> ${SLURM_COMMON_CONFIG_DIR}/slurm.conf
>>>>>>> 47130a16
    fi

    # Override default mail program for Slurm
    if check_cp_cap CP_CAP_GRID_ENGINE_NOTIFICATIONS; then
        echo -e "\n# Mail notification configuration" >> /common/slurm.conf
        echo "MailProg=$COMMON_REPO_DIR/shell/pipe_mail" >> /common/slurm.conf
    fi
}

get_linux_dist() {
    result=
    command -v apt-get > /dev/null
    if [ $? -eq 0 ]; then
        result="debian"
    fi

    command -v yum > /dev/null
    if [ $? -eq 0 ]; then
        result="redhat"
    fi

    echo "$result"
}

check_last_exit_code() {
   exit_code=$1
   msg_if_success=$2
   msg_if_fail=$3
   if [[ "$exit_code" -ne 0 ]]; then
        pipe_log_fail "$msg_if_fail" "${SLURM_MASTER_SETUP_TASK}"
        kill -s "$CURRENT_PID"
        exit 1
    else
        pipe_log_info "$msg_if_success" "${SLURM_MASTER_SETUP_TASK}"
    fi
}

slurm_config_location() {
   _SLURM_CONFIG_DIR=$(ls /etc/ | grep slurm | head -n 1)
   if [ "$_SLURM_CONFIG_DIR" != "" ]; then
      echo "/etc/$_SLURM_CONFIG_DIR"
   else
      pipe_log_fail "Failed to find SLURM config dir" "${SLURM_MASTER_SETUP_TASK}"
      kill -s "$CURRENT_PID"
      exit 1
   fi
}

pipe_log_info "Installing SLURM master" "$SLURM_MASTER_SETUP_TASK"

LINUX_DISTRIBUTION=$( get_linux_dist )

if [ "$LINUX_DISTRIBUTION" = "debian" ]; then
    apt-get update && apt-get install -y munge slurm-wlm
    mkdir -p /var/run/munge
    chown munge: /var/run/munge
    mkdir -p /run/munge
    chown munge: /run/munge
    chmod +t /run/munge
elif [ "$LINUX_DISTRIBUTION" = "redhat" ]; then

    if [ -z $CP_SLURM_PACKAGE_URL ]; then
        CP_SLURM_PACKAGE_URL="${GLOBAL_DISTRIBUTION_URL}tools/slurm/rpm/slurm-22.05.5-1.el7.x86_64.tar"
        CP_SLURM_SOURCE_URL="https://download.schedmd.com/slurm/slurm-22.05.5.tar.bz2"
    fi

    export SLURMUSER=992
    groupadd -g $SLURMUSER slurm
    useradd  -m -c "SLURM workload manager" -d /var/lib/slurm -u $SLURMUSER -g slurm  -s /bin/bash slurm

    yum install epel-release -y
    yum install gcc gcc-c++ mariadb-server mariadb-devel  munge munge-libs munge-devel openssl openssl-devel \
                pam-devel numactl hwloc hwloc-devel lua lua-devel readline-devel rrdtool-devel ncurses-devel  \
                man2html libibmad libibumad rpm-build perl-devel perl-CPAN -y

    _TMP_PACKAGE_DIR=/tmp/localinstall && mkdir -p $_TMP_PACKAGE_DIR
    mkdir -p /common/slurm-pkgs
    wget $CP_SLURM_PACKAGE_URL --directory-prefix=$_TMP_PACKAGE_DIR
    if [[ $? -ne 0 ]]; then
        rm -rf /root/rpmbuild/RPMS/x86_64/*
        wget $CP_SLURM_SOURCE_URL --directory-prefix=$_TMP_PACKAGE_DIR
        rpmbuild -ta $_TMP_PACKAGE_DIR/slurm*.tar.bz2
        cp /root/rpmbuild/RPMS/x86_64/* /common/slurm-pkgs/
    else
        tar -xf $_TMP_PACKAGE_DIR/slurm*.tar --directory $_TMP_PACKAGE_DIR
        mv $_TMP_PACKAGE_DIR/slurm*/* /common/slurm-pkgs/
    fi

    yum --nogpgcheck localinstall /common/slurm-pkgs/* -y
    check_last_exit_code $? "Successfully install SLURM packages" "Can't install SLURM packages from /common/slurm-pkgs/"
fi

_SLURM_CONFIG_LOCATION=$( slurm_config_location )
configure_slurm

dd if=/dev/urandom bs=1 count=1024 > ${SLURM_COMMON_CONFIG_DIR}/munge.key
cp ${SLURM_COMMON_CONFIG_DIR}/munge.key /etc/munge/
chown munge: /etc/munge/munge.key
chmod 400 /etc/munge/munge.key
su -c /usr/sbin/munged -s /bin/bash munge

ln -s ${SLURM_COMMON_CONFIG_DIR}/slurm.conf "$_SLURM_CONFIG_LOCATION"
ln -s  ${SLURM_COMMON_CONFIG_DIR}/cgroup.conf "$_SLURM_CONFIG_LOCATION"

slurmctld && slurmd

check_last_exit_code $? "SLURM demons have started" "Fail to start SLURM demons."

pipe_log_success "Master ENV is ready" "$SLURM_MASTER_SETUP_TASK"


# Verify whether it is a resumed run - if so, do not reinstall SLURM, instead - just rerun master and worker daemon
if [ "$RESUMED_RUN" = true ]; then
    pipe_log_info "Run is resumed - SLURM master node won't be reconfigured. Starting master and worker daemons" "$SLURM_MASTER_SETUP_TASK"
    slurmctld -f /etc/slurm/slurm.conf && slurmd -f /etc/slurm/slurm.conf
    _SLURM_RESUME_RESULT=$?

    if [ $_SLURM_RESUME_RESULT -eq 0 ]; then
        pipe_log_success "SLURM daemons started" "$SLURM_MASTER_SETUP_TASK"
    else
        pipe_log_fail "SLURM daemons start failed. See any errors in the ConsoleOutput" "$SLURM_MASTER_SETUP_TASK"
    fi
    exit 0
fi

# Wait for worker nodes to initiate and connect to the master
if [ -z "$node_count" ] || (( "$node_count" == 0 )); then
    pipe_log_success "Worker nodes count is not defined. Won't wait for execution hosts" "$SLURM_MASTER_SETUP_TASK_WORKERS"
else
    _MASTER_EXEC_WAIT_ATTEMPTS=${_MASTER_EXEC_WAIT_ATTEMPTS:-60}
    _MASTER_EXEC_WAIT_SEC=${_MASTER_EXEC_WAIT_SEC:-10}
    _CURRENT_EXEC_HOSTS_COUNT=$(( $(sinfo -N | grep 'idle' | wc -l) - 1))
    while [ "$node_count" -gt "$_CURRENT_EXEC_HOSTS_COUNT" ]; do
        pipe_log_info "Waiting for execution hosts to connect. $_CURRENT_EXEC_HOSTS_COUNT out of $node_count are ready" "$SLURM_MASTER_SETUP_TASK_WORKERS"
        sleep $_MASTER_EXEC_WAIT_SEC
        _CURRENT_EXEC_HOSTS_COUNT=$(( $(sinfo -N | grep 'idle' | wc -l) - 1))
        _MASTER_EXEC_WAIT_ATTEMPTS=$(( _MASTER_EXEC_WAIT_ATTEMPTS-1 ))

        if (( $_MASTER_EXEC_WAIT_ATTEMPTS <= 0 )); then
            pipe_log_success "NOT all execution hosts are connected. But we are giving up waiting as threshold has been reached" "$SLURM_MASTER_SETUP_TASK_WORKERS"
            exit 0
        fi
    done
    pipe_log_success "All SLURM hosts are connected" "$SLURM_MASTER_SETUP_TASK_WORKERS"
fi

(
    export CP_CAP_AUTOSCALE_TASK="SLURMAutoscaling"
    export CP_CAP_SGE_QUEUE_DEFAULT="true"
    export CP_CAP_SGE_QUEUE_STATIC="true"
    nohup "$CP_PYTHON2_PATH" "$COMMON_REPO_DIR/scripts/autoscale_grid_engine.py" >"$LOG_DIR/.nohup.autoscaler.slurm.main.q.log" 2>&1 &
)<|MERGE_RESOLUTION|>--- conflicted
+++ resolved
@@ -103,26 +103,17 @@
         echo "Licenses=$CP_SLURM_LICENSES" >> ${SLURM_COMMON_CONFIG_DIR}/slurm.conf
     fi
 
-<<<<<<< HEAD
     if check_cp_cap CP_CAP_AUTOSCALE; then
-        echo -e "\n# Dynamic cluster configuration" >> /common/slurm.conf
-        echo "#DYNAMIC CLUSTER" >> /common/slurm.conf
-        echo "MaxNodeCount=$(( ${CP_CAP_AUTOSCALE_WORKERS:-0} + ${node_count:-0} + 1 ))" >> /common/slurm.conf
-        echo "TreeWidth=65533" >> /common/slurm.conf
-=======
-    if [ ! -z "${CP_CAP_AUTOSCALE}" ]; then
-       echo "" >> ${SLURM_COMMON_CONFIG_DIR}/slurm.conf
-       echo "#" >> ${SLURM_COMMON_CONFIG_DIR}/slurm.conf
-       echo "#DYNAMIC CLUSTER" >> ${SLURM_COMMON_CONFIG_DIR}/slurm.conf
-       echo "MaxNodeCount=$(( ${CP_CAP_AUTOSCALE_WORKERS:-0} + ${node_count:-0} + 1 ))" >> ${SLURM_COMMON_CONFIG_DIR}/slurm.conf
-       echo "TreeWidth=65533" >> ${SLURM_COMMON_CONFIG_DIR}/slurm.conf
->>>>>>> 47130a16
+        echo -e "\n# Dynamic cluster configuration" >> ${SLURM_COMMON_CONFIG_DIR}/slurm.conf
+        echo "#DYNAMIC CLUSTER" >> ${SLURM_COMMON_CONFIG_DIR}/slurm.conf
+        echo "MaxNodeCount=$(( ${CP_CAP_AUTOSCALE_WORKERS:-0} + ${node_count:-0} + 1 ))" >> ${SLURM_COMMON_CONFIG_DIR}/slurm.conf
+        echo "TreeWidth=65533" >> ${SLURM_COMMON_CONFIG_DIR}/slurm.conf
     fi
 
     # Override default mail program for Slurm
     if check_cp_cap CP_CAP_GRID_ENGINE_NOTIFICATIONS; then
-        echo -e "\n# Mail notification configuration" >> /common/slurm.conf
-        echo "MailProg=$COMMON_REPO_DIR/shell/pipe_mail" >> /common/slurm.conf
+        echo -e "\n# Mail notification configuration" >> ${SLURM_COMMON_CONFIG_DIR}/slurm.conf
+        echo "MailProg=$COMMON_REPO_DIR/shell/pipe_mail" >> ${SLURM_COMMON_CONFIG_DIR}/slurm.conf
     fi
 }
 
