<?xml version="1.0" encoding="UTF-8"?>
<!--
  ~ Copyright 2017-2021 EPAM Systems, Inc. (https://www.epam.com/)
  ~
  ~ Licensed under the Apache License, Version 2.0 (the "License");
  ~ you may not use this file except in compliance with the License.
  ~ You may obtain a copy of the License at
  ~
  ~     http://www.apache.org/licenses/LICENSE-2.0
  ~
  ~ Unless required by applicable law or agreed to in writing, software
  ~ distributed under the License is distributed on an "AS IS" BASIS,
  ~ WITHOUT WARRANTIES OR CONDITIONS OF ANY KIND, either express or implied.
  ~ See the License for the specific language governing permissions and
  ~ limitations under the License.
  -->

<beans xmlns="http://www.springframework.org/schema/beans"
       xmlns:xsi="http://www.w3.org/2001/XMLSchema-instance"
       xsi:schemaLocation="http://www.springframework.org/schema/beans http://www.springframework.org/schema/beans/spring-beans.xsd">
    <bean class="com.epam.pipeline.dao.pipeline.PipelineRunDao" id="pipelineRunDao" autowire="byName">
        <property name="pipelineRunSequence" value="pipeline.s_pipeline_run"/>
        <property name="createPipelineRunQuery">
            <value>
                <![CDATA[
                    INSERT INTO pipeline.pipeline_run (
                        run_id,
                        pipeline_id,
                        version,
                        start_date,
                        end_date,
                        parameters,
                        status,
                        terminating,
                        pod_id,
                        node_type,
                        node_disk,
                        node_ip,
                        node_id,
                        node_name,
                        node_image,
                        node_cloud_region,
                        node_platform,
                        docker_image,
                        actual_docker_image,
                        platform,
                        cmd_template,
                        actual_cmd,
                        timeout,
                        owner,
                        pod_ip,
                        ssh_password,
                        commit_status,
                        last_change_commit_time,
                        config_name,
                        node_count,
                        parent_id,
                        entities_ids,
                        is_spot,
                        configuration_id,
                        pod_status,
                        env_vars,
                        prolonged_at_time,
                        last_notification_time,
                        exec_preferences,
                        pretty_url,
                        price_per_hour,
                        compute_price_per_hour,
                        disk_price_per_hour,
                        state_reason,
                        non_pause,
                        node_real_disk,
                        node_cloud_provider,
                        tags,
                        sensitive,
                        pipeline_name)
                    VALUES (
                        :RUN_ID,
                        :PIPELINE_ID,
                        :VERSION,
                        :START_DATE,
                        :END_DATE,
                        :PARAMETERS,
                        :STATUS,
                        :TERMINATING,
                        :POD_ID,
                        :NODE_TYPE,
                        :NODE_DISK,
                        :NODE_IP,
                        :NODE_ID,
                        :NODE_NAME,
                        :NODE_IMAGE,
                        :NODE_CLOUD_REGION,
                        :NODE_PLATFORM,
                        :DOCKER_IMAGE,
                        :ACTUAL_DOCKER_IMAGE,
                        :PLATFORM,
                        :CMD_TEMPLATE,
                        :ACTUAL_CMD,
                        :TIMEOUT,
                        :OWNER,
                        :POD_IP,
                        :SSH_PASSWORD,
                        :COMMIT_STATUS,
                        :LAST_CHANGE_COMMIT_TIME,
                        :CONFIG_NAME,
                        :NODE_COUNT,
                        :PARENT_ID,
                        :ENTITIES_IDS,
                        :IS_SPOT,
                        :CONFIGURATION_ID,
                        :POD_STATUS,
                        to_jsonb(:ENV_VARS::jsonb),
                        :PROLONGED_AT_TIME,
                        :LAST_NOTIFICATION_TIME,
                        :EXEC_PREFERENCES,
                        :PRETTY_URL,
                        :PRICE_PER_HOUR,
                        :COMPUTE_PRICE_PER_HOUR,
                        :DISK_PRICE_PER_HOUR,
                        :STATE_REASON,
                        :NON_PAUSE,
                        :NODE_REAL_DISK,
                        :NODE_CLOUD_PROVIDER,
                        to_jsonb(:TAGS::jsonb),
                        :SENSITIVE,
                        :PIPELINE_NAME)
                ]]>
            </value>
        </property>
        <property name="loadRunByIdQuery">
            <value>
                <![CDATA[
                    SELECT
                        r.run_id,
                        r.pipeline_id,
                        r.version,
                        r.start_date,
                        r.end_date,
                        r.parameters,
                        r.status,
                        r.terminating,
                        r.pod_id,
                        r.node_type,
                        r.node_disk,
                        r.node_ip,
                        r.node_id,
                        r.node_name,
                        r.node_image,
                        r.node_cloud_region,
                        r.node_platform,
                        r.docker_image,
                        r.actual_docker_image,
                        r.platform,
                        r.cmd_template,
                        r.actual_cmd,
                        r.timeout,
                        r.owner,
                        r.pod_ip,
                        r.commit_status,
                        r.last_change_commit_time,
                        r.config_name,
                        r.node_count,
                        r.parent_id,
                        r.entities_ids,
                        r.is_spot,
                        r.configuration_id,
                        r.pod_status,
                        r.prolonged_at_time,
                        r.last_notification_time,
                        r.last_idle_notification_time,
                        r.exec_preferences,
                        r.pretty_url,
                        r.price_per_hour,
                        r.compute_price_per_hour,
                        r.disk_price_per_hour,
                        r.state_reason,
                        r.non_pause,
                        r.node_real_disk,
                        r.node_cloud_provider,
                        r.tags,
                        r.sensitive,
                        r.kube_service_enabled,
                        r.pipeline_name,
                        CASE
                            WHEN EXISTS (
                                SELECT 1 FROM pipeline.pipeline_run_log init_tasks
				                WHERE init_tasks.run_id = :RUN_ID AND init_tasks.task_name = :TASK_NAME
				                    AND init_tasks.status = :TASK_STATUS)
				            THEN TRUE
				            ELSE FALSE
				        END AS initialization_finished,
                        CASE
                            WHEN EXISTS (
                                SELECT 1 FROM pipeline.pipeline_run_log nodeup_tasks
				                WHERE nodeup_tasks.run_id = :RUN_ID AND nodeup_tasks.task_name = :NODEUP_TASK)
				            THEN FALSE
				            ELSE TRUE
				        END AS queued
                    FROM
                        pipeline.pipeline_run r
                    WHERE
                        r.run_id = :RUN_ID
                    ORDER BY
                        r.start_date
                ]]>
            </value>
        </property>
        <property name="loadSshPasswordQuery">
            <value>
                <![CDATA[
                    SELECT
                        r.ssh_password
                    FROM
                        pipeline.pipeline_run r
                    WHERE
                        r.run_id = ?
                    ORDER BY
                        r.start_date
                ]]>
            </value>
        </property>
        <property name="loadAllRunsByVersionIdQuery">
            <value>
                <![CDATA[
                    SELECT
                        run_id,
                        pipeline_id,
                        version,
                        start_date,
                        end_date,
                        parameters,
                        status,
                        terminating,
                        pod_id,
                        node_type,
                        node_disk,
                        node_ip,
                        node_id,
                        node_name,
                        node_image,
                        node_cloud_region,
                        node_platform,
                        docker_image,
                        actual_docker_image,
                        platform,
                        cmd_template,
                        actual_cmd,
                        timeout,
                        owner,
                        pod_ip,
                        commit_status,
                        last_change_commit_time,
                        config_name,
                        node_count,
                        parent_id,
                        entities_ids,
                        is_spot,
                        configuration_id,
                        pod_status,
                        prolonged_at_time,
                        last_notification_time,
                        last_idle_notification_time,
                        exec_preferences,
                        pretty_url,
                        price_per_hour,
                        compute_price_per_hour,
                        disk_price_per_hour,
                        state_reason,
                        non_pause,
                        node_real_disk,
                        node_cloud_provider,
                        tags,
                        sensitive,
                        kube_service_enabled,
                        pipeline_name
                    FROM
                        pipeline.pipeline_run
                    WHERE
                        version = ?
                    ORDER BY
                        start_date
                ]]>
            </value>
        </property>
        <property name="loadAllRunsByPipelineIdQuery">
            <value>
                <![CDATA[
                    SELECT
                        run_id,
                        pipeline_id,
                        version,
                        start_date,
                        end_date,
                        parameters,
                        status,
                        terminating,
                        pod_id,
                        node_type,
                        node_disk,
                        node_ip,
                        node_id,
                        node_name,
                        node_image,
                        node_cloud_region,
                        node_platform,
                        docker_image,
                        actual_docker_image,
                        platform,
                        cmd_template,
                        actual_cmd,
                        timeout,
                        owner,
                        pod_ip,
                        commit_status,
                        last_change_commit_time,
                        config_name,
                        node_count,
                        parent_id,
                        entities_ids,
                        is_spot,
                        configuration_id,
                        pod_status,
                        prolonged_at_time,
                        last_notification_time,
                        last_idle_notification_time,
                        exec_preferences,
                        pretty_url,
                        price_per_hour,
                        compute_price_per_hour,
                        disk_price_per_hour,
                        state_reason,
                        non_pause,
                        node_real_disk,
                        node_cloud_provider,
                        tags,
                        sensitive,
                        kube_service_enabled,
                        pipeline_name
                    FROM
                        pipeline.pipeline_run
                    WHERE
                        pipeline_id = ?
                    ORDER BY
                        start_date
                ]]>
            </value>
        </property>
        <property name="loadAllRunsByPipelineIdAndVersionQuery">
            <value>
                <![CDATA[
                    SELECT
                        run_id,
                        pipeline_id,
                        version,
                        start_date,
                        end_date,
                        parameters,
                        status,
                        terminating,
                        pod_id,
                        node_type,
                        node_disk,
                        node_ip,
                        node_name,
                        node_id,
                        node_image,
                        node_cloud_region,
                        node_platform,
                        docker_image,
                        actual_docker_image,
                        platform,
                        cmd_template,
                        actual_cmd,
                        timeout,
                        owner,
                        pod_ip,
                        commit_status,
                        last_change_commit_time,
                        config_name,
                        node_count,
                        parent_id,
                        entities_ids,
                        is_spot,
                        configuration_id,
                        pod_status,
                        prolonged_at_time,
                        last_notification_time,
                        last_idle_notification_time,
                        exec_preferences,
                        pretty_url,
                        price_per_hour,
                        compute_price_per_hour,
                        disk_price_per_hour,
                        state_reason,
                        non_pause,
                        node_real_disk,
                        node_cloud_provider,
                        tags,
                        sensitive,
                        kube_service_enabled,
                        pipeline_name
                    FROM
                        pipeline.pipeline_run
                    WHERE
                        pipeline_id = ? and version = ?
                    ORDER BY
                        start_date
                ]]>
            </value>
        </property>
        <property name="updateRunStatusQuery">
            <value>
                <![CDATA[
                    UPDATE pipeline.pipeline_run SET
                        status = :STATUS,
                        end_date = :END_DATE,
                        terminating = :TERMINATING
                    WHERE
                        run_id = :RUN_ID
                ]]>
            </value>
        </property>
        <property name="updateRunCommitStatusQuery">
            <value>
                <![CDATA[
                    UPDATE pipeline.pipeline_run SET
                        commit_status = :COMMIT_STATUS,
                        last_change_commit_time = :LAST_CHANGE_COMMIT_TIME
                    WHERE
                        run_id = :RUN_ID
                ]]>
            </value>
        </property>
        <property name="updateRunInstanceQuery">
            <value>
                <![CDATA[
                    UPDATE pipeline.pipeline_run SET
                        node_type = :NODE_TYPE,
                        node_id = :NODE_ID,
                        node_disk = :NODE_DISK,
                        node_ip = :NODE_IP,
                        node_image =:NODE_IMAGE,
                        node_name =:NODE_NAME,
                        is_spot =:IS_SPOT,
                        node_real_disk =:NODE_REAL_DISK
                    WHERE
                        run_id = :RUN_ID
                ]]>
            </value>
        </property>
        <property name="updateRunQuery">
            <value>
                <![CDATA[
                    UPDATE pipeline.pipeline_run SET
                        pipeline_id = :PIPELINE_ID,
                        version = :VERSION,
                        start_date = :START_DATE,
                        end_date = :END_DATE,
                        parameters = :PARAMETERS,
                        status = :STATUS,
                        terminating = :TERMINATING,
                        pod_id = :POD_ID,
                        node_type = :NODE_TYPE,
                        node_disk = :NODE_DISK,
                        node_ip = :NODE_IP,
                        node_id = :NODE_ID,
                        node_name = :NODE_NAME,
                        node_image = :NODE_IMAGE,
                        node_cloud_region = :NODE_CLOUD_REGION,
                        node_platform = :NODE_PLATFORM,
                        docker_image = :DOCKER_IMAGE,
                        actual_docker_image = :ACTUAL_DOCKER_IMAGE,
                        platform = :PLATFORM,
                        cmd_template = :CMD_TEMPLATE,
                        actual_cmd = :ACTUAL_CMD,
                        timeout = :TIMEOUT,
                        owner = :OWNER,
                        pod_ip = :POD_IP,
                        commit_status = :COMMIT_STATUS,
                        last_change_commit_time = :LAST_CHANGE_COMMIT_TIME,
                        config_name = :CONFIG_NAME,
                        node_count = :NODE_COUNT,
                        parent_id = :PARENT_ID,
                        entities_ids = :ENTITIES_IDS,
                        is_spot = :IS_SPOT,
                        configuration_id = :CONFIGURATION_ID,
                        pod_status = :POD_STATUS,
                        env_vars = to_jsonb(:ENV_VARS::jsonb),
                        prolonged_at_time = :PROLONGED_AT_TIME,
                        last_notification_time = :LAST_NOTIFICATION_TIME,
                        exec_preferences = :EXEC_PREFERENCES,
                        pretty_url = :PRETTY_URL,
                        price_per_hour = :PRICE_PER_HOUR,
                        compute_price_per_hour = :COMPUTE_PRICE_PER_HOUR,
                        disk_price_per_hour = :DISK_PRICE_PER_HOUR,
                        state_reason = :STATE_REASON,
                        non_pause = :NON_PAUSE,
                        node_real_disk =:NODE_REAL_DISK,
                        tags = to_jsonb(:TAGS::jsonb),
                        sensitive = :SENSITIVE,
                        kube_service_enabled = :KUBE_SERVICE_ENABLED,
                        pipeline_name = :PIPELINE_NAME
                    WHERE
                        run_id = :RUN_ID
                ]]>
            </value>
        </property>
        <property name="updatePodIPQuery">
            <value>
                <![CDATA[
                    UPDATE pipeline.pipeline_run SET
                        pod_ip = :POD_IP
                    WHERE
                        run_id = :RUN_ID
                ]]>
            </value>
        </property>
        <property name="updatePodStatusQuery">
            <value>
                <![CDATA[
                    UPDATE pipeline.pipeline_run SET
                        pod_status = :POD_STATUS
                    WHERE
                        run_id = :RUN_ID
                ]]>
            </value>
        </property>
        <property name="updateLastNotificationQuery">
            <value>
                <![CDATA[
                    UPDATE pipeline.pipeline_run SET
                        last_notification_time = :LAST_NOTIFICATION_TIME,
                        last_idle_notification_time = :LAST_IDLE_NOTIFICATION_TIME
                    WHERE
                        run_id = :RUN_ID
                ]]>
            </value>
        </property>
        <property name="updateProlongedAtTimeAndLastIdleNotificationTimeQuery">
            <value>
                <![CDATA[
                    UPDATE pipeline.pipeline_run SET
                        prolonged_at_time = :PROLONGED_AT_TIME,
                        last_idle_notification_time = :LAST_IDLE_NOTIFICATION_TIME
                    WHERE
                        run_id = :RUN_ID
                ]]>
            </value>
        </property>
        <property name="loadRunningAndTerminatedPipelineRunsQuery">
            <value>
                <![CDATA[
                      SELECT
                      r.run_id,
                      r.pipeline_id,
                      r.version,
                      r.start_date,
                      r.end_date,
                      r.parameters,
                      r.status,
                      r.terminating,
                      r.pod_id,
                      r.node_type,
                      r.node_disk,
                      r.node_ip,
                      r.node_id,
                      r.node_name,
                      r.node_image,
                      r.node_cloud_region,
                      r.node_platform,
                      r.docker_image,
                      r.actual_docker_image,
                      r.platform,
                      r.cmd_template,
                      r.actual_cmd,
                      r.timeout,
                      r.owner,
                      r.pod_ip,
                      r.commit_status,
                      r.last_change_commit_time,
                      r.config_name,
                      r.node_count,
                      r.parent_id,
                      r.entities_ids,
                      r.is_spot,
                      r.configuration_id,
                      r.pod_status,
                      r.prolonged_at_time,
                      r.last_notification_time,
                      r.last_idle_notification_time,
                      r.exec_preferences,
                      r.pretty_url,
                      r.price_per_hour,
                      r.compute_price_per_hour,
                      r.disk_price_per_hour,
                      r.state_reason,
                      r.env_vars,
                      r.non_pause,
                      r.node_real_disk,
                      r.node_cloud_provider,
                      r.tags,
                      r.sensitive,
                      r.kube_service_enabled,
                      TRUE as initialization_finished,
                      FALSE as queued,
                      r.pipeline_name
                    FROM
                      pipeline.pipeline_run r
                    WHERE
                    r.status = 2 or r.terminating
                ]]>
            </value>
        </property>
        <property name="loadRunningPipelineRunsQuery">
            <!-- TODO: add check for pod_ip? -->
            <value>
                <![CDATA[
                      SELECT
                      r.run_id,
                      r.pipeline_id,
                      r.version,
                      r.start_date,
                      r.end_date,
                      r.parameters,
                      r.status,
                      r.terminating,
                      r.pod_id,
                      r.node_type,
                      r.node_disk,
                      r.node_ip,
                      r.node_id,
                      r.node_name,
                      r.node_image,
                      r.node_cloud_region,
                      r.node_platform,
                      r.docker_image,
                      r.actual_docker_image,
                      r.platform,
                      r.cmd_template,
                      r.actual_cmd,
                      r.timeout,
                      r.owner,
                      r.pod_ip,
                      r.commit_status,
                      r.last_change_commit_time,
                      r.config_name,
                      r.node_count,
                      r.parent_id,
                      r.entities_ids,
                      r.is_spot,
                      r.configuration_id,
                      r.pod_status,
                      r.prolonged_at_time,
                      r.last_notification_time,
                      r.last_idle_notification_time,
                      r.exec_preferences,
                      r.pretty_url,
                      r.price_per_hour,
                      r.compute_price_per_hour,
                      r.disk_price_per_hour,
                      r.state_reason,
                      r.non_pause,
                      r.node_real_disk,
                      r.node_cloud_provider,
                      r.tags,
                      r.sensitive,
                      r.kube_service_enabled,
                      TRUE as initialization_finished,
                      FALSE as queued,
                      r.pipeline_name
                    FROM
                      pipeline.pipeline_run r
                    WHERE
                    r.status = 2
                ]]>
            </value>
        </property>
        <property name="loadActiveServicesQuery">
            <value>
                <![CDATA[
                     WITH active_run AS
                     (SELECT
                      r.run_id,
                      r.pipeline_id,
                      r.version,
                      r.start_date,
                      r.end_date,
                      r.parameters,
                      r.status,
                      r.terminating,
                      r.pod_id,
                      r.node_type,
                      r.node_disk,
                      r.node_ip,
                      r.node_id,
                      r.node_name,
                      r.node_image,
                      r.node_cloud_region,
                      r.node_platform,
                      r.docker_image,
                      r.actual_docker_image,
                      r.platform,
                      r.cmd_template,
                      r.actual_cmd,
                      r.timeout,
                      r.owner,
                      r.pod_ip,
                      r.commit_status,
                      r.last_change_commit_time,
                      r.config_name,
                      r.node_count,
                      r.parent_id,
                      r.entities_ids,
                      r.is_spot,
                      r.configuration_id,
                      r.pod_status,
                      r.prolonged_at_time,
                      r.last_notification_time,
                      r.last_idle_notification_time,
                      r.exec_preferences,
                      r.pretty_url,
                      r.price_per_hour,
                      r.compute_price_per_hour,
                      r.disk_price_per_hour,
                      r.state_reason,
                      r.non_pause,
                      r.node_real_disk,
                      r.node_cloud_provider,
                      r.tags,
                      r.sensitive,
                      r.kube_service_enabled,
                      r.pipeline_name,
                      CASE
                        WHEN EXISTS (
                            SELECT 1 FROM pipeline.pipeline_run_service_url su
                            WHERE su.pipeline_run_id = r.run_id)
				            THEN TRUE
				            ELSE FALSE
				        END AS service_urls_enabled
                    FROM
                        pipeline.pipeline_run r
                    WHERE
                        r.status = 2
                    )
                    SELECT
                      active_run.run_id,
                      active_run.pipeline_id,
                      active_run.version,
                      active_run.start_date,
                      active_run.end_date,
                      active_run.parameters,
                      active_run.status,
                      active_run.terminating,
                      active_run.pod_id,
                      active_run.node_type,
                      active_run.node_disk,
                      active_run.node_ip,
                      active_run.node_id,
                      active_run.node_name,
                      active_run.node_image,
                      active_run.node_cloud_region,
                      active_run.node_platform,
                      active_run.docker_image,
                      active_run.actual_docker_image,
                      active_run.platform,
                      active_run.cmd_template,
                      active_run.actual_cmd,
                      active_run.timeout,
                      active_run.owner,
                      active_run.pod_ip,
                      active_run.commit_status,
                      active_run.last_change_commit_time,
                      active_run.config_name,
                      active_run.node_count,
                      active_run.parent_id,
                      active_run.entities_ids,
                      active_run.is_spot,
                      active_run.configuration_id,
                      active_run.pod_status,
                      active_run.prolonged_at_time,
                      active_run.last_notification_time,
                      active_run.last_idle_notification_time,
                      active_run.exec_preferences,
                      active_run.pretty_url,
                      active_run.price_per_hour,
                      active_run.compute_price_per_hour,
                      active_run.disk_price_per_hour,
                      active_run.state_reason,
                      active_run.non_pause,
                      active_run.node_real_disk,
                      active_run.node_cloud_provider,
                      active_run.tags,
                      active_run.sensitive,
                      active_run.kube_service_enabled,
                      active_run.pipeline_name,
                      CASE
                        WHEN EXISTS (
                            SELECT 1 FROM pipeline.pipeline_run_service_url su
                            WHERE su.pipeline_run_id = active_run.run_id)
				            THEN TRUE
				            ELSE FALSE
				        END AS service_urls_enabled
                    FROM active_run
                    INNER JOIN
                        (SELECT DISTINCT run_id
                        FROM pipeline.run_user
                        @WHERE@
                    ) AS u ON (active_run.run_id = u.run_id)
                    UNION
                        SELECT * FROM active_run
                        WHERE active_run.owner = :NAME AND service_urls_enabled
                    ORDER BY run_id DESC
                    LIMIT :LIMIT OFFSET :OFFSET
                ]]>
            </value>
        </property>
        <property name="countActiveServicesQuery">
            <value>
                <![CDATA[
                    WITH active_run AS
                      (SELECT
                      r.run_id,
                      r.pipeline_id,
                      r.version,
                      r.start_date,
                      r.end_date,
                      r.parameters,
                      r.status,
                      r.terminating,
                      r.pod_id,
                      r.node_type,
                      r.node_disk,
                      r.node_ip,
                      r.node_id,
                      r.node_name,
                      r.node_image,
                      r.node_cloud_region,
                      r.node_platform,
                      r.docker_image,
                      r.actual_docker_image,
                      r.platform,
                      r.cmd_template,
                      r.actual_cmd,
                      r.timeout,
                      r.owner,
                      r.pod_ip,
                      r.commit_status,
                      r.last_change_commit_time,
                      r.config_name,
                      r.node_count,
                      r.parent_id,
                      r.entities_ids,
                      r.is_spot,
                      r.configuration_id,
                      r.pod_status,
                      r.prolonged_at_time,
                      r.last_notification_time,
                      r.last_idle_notification_time,
                      r.exec_preferences,
                      r.pretty_url,
                      r.price_per_hour,
                      r.compute_price_per_hour,
                      r.disk_price_per_hour,
                      r.state_reason,
                      r.non_pause,
                      r.node_real_disk,
                      r.node_cloud_provider,
                      r.tags,
                      r.sensitive,
                      r.pipeline_name,
                      CASE
                        WHEN EXISTS (
                            SELECT 1 FROM pipeline.pipeline_run_service_url su
                            WHERE su.pipeline_run_id = r.run_id)
				            THEN TRUE
				            ELSE FALSE
				        END AS service_urls_enabled
                    FROM
                        pipeline.pipeline_run r
                    WHERE
                        r.status = 2)
                    SELECT count(*) FROM (SELECT
                      active_run.run_id,
                      active_run.pipeline_id,
                      active_run.version,
                      active_run.start_date,
                      active_run.end_date,
                      active_run.parameters,
                      active_run.status,
                      active_run.terminating,
                      active_run.pod_id,
                      active_run.node_type,
                      active_run.node_disk,
                      active_run.node_ip,
                      active_run.node_id,
                      active_run.node_name,
                      active_run.node_image,
                      active_run.node_cloud_region,
                      active_run.node_platform,
                      active_run.docker_image,
                      active_run.actual_docker_image,
                      active_run.platform,
                      active_run.cmd_template,
                      active_run.actual_cmd,
                      active_run.timeout,
                      active_run.owner,
                      active_run.pod_ip,
                      active_run.commit_status,
                      active_run.last_change_commit_time,
                      active_run.config_name,
                      active_run.node_count,
                      active_run.parent_id,
                      active_run.entities_ids,
                      active_run.is_spot,
                      active_run.configuration_id,
                      active_run.pod_status,
                      active_run.prolonged_at_time,
                      active_run.last_notification_time,
                      active_run.last_idle_notification_time,
                      active_run.exec_preferences,
                      active_run.pretty_url,
                      active_run.price_per_hour,
                      active_run.compute_price_per_hour,
                      active_run.disk_price_per_hour,
                      active_run.state_reason,
                      active_run.non_pause,
                      active_run.node_real_disk,
                      active_run.node_cloud_provider,
                      active_run.tags,
                      active_run.sensitive,
                      active_run.pipeline_name,
                      CASE
                        WHEN EXISTS (
                            SELECT 1 FROM pipeline.pipeline_run_service_url su
                            WHERE su.pipeline_run_id = active_run.run_id)
				            THEN TRUE
				            ELSE FALSE
				        END AS service_urls_enabled
                    FROM active_run
                    INNER JOIN
                        (SELECT DISTINCT run_id
                        FROM pipeline.run_user
                        @WHERE@
                        ) AS u ON (active_run.run_id = u.run_id)
                    UNION
                        SELECT * FROM active_run
                        WHERE active_run.owner = :NAME AND service_urls_enabled)
                    AS run_count
                ]]>
            </value>
        </property>
        <property name="loadTerminatingPipelineRunsQuery">
            <value>
                <![CDATA[
                    SELECT
                        r.run_id,
                        r.pipeline_id,
                        r.version,
                        r.start_date,
                        r.end_date,
                        r.parameters,
                        r.status,
                        r.terminating,
                        r.pod_id,
                        r.node_type,
                        r.node_disk,
                        r.node_ip,
                        r.node_id,
                        r.node_name,
                        r.node_image,
                        r.node_cloud_region,
                        r.node_platform,
                        r.docker_image,
                        r.actual_docker_image,
                        r.platform,
                        r.cmd_template,
                        r.actual_cmd,
                        r.owner,
                        r.timeout,
                        r.pod_ip,
                        r.commit_status,
                        r.config_name,
                        r.node_count,
                        r.parent_id,
                        r.entities_ids,
                        r.is_spot,
                        r.configuration_id,
                        r.pod_status,
                        r.last_change_commit_time,
                        r.prolonged_at_time,
                        r.last_notification_time,
                        r.last_idle_notification_time,
                        r.exec_preferences,
                        r.pretty_url,
                        r.price_per_hour,
                        r.compute_price_per_hour,
                        r.disk_price_per_hour,
                        r.state_reason,
                        r.non_pause,
                        r.node_real_disk,
                        r.node_cloud_provider,
                        r.tags,
                        r.sensitive,
                        r.kube_service_enabled,
                        r.pipeline_name
                    FROM
                        pipeline.pipeline_run r
                    WHERE
                        r.terminating
                ]]>
            </value>
        </property>
        <property name="loadRunByPrettyUrlQuery">
            <value>
                <![CDATA[
                    SELECT
                        r.run_id,
                        r.pipeline_id,
                        r.version,
                        r.start_date,
                        r.end_date,
                        r.parameters,
                        r.status,
                        r.terminating,
                        r.pod_id,
                        r.node_type,
                        r.node_disk,
                        r.node_ip,
                        r.node_id,
                        r.node_name,
                        r.node_image,
                        r.node_cloud_region,
                        r.node_platform,
                        r.docker_image,
                        r.actual_docker_image,
                        r.platform,
                        r.cmd_template,
                        r.actual_cmd,
                        r.owner,
                        r.timeout,
                        r.pod_ip,
                        r.commit_status,
                        r.config_name,
                        r.node_count,
                        r.parent_id,
                        r.entities_ids,
                        r.is_spot,
                        r.configuration_id,
                        r.pod_status,
                        r.last_change_commit_time,
                        r.prolonged_at_time,
                        r.last_notification_time,
                        r.last_idle_notification_time,
                        r.exec_preferences,
                        r.pretty_url,
                        r.price_per_hour,
                        r.compute_price_per_hour,
                        r.disk_price_per_hour,
                        r.state_reason,
                        r.non_pause,
                        r.node_real_disk,
                        r.node_cloud_provider,
                        r.tags,
                        r.sensitive,
                        r.kube_service_enabled,
                        r.pipeline_name
                    FROM
                        pipeline.pipeline_run r
                    WHERE
                        r.pretty_url = ?
                ]]>
            </value>
        </property>
        <property name="searchPipelineRunsBaseQuery">
            <value>
                <![CDATA[
                    SELECT
                        r.run_id,
                        r.pipeline_id,
                        r.version,
                        r.start_date,
                        r.end_date,
                        r.parameters,
                        r.status,
                        r.terminating,
                        r.pod_id,
                        r.node_type,
                        r.node_disk,
                        r.node_ip,
                        r.node_id,
                        r.node_name,
                        r.node_image,
                        r.node_cloud_region,
                        r.node_platform,
                        r.docker_image,
                        r.actual_docker_image,
                        r.platform,
                        r.timeout,
                        r.cmd_template,
                        r.actual_cmd,
                        r.owner,
                        r.pod_ip,
                        r.commit_status,
                        r.last_change_commit_time,
                        r.config_name,
                        r.node_count,
                        r.parent_id,
                        r.entities_ids,
                        r.is_spot,
                        r.configuration_id,
                        r.pod_status,
                        r.prolonged_at_time,
                        r.last_notification_time,
                        r.last_idle_notification_time,
                        r.exec_preferences,
                        r.pretty_url,
                        r.price_per_hour,
                        r.compute_price_per_hour,
                        r.disk_price_per_hour,
                        r.state_reason,
                        r.non_pause,
                        r.node_real_disk,
                        r.node_cloud_provider,
                        r.tags,
                        r.sensitive,
                        r.kube_service_enabled,
                        r.pipeline_name,
                        CASE
                            WHEN EXISTS (
                                SELECT 1 FROM pipeline.pipeline_run_log init_tasks
				                WHERE init_tasks.run_id = r.run_id AND init_tasks.task_name = :TASK_NAME
				                    AND init_tasks.status = :TASK_STATUS)
				            THEN TRUE
				            ELSE FALSE
				        END AS initialization_finished,
                        CASE
                            WHEN EXISTS (
                                SELECT 1 FROM pipeline.pipeline_run_log nodeup_tasks
				                WHERE nodeup_tasks.run_id = r.run_id AND nodeup_tasks.task_name = :NODEUP_TASK)
				            THEN FALSE
				            ELSE TRUE
				        END AS queued
                    FROM
                        pipeline.pipeline_run r
                    @WHERE@
                    ORDER BY r.run_id DESC
                    LIMIT :LIMIT OFFSET :OFFSET
                ]]>
            </value>
        </property>
        <property name="countFilteredPipelineRunsBaseQuery">
            <value>
                <![CDATA[
                    SELECT
                        count(*) as count
                    FROM
                        pipeline.pipeline_run r
                    @WHERE@
                ]]>
            </value>
        </property>
        <property name="loadPipelineRunsWithPipelineByIdsQuery">
            <value>
                <![CDATA[
                    SELECT
                        runs.run_id,
                        runs.pipeline_id,
                        runs.version,
                        runs.start_date,
                        runs.end_date,
                        runs.parameters,
                        runs.status,
                        runs.terminating,
                        runs.pod_id,
                        runs.node_type,
                        runs.node_disk,
                        runs.node_ip,
                        runs.node_id,
                        runs.node_name,
                        runs.node_image,
                        runs.node_cloud_region,
                        runs.node_platform,
                        runs.docker_image,
                        runs.actual_docker_image,
                        runs.platform,
                        runs.cmd_template,
                        runs.actual_cmd,
                        runs.timeout,
                        runs.owner,
                        runs.pod_ip,
                        runs.commit_status,
                        runs.last_change_commit_time,
                        runs.config_name,
                        runs.node_count,
                        runs.parent_id,
                        runs.entities_ids,
                        runs.is_spot,
                        runs.configuration_id,
                        runs.pod_status,
                        runs.prolonged_at_time,
                        runs.last_notification_time,
                        runs.last_idle_notification_time,
                        runs.exec_preferences,
                        runs.pretty_url,
                        runs.price_per_hour,
                        runs.compute_price_per_hour,
                        runs.disk_price_per_hour,
                        runs.state_reason,
                        runs.non_pause,
                        runs.node_real_disk,
                        runs.node_cloud_provider,
                        runs.tags,
                        runs.sensitive,
                        runs.kube_service_enabled,
                        CASE
                            WHEN EXISTS (
                                SELECT 1 FROM pipeline.pipeline_run_log init_tasks
				                WHERE init_tasks.run_id = runs.run_id AND init_tasks.task_name = :TASK_NAME
				                    AND init_tasks.status = :TASK_STATUS)
				            THEN TRUE
				            ELSE FALSE
				        END AS initialization_finished,
                        CASE
                            WHEN EXISTS (
                                SELECT 1 FROM pipeline.pipeline_run_log nodeup_tasks
				                WHERE nodeup_tasks.run_id = runs.run_id AND nodeup_tasks.task_name = :NODEUP_TASK)
				            THEN FALSE
				            ELSE TRUE
				        END AS queued,
                        runs.pipeline_name
                    FROM
                        pipeline.pipeline_run runs
                    WHERE runs.run_id IN (:list)
                ]]>
            </value>
        </property>
        <property name="loadRunsGroupingQuery">
            <value>
                <![CDATA[
                    WITH RECURSIVE runs AS (
                        SELECT
                            p.run_id,
                            p.pipeline_id,
                            p.version,
                            p.start_date,
                            p.end_date,
                            p.parameters,
                            p.status,
                            p.terminating,
                            p.pod_id,
                            p.node_type,
                            p.node_disk,
                            p.node_ip,
                            p.node_id,
                            p.node_name,
                            p.node_image,
                            p.node_cloud_region,
                            p.node_platform,
                            p.docker_image,
                            p.actual_docker_image,
                            p.platform,
                            p.cmd_template,
                            p.actual_cmd,
                            p.timeout,
                            p.owner,
                            p.pod_ip,
                            p.commit_status,
                            p.last_change_commit_time,
                            p.config_name,
                            p.node_count,
                            p.parent_id,
                            p.entities_ids,
                            p.is_spot,
                            p.configuration_id,
                            p.pod_status,
                            p.prolonged_at_time,
                            p.last_notification_time,
                            p.last_idle_notification_time,
                            p.exec_preferences,
                            p.pretty_url,
                            p.price_per_hour,
                            p.compute_price_per_hour,
                            p.disk_price_per_hour,
                            p.state_reason,
                            p.non_pause,
                            p.node_real_disk,
                            p.node_cloud_provider,
                            p.tags,
                            p.sensitive,
                            p.kube_service_enabled,
                            p.pipeline_name
                        FROM (SELECT *
                            FROM pipeline.pipeline_run r
                            WHERE parent_id ISNULL @WHERE@
                            ORDER BY run_id DESC
                            LIMIT :LIMIT OFFSET :OFFSET) as p
                        UNION
                        SELECT
                            c.run_id,
                            c.pipeline_id,
                            c.version,
                            c.start_date,
                            c.end_date,
                            c.parameters,
                            c.status,
                            c.terminating,
                            c.pod_id,
                            c.node_type,
                            c.node_disk,
                            c.node_ip,
                            c.node_id,
                            c.node_name,
                            c.node_image,
                            c.node_cloud_region,
                            c.node_platform,
                            c.docker_image,
                            c.actual_docker_image,
                            c.platform,
                            c.cmd_template,
                            c.actual_cmd,
                            c.timeout,
                            c.owner,
                            c.pod_ip,
                            c.commit_status,
                            c.last_change_commit_time,
                            c.config_name,
                            c.node_count,
                            c.parent_id,
                            c.entities_ids,
                            c.is_spot,
                            c.configuration_id,
                            c.pod_status,
                            c.prolonged_at_time,
                            c.last_notification_time,
                            c.last_idle_notification_time,
                            c.exec_preferences,
                            c.pretty_url,
                            c.price_per_hour,
                            c.compute_price_per_hour,
                            c.disk_price_per_hour,
                            c.state_reason,
                            c.non_pause,
                            c.node_real_disk,
                            c.node_cloud_provider,
                            c.tags,
                            c.sensitive,
                            c.kube_service_enabled,
                            c.pipeline_name
                        FROM
                            pipeline.pipeline_run c
                        INNER JOIN runs ON runs.run_id = c.parent_id
                    )
                    SELECT
                        runs.run_id,
                        runs.pipeline_id,
                        runs.version,
                        runs.start_date,
                        runs.end_date,
                        runs.parameters,
                        runs.status,
                        runs.terminating,
                        runs.pod_id,
                        runs.node_type,
                        runs.node_disk,
                        runs.node_ip,
                        runs.node_id,
                        runs.node_name,
                        runs.node_image,
                        runs.node_cloud_region,
                        runs.node_platform,
                        runs.docker_image,
                        runs.actual_docker_image,
                        runs.platform,
                        runs.cmd_template,
                        runs.actual_cmd,
                        runs.timeout,
                        runs.owner,
                        runs.pod_ip,
                        runs.commit_status,
                        runs.last_change_commit_time,
                        runs.config_name,
                        runs.node_count,
                        runs.parent_id,
                        runs.entities_ids,
                        runs.is_spot,
                        runs.configuration_id,
                        runs.pod_status,
                        runs.prolonged_at_time,
                        runs.last_notification_time,
                        runs.last_idle_notification_time,
                        runs.exec_preferences,
                        runs.pretty_url,
                        runs.price_per_hour,
                        runs.compute_price_per_hour,
                        runs.disk_price_per_hour,
                        runs.state_reason,
                        runs.non_pause,
                        runs.node_real_disk,
                        runs.node_cloud_provider,
                        runs.tags,
                        runs.sensitive,
                        runs.kube_service_enabled,
                        CASE
                            WHEN EXISTS (
                                SELECT 1 FROM pipeline.pipeline_run_log init_tasks
				                WHERE init_tasks.run_id = runs.run_id AND init_tasks.task_name = :TASK_NAME
				                    AND init_tasks.status = :TASK_STATUS)
				            THEN TRUE
				            ELSE FALSE
				        END AS initialization_finished,
                        CASE
                            WHEN EXISTS (
                                SELECT 1 FROM pipeline.pipeline_run_log nodeup_tasks
				                WHERE nodeup_tasks.run_id = runs.run_id AND nodeup_tasks.task_name = :NODEUP_TASK)
				            THEN FALSE
				            ELSE TRUE
				        END AS queued,
                        runs.pipeline_name
                    FROM runs
                 ]]>
            </value>
        </property>
        <property name="countRunGroupsQuery">
            <value>
                <![CDATA[
                    SELECT
                        count(*) as count
                    FROM
                        pipeline.pipeline_run r
                    WHERE parent_id ISNULL @WHERE@
                ]]>
            </value>
        </property>
        <property name="createPipelineRunSidsQuery">
            <value>
                <![CDATA[
                    INSERT INTO pipeline.run_user (
                        run_id,
                        name,
                        is_principal,
                        access_type)
                    VALUES (
                        :RUN_ID,
                        :NAME,
                        :IS_PRINCIPAL,
                        :ACCESS_TYPE)
                ]]>
            </value>
        </property>
        <property name="loadRunSidsQuery">
            <value>
                <![CDATA[
                    SELECT
                        run_id,
                        name,
                        is_principal,
                        access_type
                    FROM
                        pipeline.run_user
                    WHERE
                        run_id = ?
                ]]>
            </value>
        </property>
        <property name="loadRunSidsQueryForList">
            <value>
                <![CDATA[
                    SELECT
                        run_id,
                        name,
                        is_principal,
                        access_type
                    FROM
                        pipeline.run_user
                    WHERE
                        run_id IN (:list)
                ]]>
            </value>
        </property>
        <property name="deleteRunSidsByRunIdQuery">
            <value>
                <![CDATA[
                    DELETE FROM pipeline.run_user WHERE run_id = ?
                ]]>
            </value>
        </property>
        <property name="loadEnvVarsQuery">
            <value>
                <![CDATA[
                    SELECT
                        r.env_vars
                    FROM
                        pipeline.pipeline_run r
                    WHERE
                        r.run_id = ?
                ]]>
            </value>
        </property>
<<<<<<< HEAD
=======
        <property name="loadAllRunsByServiceURL">
            <value>
                <![CDATA[
                    SELECT
                        run_id,
                        pipeline_id,
                        version,
                        start_date,
                        end_date,
                        parameters,
                        status,
                        terminating,
                        pod_id,
                        node_type,
                        node_disk,
                        node_ip,
                        node_id,
                        node_name,
                        node_image,
                        node_cloud_region,
                        node_platform,
                        docker_image,
                        actual_docker_image,
                        platform,
                        cmd_template,
                        actual_cmd,
                        timeout,
                        owner,
                        service_url,
                        pod_ip,
                        commit_status,
                        last_change_commit_time,
                        config_name,
                        node_count,
                        parent_id,
                        entities_ids,
                        is_spot,
                        configuration_id,
                        pod_status,
                        prolonged_at_time,
                        last_notification_time,
                        last_idle_notification_time,
                        exec_preferences,
                        pretty_url,
                        price_per_hour,
                        compute_price_per_hour,
                        disk_price_per_hour,
                        state_reason,
                        non_pause,
                        node_real_disk,
                        node_cloud_provider,
                        tags,
                        sensitive,
                        kube_service_enabled,
                        pipeline_name
                    FROM
                        pipeline.pipeline_run
                    WHERE
                        service_url LIKE :SERVICE_URL
                    ORDER BY
                        start_date DESC
                ]]>
            </value>
        </property>
>>>>>>> 32be448e
        <property name="loadAllRunsPossiblyActiveInPeriodQuery">
            <value>
                <![CDATA[
                    SELECT
                        r.run_id as run_id,
                        pipeline_id,
                        version,
                        start_date,
                        end_date,
                        parameters,
                        r.status as status,
                        terminating,
                        pod_id,
                        node_type,
                        node_disk,
                        node_ip,
                        node_name,
                        node_id,
                        node_image,
                        node_cloud_region,
                        node_platform,
                        docker_image,
                        actual_docker_image,
                        platform,
                        cmd_template,
                        actual_cmd,
                        timeout,
                        owner,
                        pod_ip,
                        commit_status,
                        last_change_commit_time,
                        config_name,
                        node_count,
                        parent_id,
                        entities_ids,
                        is_spot,
                        configuration_id,
                        pod_status,
                        prolonged_at_time,
                        last_notification_time,
                        last_idle_notification_time,
                        exec_preferences,
                        pretty_url,
                        price_per_hour,
                        compute_price_per_hour,
                        disk_price_per_hour,
                        state_reason,
                        non_pause,
                        node_real_disk,
                        node_cloud_provider,
                        tags,
                        sensitive,
                        kube_service_enabled,
                        pipeline_name
                    FROM
                        pipeline.pipeline_run r
                    INNER JOIN (SELECT DISTINCT ON (run_id) run_id, status
									FROM pipeline.run_status_change
										WHERE date < :PERIOD_END
											ORDER BY run_id, date DESC
                                 ) as last_statuses
                    ON r.run_id = last_statuses.run_id
                    WHERE last_statuses.status IN (:TARGET_LAST_STATUSES)
                            OR r.end_date BETWEEN :PERIOD_START AND :PERIOD_END
                ]]>
            </value>
        </property>
        <property name="updateTagsQuery">
            <value>
                <![CDATA[
                    UPDATE pipeline.pipeline_run SET
                        tags = to_jsonb(:TAGS::jsonb)
                    WHERE
                        run_id = :RUN_ID
                ]]>
            </value>
        </property>
        <property name="loadAllRunsByStatusQuery">
            <value>
                <![CDATA[
                    SELECT
                        run_id,
                        pipeline_id,
                        version,
                        start_date,
                        end_date,
                        parameters,
                        status,
                        terminating,
                        pod_id,
                        node_type,
                        node_disk,
                        node_ip,
                        node_id,
                        node_name,
                        node_image,
                        node_cloud_region,
                        node_platform,
                        docker_image,
                        actual_docker_image,
                        platform,
                        cmd_template,
                        actual_cmd,
                        timeout,
                        owner,
                        pod_ip,
                        commit_status,
                        last_change_commit_time,
                        config_name,
                        node_count,
                        parent_id,
                        entities_ids,
                        is_spot,
                        configuration_id,
                        pod_status,
                        prolonged_at_time,
                        last_notification_time,
                        last_idle_notification_time,
                        exec_preferences,
                        pretty_url,
                        price_per_hour,
                        compute_price_per_hour,
                        disk_price_per_hour,
                        state_reason,
                        non_pause,
                        node_real_disk,
                        node_cloud_provider,
                        tags,
                        sensitive,
                        kube_service_enabled,
                        pipeline_name
                    FROM
                        pipeline.pipeline_run
                    WHERE
                        status IN (:list)
                    ORDER BY
                        start_date
                ]]>
            </value>
        </property>
        <property name="loadAllRunsByIdsQuery">
            <value>
                <![CDATA[
                    SELECT
                        run_id,
                        pipeline_id,
                        version,
                        start_date,
                        end_date,
                        parameters,
                        status,
                        terminating,
                        pod_id,
                        node_type,
                        node_disk,
                        node_ip,
                        node_id,
                        node_name,
                        node_image,
                        node_cloud_region,
                        node_platform,
                        docker_image,
                        actual_docker_image,
                        platform,
                        cmd_template,
                        actual_cmd,
                        timeout,
                        owner,
                        pod_ip,
                        commit_status,
                        last_change_commit_time,
                        config_name,
                        node_count,
                        parent_id,
                        entities_ids,
                        is_spot,
                        configuration_id,
                        pod_status,
                        prolonged_at_time,
                        last_notification_time,
                        last_idle_notification_time,
                        exec_preferences,
                        pretty_url,
                        price_per_hour,
                        compute_price_per_hour,
                        disk_price_per_hour,
                        state_reason,
                        non_pause,
                        node_real_disk,
                        node_cloud_provider,
                        tags,
                        sensitive,
                        kube_service_enabled,
                        pipeline_name
                    FROM
                        pipeline.pipeline_run
                    WHERE
                        run_id IN (:list)
                    ORDER BY
                        start_date
                ]]>
            </value>
        </property>
        <property name="loadRunByPodIPQuery">
            <value>
                <![CDATA[
                    SELECT
                        run_id,
                        pipeline_id,
                        version,
                        start_date,
                        end_date,
                        parameters,
                        status,
                        terminating,
                        pod_id,
                        node_type,
                        node_disk,
                        node_ip,
                        node_id,
                        node_name,
                        node_image,
                        node_cloud_region,
                        node_platform,
                        docker_image,
                        actual_docker_image,
                        platform,
                        cmd_template,
                        actual_cmd,
                        timeout,
                        owner,
                        pod_ip,
                        commit_status,
                        last_change_commit_time,
                        config_name,
                        node_count,
                        parent_id,
                        entities_ids,
                        is_spot,
                        configuration_id,
                        pod_status,
                        prolonged_at_time,
                        last_notification_time,
                        last_idle_notification_time,
                        exec_preferences,
                        pretty_url,
                        price_per_hour,
                        compute_price_per_hour,
                        disk_price_per_hour,
                        state_reason,
                        non_pause,
                        node_real_disk,
                        node_cloud_provider,
                        tags,
                        sensitive,
                        kube_service_enabled,
                        pipeline_name
                    FROM
                        pipeline.pipeline_run
                    WHERE
                        status IN (:list) AND pod_ip = :POD_IP
                    ORDER BY
                        start_date
                ]]>
            </value>
        </property>
        <property name="loadRunsByNodeNameQuery">
            <value>
                <![CDATA[
                    SELECT
                        run_id,
                        pipeline_id,
                        version,
                        start_date,
                        end_date,
                        parameters,
                        status,
                        terminating,
                        pod_id,
                        node_type,
                        node_disk,
                        node_ip,
                        node_id,
                        node_name,
                        node_image,
                        node_cloud_region,
                        node_platform,
                        docker_image,
                        actual_docker_image,
                        platform,
                        cmd_template,
                        actual_cmd,
                        timeout,
                        owner,
                        pod_ip,
                        commit_status,
                        last_change_commit_time,
                        config_name,
                        node_count,
                        parent_id,
                        entities_ids,
                        is_spot,
                        configuration_id,
                        pod_status,
                        prolonged_at_time,
                        last_notification_time,
                        last_idle_notification_time,
                        exec_preferences,
                        pretty_url,
                        price_per_hour,
                        compute_price_per_hour,
                        disk_price_per_hour,
                        state_reason,
                        non_pause,
                        node_real_disk,
                        node_cloud_provider,
                        tags,
                        sensitive,
                        kube_service_enabled,
                        pipeline_name
                    FROM
                        pipeline.pipeline_run
                    WHERE
                        node_name = ?
                    ORDER BY
                        start_date DESC
                ]]>
            </value>
        </property>
    </bean>
</beans><|MERGE_RESOLUTION|>--- conflicted
+++ resolved
@@ -1497,73 +1497,6 @@
                 ]]>
             </value>
         </property>
-<<<<<<< HEAD
-=======
-        <property name="loadAllRunsByServiceURL">
-            <value>
-                <![CDATA[
-                    SELECT
-                        run_id,
-                        pipeline_id,
-                        version,
-                        start_date,
-                        end_date,
-                        parameters,
-                        status,
-                        terminating,
-                        pod_id,
-                        node_type,
-                        node_disk,
-                        node_ip,
-                        node_id,
-                        node_name,
-                        node_image,
-                        node_cloud_region,
-                        node_platform,
-                        docker_image,
-                        actual_docker_image,
-                        platform,
-                        cmd_template,
-                        actual_cmd,
-                        timeout,
-                        owner,
-                        service_url,
-                        pod_ip,
-                        commit_status,
-                        last_change_commit_time,
-                        config_name,
-                        node_count,
-                        parent_id,
-                        entities_ids,
-                        is_spot,
-                        configuration_id,
-                        pod_status,
-                        prolonged_at_time,
-                        last_notification_time,
-                        last_idle_notification_time,
-                        exec_preferences,
-                        pretty_url,
-                        price_per_hour,
-                        compute_price_per_hour,
-                        disk_price_per_hour,
-                        state_reason,
-                        non_pause,
-                        node_real_disk,
-                        node_cloud_provider,
-                        tags,
-                        sensitive,
-                        kube_service_enabled,
-                        pipeline_name
-                    FROM
-                        pipeline.pipeline_run
-                    WHERE
-                        service_url LIKE :SERVICE_URL
-                    ORDER BY
-                        start_date DESC
-                ]]>
-            </value>
-        </property>
->>>>>>> 32be448e
         <property name="loadAllRunsPossiblyActiveInPeriodQuery">
             <value>
                 <![CDATA[
