--- conflicted
+++ resolved
@@ -37,39 +37,6 @@
       case 'RUNNING':
         if (run.initialized && run.serviceUrl) {
           const regionedUrls = parseRunServiceUrlConfiguration(run.serviceUrl);
-<<<<<<< HEAD
-          const multizoneOverlay = {
-            content: (multiZone) => {
-              return (
-                <div>
-                  <ul>
-                    {
-                      regionedUrls.map(({name, url}, index) =>
-                        <li key={index} style={{margin: 4}}>
-                          <MultizoneUrl
-                            title={name}
-                            regions={url}
-                            defaultRegion={multiZone.getDefaultURLRegion(url)}
-                          />
-                        </li>
-                      )
-                    }
-                  </ul>
-                </div>
-              );
-            },
-            runServiceUrlConfiguration: run.serviceUrl,
-            runId: run.id
-          };
-          let defaultAction;
-          if (regionedUrls.filter(url => `${url.isDefault}` === 'true').length === 1) {
-            const [url] = regionedUrls.filter(url => `${url.isDefault}` === 'true');
-            if (url && url.url) {
-              defaultAction = callbacks && callbacks.openUrl
-                ? () => callbacks.openUrl(url.url)
-                : undefined;
-            }
-=======
           if (
             regionedUrls.length === 1 &&
             Object.values(regionedUrls[0].url).length === 1
@@ -111,7 +78,6 @@
               icon: 'export',
               multizoneOverlay
             });
->>>>>>> 26900c2d
           }
           actions.push({
             title: 'OPEN',
