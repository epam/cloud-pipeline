--- conflicted
+++ resolved
@@ -736,11 +736,7 @@
                         preferenceManager.getPreference(SystemPreferences.GIT_REPOSITORY_HOOK_URL));
     }
 
-<<<<<<< HEAD
-    public GitProject createRepository(String pipelineName, String description) throws GitClientException {
-=======
     public GitProject createRepository(final String pipelineName, final String description) throws GitClientException {
->>>>>>> 4e5ed0bb
         return getDefaultGitlabClient().createEmptyRepository(
                         pipelineName,
                         description,
@@ -905,26 +901,10 @@
     public GitReaderEntryListing<GitRepositoryEntry> lsTreeRepositoryContent(final Long id, final String version,
                                                                              final String path, final Long page,
                                                                              final Integer pageSize) {
-<<<<<<< HEAD
-        try {
-            final Pipeline pipeline = pipelineManager.load(id);
-            if (!StringUtils.isNullOrEmpty(version)) {
-                checkRevision(pipeline, version);
-            }
-            return new GitReaderClient(getGitReaderHostPreference())
-                    .getRepositoryTree(
-                        GitRepositoryUrl.from(pipeline.getRepository()), path, version, page, pageSize
-                    );
-        } catch (GitClientException e) {
-            LOGGER.error(e.getMessage());
-            throw new IllegalArgumentException("Something went wrong when trying to list tree from repo", e);
-        }
-=======
             final Pipeline pipeline = loadPipelineAndCheckRevision(id, version);
             return callGitReaderApi(gitReaderClient -> gitReaderClient.getRepositoryTree(
                     GitRepositoryUrl.from(pipeline.getRepository()), path, version, page, pageSize
             ));
->>>>>>> 4e5ed0bb
     }
 
     public GitReaderEntryListing<GitReaderRepositoryLogEntry> logsTreeRepositoryContent(final Long id,
@@ -932,59 +912,6 @@
                                                                                         final String path,
                                                                                         final Long page,
                                                                                         final Integer pageSize) {
-<<<<<<< HEAD
-        try {
-            final Pipeline pipeline = pipelineManager.load(id);
-            if (!StringUtils.isNullOrEmpty(version)) {
-                checkRevision(pipeline, version);
-            }
-            return new GitReaderClient(getGitReaderHostPreference())
-                    .getRepositoryTreeLogs(
-                        GitRepositoryUrl.from(pipeline.getRepository()), path, version, page, pageSize
-                    );
-        } catch (GitClientException e) {
-            LOGGER.error(e.getMessage());
-            throw new IllegalArgumentException("Something went wrong when trying to request information from repo", e);
-        }
-    }
-
-    public GitReaderEntryListing<GitReaderRepositoryLogEntry> logsTreeRepositoryContent(final Long id,
-                                                                                        final String version,
-                                                                                        final GitReaderLogsPathFilter paths) {
-        try {
-            final Pipeline pipeline = pipelineManager.load(id);
-            if (!StringUtils.isNullOrEmpty(version)) {
-                checkRevision(pipeline, version);
-            }
-            return new GitReaderClient(getGitReaderHostPreference())
-                    .getRepositoryTreeLogs(
-                            GitRepositoryUrl.from(pipeline.getRepository()), version, paths
-                    );
-        } catch (GitClientException e) {
-            LOGGER.error(e.getMessage());
-            throw new IllegalArgumentException(
-                    "Something went wrong when trying to list tree and last commit information from repo", e);
-        }
-    }
-
-    public GitReaderEntryIteratorListing<GitReaderRepositoryCommit> logRepositoryCommits(final Long id,
-                                                                                         final Long page,
-                                                                                         final Integer pageSize,
-                                                                                         final GitCommitsFilter filter) {
-        try {
-            final Pipeline pipeline = pipelineManager.load(id);
-            if (!StringUtils.isNullOrEmpty(filter.getRef())) {
-                checkRevision(pipeline, filter.getRef());
-            }
-            return new GitReaderClient(getGitReaderHostPreference())
-                    .getRepositoryCommits(
-                        GitRepositoryUrl.from(pipeline.getRepository()), page, pageSize, filter
-                    );
-        } catch (GitClientException e) {
-            LOGGER.error(e.getMessage());
-            throw new IllegalArgumentException("Something went wrong when trying to request commit log from repo", e);
-        }
-=======
             final Pipeline pipeline = loadPipelineAndCheckRevision(id, version);
             return callGitReaderApi(gitReaderClient -> gitReaderClient.getRepositoryTreeLogs(
                     GitRepositoryUrl.from(pipeline.getRepository()), path, version, page, pageSize
@@ -1010,50 +937,19 @@
             return callGitReaderApi(gitReaderClient -> gitReaderClient.getRepositoryCommits(
                     GitRepositoryUrl.from(pipeline.getRepository()), page, pageSize, filter
             ));
->>>>>>> 4e5ed0bb
     }
 
     public GitReaderDiff logRepositoryCommitDiffs(final Long id, final Boolean includeDiff,
                                                   final GitCommitsFilter filter) {
-<<<<<<< HEAD
-        try {
-            final Pipeline pipeline = pipelineManager.load(id);
-            if (!StringUtils.isNullOrEmpty(filter.getRef())) {
-                checkRevision(pipeline, filter.getRef());
-            }
-            return new GitReaderClient(getGitReaderHostPreference())
-                    .getRepositoryCommitDiffs(
-                        GitRepositoryUrl.from(pipeline.getRepository()),
-                        includeDiff, filter
-                    );
-        } catch (GitClientException e) {
-            LOGGER.error(e.getMessage());
-            throw new IllegalArgumentException("Something went wrong when trying to request commit diffs from repo", e);
-        }
-=======
             final Pipeline pipeline = loadPipelineAndCheckRevision(id, filter.getRef());
             return callGitReaderApi(gitReaderClient -> gitReaderClient.getRepositoryCommitDiffs(
                     GitRepositoryUrl.from(pipeline.getRepository()),
                     includeDiff, filter
             ));
->>>>>>> 4e5ed0bb
     }
 
     public GitReaderDiffEntry getRepositoryCommitDiff(final Long id, final String commit,
                                                       final String path) {
-<<<<<<< HEAD
-        try {
-            final Pipeline pipeline = pipelineManager.load(id);
-            return new GitReaderClient(getGitReaderHostPreference())
-                    .getRepositoryCommitDiff(
-                            GitRepositoryUrl.from(pipeline.getRepository()),
-                            commit, path
-                    );
-        } catch (GitClientException e) {
-            LOGGER.error(e.getMessage());
-            throw new IllegalArgumentException("Something went wrong when trying to request commit diff from repo", e);
-        }
-=======
             final Pipeline pipeline = pipelineManager.load(id);
             return callGitReaderApi(gitReaderClient -> gitReaderClient.getRepositoryCommitDiff(
                     GitRepositoryUrl.from(pipeline.getRepository()),
@@ -1076,7 +972,6 @@
             checkRevision(pipeline, revision);
         }
         return pipeline;
->>>>>>> 4e5ed0bb
     }
 
     private String getGitReaderHostPreference() {
