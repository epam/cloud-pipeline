--- conflicted
+++ resolved
@@ -442,11 +442,6 @@
   };
 
   renderFilterButton = (key) => {
-<<<<<<< HEAD
-    if (!this.shouldAddFilterButton(key)) {
-      return null;
-    }
-=======
     if (!this.shouldAddFilterButton(key) || this.state.selectedItemsAreShowing) {
       return null;
     }
@@ -454,7 +449,6 @@
     const {filters = []} = filterModel;
     const filter = filters.find(filter => filter.key === key);
     const values = filter ? (filter.values || []) : [];
->>>>>>> 9ef653a4
     const button = (
       <Button
         shape="circle"
@@ -483,10 +477,7 @@
       <FilterControl
         columnName={key}
         onSearch={(tags) => this.handleFilterApplied(key, tags)}
-<<<<<<< HEAD
-=======
         value={values}
->>>>>>> 9ef653a4
       >{button}</FilterControl>
     );
   }
