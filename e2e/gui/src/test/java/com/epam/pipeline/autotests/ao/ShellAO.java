--- conflicted
+++ resolved
@@ -115,15 +115,15 @@
         return this;
     }
 
-<<<<<<< HEAD
     public ShellAO assertPageContainsStrings(String... messages) {
         Arrays.stream(messages)
                 .forEach(this::assertPageContainsString);
-=======
+        return this;
+    }
+
     public ShellAO assertNextStringIsVisible(String str1, String str2) {
         $(withText(str1)).shouldBe(visible).parent()
                 .$(byXpath(format("following::x-row[contains(text(), '%s')]", str2))).shouldBe(visible);
->>>>>>> a7d04e8d
         return this;
     }
 
@@ -152,12 +152,6 @@
         return this;
     }
 
-    public ShellAO assertNextStringIsVisible(String str1, String str2) {
-        $(withText(str1)).shouldBe(visible).parent()
-                .$(byXpath(format("following::x-row[contains(text(), '%s')]", str2))).shouldBe(visible);
-        return this;
-    }
-
     @Override
     public Map<Primitive, SelenideElement> elements() {
         return Collections.emptyMap();
