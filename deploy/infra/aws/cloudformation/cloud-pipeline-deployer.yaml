# Copyright 2024 EPAM Systems, Inc. (https://www.epam.com/)
#
# Licensed under the Apache License, Version 2.0 (the "License");
# you may not use this file except in compliance with the License.
# You may obtain a copy of the License at
#
#    http://www.apache.org/licenses/LICENSE-2.0
#
# Unless required by applicable law or agreed to in writing, software
# distributed under the License is distributed on an "AS IS" BASIS,
# WITHOUT WARRANTIES OR CONDITIONS OF ANY KIND, either express or implied.
# See the License for the specific language governing permissions and
# limitations under the License.

AWSTemplateFormatVersion: '2010-09-09'
Description: >
  Deploys Cloud-Pipeline solution on top of AWS infrastructure. 

Metadata: 
  AWS::CloudFormation::Interface: 
    ParameterGroups: 
      - 
        Label: 
          default: "General configuration"
        Parameters: 
          - DeploymentName
          - DeploymentEnv
          - DeploymentAWSCredentialsSecretId
          - JumpServerInstanceType
          - JumpServerAmiId
      - 
        Label: 
          default: "Network Configuration"
        Parameters: 
          - VpcId
          - CPEdgeAwsELBSchema
          - CPEdgeAwsELBIP
          - CPEdgeAwsELBSubnet
          - CPSystemSubnetId
          - SubnetIds
      - 
        Label: 
          default: "User application access configuration"
        Parameters: 
          - CPAccessPrefixList
          - CPExternalAccessSecurityGroupIds
      - 
        Label: 
          default: "Infrastructure configuration"
        Parameters: 
          - EKSVersion
          - EKSAdminIAMRoleArns
          - EKSAdminIAMUserArns
          - IAMRolePermissionsBoundaryArn
      - 
        Label: 
          default: "Application configuration"
        Parameters:
          - CPApplicationName
          - CPApiSrvHost
          - CPEdgeHost
          - CPDockerHost
          - CPGitlabHost
          - CPIdpHost
          - CPAssetsS3Url
          - CPPipectlUrl
          - CPDefaultAdmin
          - CPNetworkFileSystemType  
    ParameterLabels: 
      DeploymentName: 
        default: "Deployment name"
      DeploymentEnv: 
        default: "Environment name"
      DeploymentAWSCredentialsSecretId: 
        default: "Name of the AWS Secret with AWS credentials"
      JumpServerInstanceType: 
        default: "Jump Server EC2 instance type"
      JumpServerAmiId: 
        default: "Jump Server EC2 instance image"
      VpcId: 
        default: "ID of the deployment VPC"
      CPEdgeAwsELBSchema: 
        default: "Application network schema"
      CPEdgeAwsELBIP: 
        default: "Private IP/Elastic IP for the ELB"
      CPEdgeAwsELBSubnet: 
        default: "ID of the subnet for Elastic Load Balancer"
      CPSystemSubnetId: 
        default: "Application subnet ID"
      SubnetIds: 
        default: "Private application subnet IDs"
      CPAccessPrefixList: 
        default: "AWS Prefix List ID"
      CPExternalAccessSecurityGroupIds: 
        default: "List of AWS Security Groups IDs"
      EKSVersion: 
        default: "Version of the EKS cluster"
      EKSAdminIAMRoleArns: 
        default: "List of EKS admin IAM roles"
      EKSAdminIAMUserArns: 
        default: "List of EKS admin IAM users"
      IAMRolePermissionsBoundaryArn: 
        default: "IAM Role permissions boundary ARN"
      CPApplicationName:
        default: "Application name"
      CPApiSrvHost: 
        default: "Application domain name"
      CPEdgeHost: 
        default: "Edge service domain name"
      CPDockerHost: 
<<<<<<< HEAD
        default: "Internal Docker registry domain name"
=======
        default: "Internal Docker Registry service domain name"
>>>>>>> 0840cbf1
      CPGitlabHost: 
        default: "Internal GitLab platform domain name"
      CPIdpHost: 
        default: "Internal IdP service domain name"
      CPAssetsS3Url: 
        default: "Link to the file on S3 bucket with deployment assets"
      CPPipectlUrl:
        default: "Link to the pipectl binary"
      CPDefaultAdmin:
        default: "Application admin account"
      CPNetworkFileSystemType: 
        default: "Application File System type"

Parameters:
  DeploymentName:
    Type: String
    AllowedPattern: "^[a-z0-9]+$"
    ConstraintDescription: Malformed input parameter, must match pattern [a-z0-9]+
    MaxLength: 16
    Description: (Required) Name of the deployment. Will be used as resources name prefix. Pattern [a-z0-9]+
  DeploymentEnv:
    Type: String
    AllowedPattern: "^[a-z0-9]+$"
    ConstraintDescription: Malformed input parameter, must match pattern [a-z0-9]+
    MaxLength: 8
    Description: (Required) Environment name. Will be used as resources name prefix. Pattern [a-z0-9]+
  DeploymentAWSCredentialsSecretId:
    Type: String
    Description: >
      (Optional) Name of the aws secret with secret key and access key of the user that will be used on JumpServer to run Terraform to deploy infrastructure.
      If not set the TFDeployRole will be created with full administrator access and assumed to Jump-Server role.
    Default: ""
  JumpServerInstanceType:
    Type: String
    Description: (Optional) Jump-server EC2 instance type
    Default: t3.large
  JumpServerAmiId:
    Type: AWS::SSM::Parameter::Value<AWS::EC2::Image::Id>
    Description: (Optional) EKS based Image id that will be used for Jump-Server, by default will be latest version for EKS 1.29. See README.md for more information.
    Default: /aws/service/eks/optimized-ami/1.29/amazon-linux-2/recommended/image_id
  VpcId:
    Type: String
    Description: (Required) Id of the VPC where all resources will be created
  SubnetIds:
    Type: String
<<<<<<< HEAD
    Description: (Required) Ids of the VCP subnets to be used for Cloud Pipeline EKS cluster, FS mount points, etc. At least one subnet id in list must be specified.
  EKSVersion:
    Type: String
    Description: (Optional) This refers to the version of the installed AWS EKS Cluster.See README.md for more information.
=======
    Description: (Required) Ids of the VCP subnets to be used for Cloud Pipeline EKS cluster, FS mount points, etc. At least two subnet IDs must be specified. Comma separated list.
  EKSVersion:
    Type: String
    Description: (Optional) Version of the installed AWS EKS Cluster. See README.md for more information
>>>>>>> 0840cbf1
    Default: "1.29"
  EKSAdminIAMRoleArns:
    Type: String
    Description: > 
      (Optional) List of roles ARNs which will gain cluster admin access to the EKS cluster. 
      Could be useful if DeploymentAWSCredentialsSecretId is not provided. In this case administrator can provide ARN of his role to get admin access to the cluster.
    Default: ""
  EKSAdminIAMUserArns:
    Type: String
    Description: >
      (Optional) Set of IAM user ARNs which will get admin access in EKS cluster.
      Could be useful if DeploymentAWSCredentialsSecretId is not provided. In this case administrator can provide ARN of his IAM User to get admin access to the cluster.
    Default: ""
  IAMRolePermissionsBoundaryArn:
    Type: String
    Description: (Optional) Account specific role boundaries, this value will be used for all created IAM Roles during deployment.
    Default: ""
  CPSystemSubnetId:
    Type: String
<<<<<<< HEAD
    Description: (Required) Subnet where JumpServer instance and Cloud-Pipeline system EKS node group (where Cloud-Pipeline internal components will be deployed) will be created.
=======
    Description: >
      (Required) Subnet where JumpServer instance and Cloud-Pipeline system EKS node group (to host Cloud-Pipeline internal components) will be created
      Must be in the same Availability Zone (AZ) as the 'ID of the subnet for Elastic Load Balancer'
>>>>>>> 0840cbf1
  CPNetworkFileSystemType:
    Type: String
    Description: (Optional) Network FileSystem type that will be created. Can be efs or fsx. Default efs
    Default: efs
    AllowedValues:
      - efs
      - fsx
  CPAccessPrefixList:
    Type: String
    Description: (Optional) The ID of the AWS Prefix List that will be used during the creation of the security group to grant users access to the Cloud Pipeline.
    Default: ""
  CPExternalAccessSecurityGroupIds:
    Type: String
    Description: (Optional) List of one or more AWS Security Groups that will be used for access to Cloud Pipeline services. 
    Default: ""
  CPEdgeAwsELBSubnet:
    Type: String
    Description: >
      (Required) The ID of the public subnet for the Load Balancer to be created. 
      Must be in the same Availability Zone (AZ) as the 'Application subnet ID'
  CPEdgeAwsELBIP:
    Type: String
    Description: >
      (Required) Allocation ID of the Elastic IP from prerequisites in case of internet-facing ELB, or private IP from private subnet CIDR allocation in case of internal ELB. 
      See README.md for more information.
  CPEdgeAwsELBSchema:
    Type: String
    Description: >
      (Required) Type of the AWS ELB to provide access to the users to the system. Possible values 'internal', 'internet-facing'. Default 'internal'.
    Default: "internal"
    AllowedValues:
      - "internet-facing"
      - "internal"
  CPApplicationName:
    Type: String
    Default: "Cloud-Pipeline"
    Description: (Required) This name will be displayed on some of the UI elements of the application.
  CPApiSrvHost:
    Type: String
    Description: (Required) API Service domain name address. See README.md for more information
  CPDockerHost:
    Type: String
    Description: (Required) Internal Docker registry service domain name address. See README.md for more information
  CPEdgeHost:
    Type: String
    Description: (Required) EDGE service domain name address. See README.md for more information
  CPGitlabHost:
    Type: String 
    Description: (Required) Internal GitLab service domain name address. See README.md for more information
  CPIdpHost:
    Type: String
    Description: > 
      (Optional) Self hosted IDP service domain name address. 
      WARNING: Using self hosted IDP service in production environment strongly not recommended!
      If not provided CPAssetsS3Url parameter should be provided with all necessary artifacts to configure SSO authentication for Cloud-Pipeline. 
      See README.md for more information
    Default: ""
  CPAssetsS3Url:
    Type: String
    Description: >
      (Optional) Link to zip archive with additional assets on AWS S3 bucket (SSL certificates, SSO metadata, etc.). For example s3://<bucket-name>/<filename.zip>. 
      See README.md for more information of the achive file
    Default: ""
  CPPipectlUrl:
    Type: String
<<<<<<< HEAD
    Description: (Required) URL for the binary file located in a remote S3 bucket. This file will be downloaded during deployment to install the Cloud Pipeline on the target environment.
=======
    Default: "https://cloud-pipeline-oss-builds.s3.amazonaws.com/builds/0.19/pipectl.0.19.0.16665.692f8f33a46e395423fb0ee5e792c064cdf84d6e"
    Description: (Required) Link to the pipectl binary file that will be used to deploy Cloud Pipeline
>>>>>>> 0840cbf1
  CPDefaultAdmin:
    Type: String
    Default: ""
    Description: (Optional) Default administrator of the Cloud-Pipeline

Conditions:
    IsSecretNotEntered: !Equals [!Ref DeploymentAWSCredentialsSecretId, ""]
    IsBoundaryNotEntered: !Equals [!Ref IAMRolePermissionsBoundaryArn, ""]

Resources:

    TerraformS3Bucket:
      Type: AWS::S3::Bucket
      Properties:

        BucketName: !Join
        - "-"
        - - !Ref "AWS::AccountId"
          - !Ref "AWS::Region"
          - !Select
            - 0
            - !Split
              - "-"
              - !Select
                - 2
                - !Split
                  - "/"
                  - !Ref "AWS::StackId"
          - "tfstate"
        VersioningConfiguration:
          Status: Enabled
        BucketEncryption:
          ServerSideEncryptionConfiguration:
          - ServerSideEncryptionByDefault:
              SSEAlgorithm: AES256

    TerraformDynamoDBTable:
      Type: AWS::DynamoDB::Table
      Properties:
        TableName: !Join
          - "-"
          - - !Ref "AWS::AccountId"
            - !Ref "AWS::Region"
            - !Select
              - 0
              - !Split
                - "-"
                - !Select
                  - 2
                  - !Split
                    - "/"
                    - !Ref "AWS::StackId"
            - "tflock"
        AttributeDefinitions:
        - AttributeName: LockID
          AttributeType: S
        KeySchema:
        - AttributeName: LockID
          KeyType: HASH
        BillingMode: PAY_PER_REQUEST  
     
    JumpServerIAMRole:
      Type: 'AWS::IAM::Role'
      Properties:
        RoleName: !Sub "${DeploymentName}-${DeploymentEnv}-JumpServer-role"
        Path: /
        PermissionsBoundary: !If [IsBoundaryNotEntered, !Ref AWS::NoValue, !Ref IAMRolePermissionsBoundaryArn ]
        AssumeRolePolicyDocument:
          Version: 2012-10-17
          Statement:
            - Effect: Allow
              Principal:
                Service:
                  - ec2.amazonaws.com
              Action:
                - 'sts:AssumeRole'
        Policies:
         - PolicyName: !Sub ${DeploymentName}-${DeploymentEnv}-JumpServer-read-secret
           PolicyDocument:
             Version: 2012-10-17
             Statement:
             - Effect: Allow
               Action:
                   - secretsmanager:GetSecretValue
               Resource: !Sub "arn:aws:secretsmanager:${AWS::Region}:${AWS::AccountId}:secret:*"
        ManagedPolicyArns:
          - arn:aws:iam::aws:policy/AmazonEKSClusterPolicy
          - arn:aws:iam::aws:policy/AmazonSSMManagedInstanceCore
          - arn:aws:iam::aws:policy/AmazonEKSWorkerNodePolicy
          - arn:aws:iam::aws:policy/AmazonEC2ContainerRegistryReadOnly
          - arn:aws:iam::aws:policy/AmazonEKS_CNI_Policy
          - arn:aws:iam::aws:policy/AWSXrayWriteOnlyAccess
    
    JumpServerInstanceProfile:
      Type: 'AWS::IAM::InstanceProfile'
      Properties:
        Path: /
        Roles: 
          - !Ref JumpServerIAMRole

    TFDeployRole:
      Type: 'AWS::IAM::Role'
      Condition: IsSecretNotEntered
      Properties:
        RoleName: !Sub "${DeploymentName}-${DeploymentEnv}-tf-deploy-infra-role"
        Path: /
        PermissionsBoundary: !If [IsBoundaryNotEntered, !Ref AWS::NoValue, !Ref IAMRolePermissionsBoundaryArn ]
        MaxSessionDuration: 21600
        AssumeRolePolicyDocument:
          Version: 2012-10-17
          Statement:
            - Effect: Allow
              Principal:
                AWS: !GetAtt [ 'JumpServerIAMRole', 'Arn' ]
              Action:
                - 'sts:AssumeRole'
        ManagedPolicyArns:
          - arn:aws:iam::aws:policy/AdministratorAccess      

    JumpboxSG:
      Type: AWS::EC2::SecurityGroup
      Properties:
        GroupDescription: !Sub "${DeploymentName}-${DeploymentEnv}-jumpserver-sg"
        VpcId: !Ref VpcId
        SecurityGroupEgress:
          - IpProtocol: '-1'
            CidrIp: 0.0.0.0/0

# Resource TFDeployRole created conditionally and in this case we cannot refer to this resource in 
# UserData(stack creation will fail if TFDeployRole was not created) that why we generate role name in UserData manually 
  
    CloudPipelineDeployerInstance:
      Type: AWS::EC2::Instance
      DependsOn: TerraformS3Bucket
      Properties:
        IamInstanceProfile: !Ref JumpServerInstanceProfile
        ImageId: !Ref JumpServerAmiId
        InstanceType: !Ref JumpServerInstanceType
        SecurityGroupIds: 
          - !GetAtt JumpboxSG.GroupId
        SubnetId: !Ref CPSystemSubnetId
        BlockDeviceMappings:
          - DeviceName: "/dev/xvda"
            Ebs:
              VolumeSize: 500
        UserData: 
          "Fn::Base64": !Sub | 
              #!/bin/bash
            
              export HOME=/root
              export CLOUD_PIPELINE_DEPLOY_DIR=$HOME/cloud-pipeline
              export AWS_INFRA_DEPLOY_DIR=$CLOUD_PIPELINE_DEPLOY_DIR/infra
              export PIPECTL_DEPLOY_DIR=$CLOUD_PIPELINE_DEPLOY_DIR/pipectl-deploy
              echo "PATH=$PATH:/usr/local/bin" >> /etc/environment
            
              ######################################
              ### Installation required packages ###
              ######################################
              sudo yum install git jq curl vim wget unzip -y
              sudo yum remove awscli -y
              curl "https://awscli.amazonaws.com/awscli-exe-linux-x86_64.zip" -o "awscliv2.zip" && \
              unzip awscliv2.zip && \
              sudo ./aws/install && \
              rm -rf awscliv2.zip ./aws

              sudo wget https://releases.hashicorp.com/terraform/1.5.0/terraform_1.5.0_linux_amd64.zip
              sudo unzip terraform_1.5.0_linux_amd64.zip 
              chmod +x terraform
              sudo mv terraform /usr/local/bin/
              sudo rm terraform_1.5.0_linux_amd64.zip

              curl -LO https://dl.k8s.io/release/v1.29.2/bin/linux/amd64/kubectl
              sudo install -o root -g root -m 0755 kubectl /usr/bin/kubectl

              sudo yum install -y docker
              sudo systemctl enable docker
              sudo systemctl start docker
            
              ##############################################
              ### Preparation of Terraform configuration ###
              ##############################################
              sudo mkdir -p $AWS_INFRA_DEPLOY_DIR && \
              cd $AWS_INFRA_DEPLOY_DIR

              cat << EOF > main.tf
              terraform {
                backend "s3" {
                  bucket         = "${TerraformS3Bucket}"
                  key            = "${DeploymentEnv}/terraform.tfstate"
                  region         = "${AWS::Region}"
                  encrypt        = true
                  dynamodb_table = "${TerraformDynamoDBTable}"
                }
                required_version = "1.5.0"
              }

              provider "aws" {
                region = "${AWS::Region}"
              }

              provider "kubernetes" {
                host                   = module.cluster-infra.cluster_endpoint
                cluster_ca_certificate = base64decode(module.cluster-infra.cluster_certificate_authority_data)

                exec {
                  api_version = "client.authentication.k8s.io/v1beta1"
                  command     = "aws"
                  # This requires the awscli to be installed locally where Terraform is executed
                  args = ["eks", "get-token", "--cluster-name", module.cluster-infra.cluster_name]
                }
              }

              provider "helm" {
                kubernetes {
                  host                   = module.cluster-infra.cluster_endpoint
                  cluster_ca_certificate = base64decode(module.cluster-infra.cluster_certificate_authority_data)

                  exec {
                    api_version = "client.authentication.k8s.io/v1beta1"
                    command     = "aws"
                    # This requires the awscli to be installed locally where Terraform is executed
                    args = ["eks", "get-token", "--cluster-name", module.cluster-infra.cluster_name]
                  }
                }
              }

              provider "postgresql" {
                host      = module.cluster-infra.rds_address
                port      = module.cluster-infra.rds_port
                username  = module.cluster-infra.rds_root_username
                password  = module.cluster-infra.rds_root_pass_secret
                superuser = false
              }
            
              locals {
                additional_role_arns_for_cluster_admin = trimspace("${EKSAdminIAMRoleArns}") != "" ? tolist(split(",", trimspace("${EKSAdminIAMRoleArns}"))) : []
                additional_user_arns_for_cluster_admin = trimspace("${EKSAdminIAMUserArns}") != "" ? tolist(split(",", trimspace("${EKSAdminIAMUserArns}"))) : []
              }


              module "cluster-infra" {
                source                             = "git::https://github.com/epam/cloud-pipeline//deploy/infra/aws/terraform/cloud-native/cluster-infra?ref=f_aws_native_infra"
                deployment_name                    = trimspace("${DeploymentName}")
                deployment_env                     = trimspace("${DeploymentEnv}")
                vpc_id                             = trimspace("${VpcId}")
                eks_cluster_version                = trimspace("${EKSVersion}")
                cp_api_access_prefix_lists         = trimspace("${CPAccessPrefixList}") != "" ? [trimspace("${CPAccessPrefixList}")] : []
                external_access_security_group_ids = trimspace("${CPExternalAccessSecurityGroupIds}") != "" ?  tolist([for sgid in split(",", "${CPExternalAccessSecurityGroupIds}"): trimspace(sgid)]) : []
                subnet_ids                         = tolist([for subnet in split(",", "${SubnetIds}"): trimspace(subnet)]) 
                iam_role_permissions_boundary_arn  = trimspace("${IAMRolePermissionsBoundaryArn}") != "" ? trimspace("${IAMRolePermissionsBoundaryArn}") : null
                eks_system_node_group_subnet_ids   = [trimspace("${CPSystemSubnetId}")]
                deploy_filesystem_type             = trimspace("${CPNetworkFileSystemType}")
                cp_deployment_id                   = trimspace("${CPApplicationName}")
                cp_edge_elb_schema                 = trimspace("${CPEdgeAwsELBSchema}")
                cp_edge_elb_subnet                 = trimspace("${CPEdgeAwsELBSubnet}")
                cp_edge_elb_ip                     = trimspace("${CPEdgeAwsELBIP}")
                cp_api_srv_host                    = trimspace("${CPApiSrvHost}")
                cp_idp_host                        = trimspace("${CPIdpHost}")
                cp_docker_host                     = trimspace("${CPDockerHost}")
                cp_edge_host                       = trimspace("${CPEdgeHost}")
                cp_gitlab_host                     = trimspace("${CPGitlabHost}")
                cp_default_admin_name              = trimspace("${CPDefaultAdmin}") != "" ? trimspace("${CPDefaultAdmin}") : null
            
                eks_additional_role_mapping        = concat(
                  [
                    {
                      iam_role_arn  = "${JumpServerIAMRole.Arn}"
                      eks_role_name = "system:node:{{EC2PrivateDNSName}}"
                      eks_groups    = ["system:bootstrappers", "system:nodes"]
                    }
                  ],
                  [
                    for role_arn in local.additional_role_arns_for_cluster_admin : {
                      iam_role_arn  = role_arn
                      eks_role_name = "user-defined:cluster-admin"
                      eks_groups    = ["system:masters"]
                    }
                  ]
                )
            
                eks_additional_user_mapping        = [
                  for user_arn in local.additional_user_arns_for_cluster_admin : {
                    iam_user_arn  = user_arn
                    eks_role_name = "user-defined:cluster-admin"
                    eks_groups    = ["system:masters"]
                  }
                ]
              }


              output "filesystem_mount" {
                value = module.cluster-infra.cp_filesystem_mount_point 
              }

              output "filesystem_type" {
                value = module.cluster-infra.deploy_filesystem_type 
              }

              output "cp_pipectl_script" {
                value = module.cluster-infra.cp_deploy_script
              }

              output "cp_cloud_network_config" {
                value = module.cluster-infra.cp_cloud_network_config
              }
              EOF

              cat  << EOF > versions.tf
              terraform {
                required_providers {
                  postgresql = {
                    source  = "cyrilgdn/postgresql"
                    version = "1.22.0"
                  }
                }
              }
              EOF
            
              ##########################################
              ### Assume appropriate creds to deploy ###
              ##########################################
              CP_SECRET=${DeploymentAWSCredentialsSecretId}
              if [ -n "$CP_SECRET"  ]; then
                 creds=$(aws secretsmanager get-secret-value --secret-id $CP_SECRET  --query SecretString --output text  --region ${AWS::Region})
                 eval $creds
              else   
                 export $(printf "AWS_ACCESS_KEY_ID=%s AWS_SECRET_ACCESS_KEY=%s AWS_SESSION_TOKEN=%s" \
                 $(aws sts assume-role \
                 --role-arn arn:aws:iam::${AWS::AccountId}:role/${DeploymentName}-${DeploymentEnv}-tf-deploy-infra-role \
                 --role-session-name TFDeploy \
                 --duration-seconds 21600 \
                 --query "Credentials.[AccessKeyId,SecretAccessKey,SessionToken]" \
                 --output text))
              fi   
            
              #########################################
              ### Start of the terraform deployment ###
              #########################################
              terraform init 
              terraform apply --auto-approve &> terraform_apply.log
            
              #####################################
              ### Prepare infra deletion script ###
              #####################################
              cat << EOF > "$CLOUD_PIPELINE_DEPLOY_DIR/delete_all_cp_infra.sh"
              #!/bin/bash
              echo "-----------SET ACCESS TO AWS-----------------" 
              export CP_SECRET=${DeploymentAWSCredentialsSecretId}
              if [ -n "\$CP_SECRET"  ]; then
                  creds=\$(aws secretsmanager get-secret-value --secret-id \$CP_SECRET  --query SecretString --output text  --region ${AWS::Region})
                  eval \$creds
              else   
                  export \$(printf "AWS_ACCESS_KEY_ID=%s AWS_SECRET_ACCESS_KEY=%s AWS_SESSION_TOKEN=%s" \
                  \$(aws sts assume-role \
                  --role-arn arn:aws:iam::${AWS::AccountId}:role/${DeploymentName}-${DeploymentEnv}-tf-deploy-infra-role \
                  --role-session-name TFDeploy \
                  --duration-seconds 21600 \
                  --query "Credentials.[AccessKeyId,SecretAccessKey,SessionToken]" \
                  --output text))
              fi
              while true; do
                  read -p "Are you sure you want to delete cloud pipeline and all infrastructure resources? [y/N]" yn
                  case \$yn in
                      Yes|yes|Y|y ) export APPROVE="TRUE"; break;;
                      No|no|N|n ) exit;;
                      * ) echo "Please answer Yes or No.";;
                  esac
              done
              
              if [ "\$APPROVE" == "TRUE" ]; then
                 echo "START DESTROYING TERRAFORM RESOURCES!"
              
                 cd $AWS_INFRA_DEPLOY_DIR && \
                 kubectl delete service ingress && \
                 terraform destroy --auto-approve
              
                 if [ "\$?" -ne 0 ]; then
                    echo "Something went wrong during automated resources deletion process! Manual intervention is required!"
                    exit 1
                 else
                    echo "INFRASTRUCTURE RESOURCES DESTROYED! NOW YOU CAN DELETE CLOUDFORMATION STACK!"
                 fi
              else 
                 echo "DELETION ABORTED!"
              fi
              EOF
              
              chmod +x "$CLOUD_PIPELINE_DEPLOY_DIR/delete_all_cp_infra.sh"
            
              ##########################################
              ### Preparation for the pipectl deploy ###
              ##########################################
              CP_FILE_SYSTEM=$(terraform output -raw filesystem_type)
              fs_mount=$(terraform output -raw filesystem_mount)
              if [ "$CP_FILE_SYSTEM" == "efs" ]; then
                 sudo yum install amazon-efs-utils -y 
                 sudo mount -t efs -o tls $fs_mount  /opt 
              else 
                 sudo amazon-linux-extras install -y lustre
                 sudo mount -t lustre -o relatime,flock $fs_mount /opt 
              fi

              sudo mkdir -p /opt/root/ssh
              terraform show -json | jq -r ".values.root_module.child_modules[].resources[] |  select(.address==\"$(terraform state list | grep ssh_tls_key)\") |.values.private_key_pem" > /opt/root/ssh/ssh-key.pem
            
              sudo mkdir -p $PIPECTL_DEPLOY_DIR
              terraform output -raw cp_cloud_network_config > "$PIPECTL_DEPLOY_DIR/cluster.networks.config.json" && \
              terraform output -raw cp_pipectl_script > "$PIPECTL_DEPLOY_DIR/deploy_cloud_pipeline.sh" && \
              chmod +x $PIPECTL_DEPLOY_DIR/deploy_cloud_pipeline.sh
            
              CP_S3Link=${CPAssetsS3Url}
              if [ -n "$CP_S3Link"  ]; then
                 aws s3 cp $CP_S3Link . && unzip *.zip -d /opt \
                 # Finish configuration of PKI
                  openssl pkcs12 -export \
                  -in /opt/common/pki/ca-public-cert.pem \
                  -inkey /opt/common/pki/ca-private-key.pem \
                  -out /opt/common/pki/common-ssl.p12 \
                  -name ssl \
                  -password pass:changeit
                 # Symlink SSL to API
                  mkdir -p /opt/api/pki
                  ln -s /opt/common/pki/ca-public-cert.pem /opt/api/pki/ssl-public-cert.pem
                  ln -s /opt/common/pki/ca-private-key.pem /opt/api/pki/ssl-private-key.pem
                  ln -s /opt/common/pki/common-ssl.p12 /opt/api/pki/cp-api-srv-ssl.p12
                 # Symlink SSL to Docker Registry
                  mkdir -p /opt/docker-registry/pki
                  ln -s /opt/common/pki/ca-public-cert.pem /opt/docker-registry/pki/docker-public-cert.pem
                  ln -s /opt/common/pki/ca-private-key.pem /opt/docker-registry/pki/docker-private-key.pem
                 # Symlink SSL to EDGE
                  mkdir -p /opt/edge/pki
                  ln -s /opt/common/pki/ca-public-cert.pem /opt/edge/pki/ssl-public-cert.pem
                  ln -s /opt/common/pki/ca-private-key.pem /opt/edge/pki/ssl-private-key.pem
                 # Symlink SSL to Git
                  mkdir -p /opt/gitlab/pki
                  ln -s /opt/common/pki/ca-public-cert.pem /opt/gitlab/pki/ssl-public-cert.pem
                  ln -s /opt/common/pki/ca-private-key.pem /opt/gitlab/pki/ssl-private-key.pem
              fi
            
              cd $PIPECTL_DEPLOY_DIR
              wget -c ${CPPipectlUrl} -O pipectl && chmod +x pipectl
              ./deploy_cloud_pipeline.sh &> pipectl.log
              
        Tags:
        - Key: Name
          Value: !Sub "${DeploymentName}-${DeploymentEnv}-JumpServer"
        - Key: Deployment
          Value: !Sub "${DeploymentName}"
        - Key: Environment
          Value: !Sub "${DeploymentEnv}"

Outputs:
  InstanceID:
    Description: "Instance ID"
    Value: !Ref CloudPipelineDeployerInstance
  InstanceConnect:
    Description: "SSM connect to JumpBox command"
    Value: !Sub "aws ssm start-session --target ${CloudPipelineDeployerInstance} --region ${AWS::Region}" 
  TFStateS3Bucket:
    Description: S3 Bucket name where terraform state stored
    Value: !Ref TerraformS3Bucket
  TFStateDynamoDBTable: 
    Description: DynamoDB table name where terraform state lock stored     
    Value: !Ref TerraformDynamoDBTable




<|MERGE_RESOLUTION|>--- conflicted
+++ resolved
@@ -108,11 +108,7 @@
       CPEdgeHost: 
         default: "Edge service domain name"
       CPDockerHost: 
-<<<<<<< HEAD
-        default: "Internal Docker registry domain name"
-=======
         default: "Internal Docker Registry service domain name"
->>>>>>> 0840cbf1
       CPGitlabHost: 
         default: "Internal GitLab platform domain name"
       CPIdpHost: 
@@ -158,17 +154,10 @@
     Description: (Required) Id of the VPC where all resources will be created
   SubnetIds:
     Type: String
-<<<<<<< HEAD
     Description: (Required) Ids of the VCP subnets to be used for Cloud Pipeline EKS cluster, FS mount points, etc. At least one subnet id in list must be specified.
   EKSVersion:
     Type: String
     Description: (Optional) This refers to the version of the installed AWS EKS Cluster.See README.md for more information.
-=======
-    Description: (Required) Ids of the VCP subnets to be used for Cloud Pipeline EKS cluster, FS mount points, etc. At least two subnet IDs must be specified. Comma separated list.
-  EKSVersion:
-    Type: String
-    Description: (Optional) Version of the installed AWS EKS Cluster. See README.md for more information
->>>>>>> 0840cbf1
     Default: "1.29"
   EKSAdminIAMRoleArns:
     Type: String
@@ -188,13 +177,9 @@
     Default: ""
   CPSystemSubnetId:
     Type: String
-<<<<<<< HEAD
-    Description: (Required) Subnet where JumpServer instance and Cloud-Pipeline system EKS node group (where Cloud-Pipeline internal components will be deployed) will be created.
-=======
     Description: >
       (Required) Subnet where JumpServer instance and Cloud-Pipeline system EKS node group (to host Cloud-Pipeline internal components) will be created
       Must be in the same Availability Zone (AZ) as the 'ID of the subnet for Elastic Load Balancer'
->>>>>>> 0840cbf1
   CPNetworkFileSystemType:
     Type: String
     Description: (Optional) Network FileSystem type that will be created. Can be efs or fsx. Default efs
@@ -260,12 +245,7 @@
     Default: ""
   CPPipectlUrl:
     Type: String
-<<<<<<< HEAD
     Description: (Required) URL for the binary file located in a remote S3 bucket. This file will be downloaded during deployment to install the Cloud Pipeline on the target environment.
-=======
-    Default: "https://cloud-pipeline-oss-builds.s3.amazonaws.com/builds/0.19/pipectl.0.19.0.16665.692f8f33a46e395423fb0ee5e792c064cdf84d6e"
-    Description: (Required) Link to the pipectl binary file that will be used to deploy Cloud Pipeline
->>>>>>> 0840cbf1
   CPDefaultAdmin:
     Type: String
     Default: ""
