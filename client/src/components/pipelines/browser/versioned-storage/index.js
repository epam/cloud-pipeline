--- conflicted
+++ resolved
@@ -235,10 +235,10 @@
     });
   };
 
-<<<<<<< HEAD
   clearSelectedFile = () => {
     this.setState({selectedFile: undefined});
-=======
+  };
+
   refreshSelectedFile = () => {
     const {selectedFile} = this.state;
     if (selectedFile) {
@@ -249,7 +249,6 @@
         ...updatedFile.git_object
       }});
     }
->>>>>>> 5ea511ad
   };
 
   openHistoryPanel = () => {
