--- conflicted
+++ resolved
@@ -472,39 +472,39 @@
         </classes>
     </test>
 
-<<<<<<< HEAD
+    <test name="LimitMountsTest">
+        <classes>
+            <class name="com.epam.pipeline.autotests.LimitMountsTest"/>
+        </classes>
+    </test>
+
+    <test name="DavMountStorageLimitTest">
+        <classes>
+            <class name="com.epam.pipeline.autotests.DavMountStorageLimitTest"/>
+        </classes>
+    </test>
+
+    <test name="LaunchParametersTest">
+        <classes>
+            <class name="com.epam.pipeline.autotests.LaunchParametersTest"/>
+        </classes>
+    </test>
+
+    <test name="NATGatewayTest">
+        <classes>
+            <class name="com.epam.pipeline.autotests.NATGatewayTest"/>
+        </classes>
+    </test>
+
+    <test name="ADInfoTest">
+        <classes>
+            <class name="com.epam.pipeline.autotests.ADInfoTest"/>
+        </classes>
+    </test>
+
     <test name="NFSQuotasTest">
         <classes>
             <class name="com.epam.pipeline.autotests.NFSQuotasTest"/>
-=======
-    <test name="LimitMountsTest">
-        <classes>
-            <class name="com.epam.pipeline.autotests.LimitMountsTest"/>
-        </classes>
-    </test>
-
-    <test name="DavMountStorageLimitTest">
-        <classes>
-            <class name="com.epam.pipeline.autotests.DavMountStorageLimitTest"/>
-        </classes>
-    </test>
-
-    <test name="LaunchParametersTest">
-        <classes>
-            <class name="com.epam.pipeline.autotests.LaunchParametersTest"/>
-        </classes>
-    </test>
-
-    <test name="NATGatewayTest">
-        <classes>
-            <class name="com.epam.pipeline.autotests.NATGatewayTest"/>
-        </classes>
-    </test>
-
-    <test name="ADInfoTest">
-        <classes>
-            <class name="com.epam.pipeline.autotests.ADInfoTest"/>
->>>>>>> 54bdf676
         </classes>
     </test>
 
