--- conflicted
+++ resolved
@@ -54,7 +54,6 @@
 
     private static final Logger LOGGER = LoggerFactory.getLogger(SAMLUserDetailsServiceImpl.class);
     private static final String ATTRIBUTES_DELIMITER = "=";
-    private static final String ATTR_USER_BLOCKED_VALUE = "true";
 
     @Value("${saml.authorities.attribute.names: null}")
     private List<String> authorities;
@@ -68,12 +67,9 @@
     @Value("${saml.user.blocked.attribute: }")
     private String blockedAttribute;
 
-<<<<<<< HEAD
-=======
     @Value("${saml.user.blocked.attribute.true.val: true}")
     private String blockedAttributeTrueValue;
 
->>>>>>> 305887f1
     @Autowired
     private UserManager userManager;
 
@@ -88,43 +84,6 @@
 
     @Override
     public UserContext loadUserBySAML(SAMLCredential credential) {
-<<<<<<< HEAD
-        String userName = credential.getNameID().getValue().toUpperCase();
-        List<String> groups = readAuthorities(credential);
-        Map<String, String> attributes = readAttributes(credential);
-        final UserContext userContext;
-        PipelineUser loadedUser = userManager.loadUserByName(userName);
-        if (loadedUser == null) {
-            String message = messageHelper.getMessage(MessageConstants.ERROR_USER_NAME_NOT_FOUND, userName);
-            checkAbilityToCreate(userName, groups);
-            LOGGER.debug(message);
-            List<Long> roles = roleManager.getDefaultRolesIds();
-            PipelineUser createdUser = userManager.createUser(userName,
-                    roles, groups, attributes, null);
-            LOGGER.debug("Created user {} with groups {}", userName, groups);
-            userContext = new UserContext(createdUser.getId(), userName);
-            userContext.setGroups(createdUser.getGroups());
-            userContext.setRoles(createdUser.getRoles());
-            return userContext;
-        } else {
-            LOGGER.debug("Found user by name {}", userName);
-            if (loadedUser.isBlocked()) {
-                throwUserIsBlocked(userName);
-            }
-            loadedUser.setUserName(userName);
-            List<Long> roles = loadedUser.getRoles().stream().map(Role::getId).collect(Collectors.toList());
-            if (userManager.needToUpdateUser(groups, attributes, loadedUser)) {
-                loadedUser = userManager.updateUserSAMLInfo(loadedUser.getId(), userName, roles, groups, attributes);
-                LOGGER.debug("Updated user groups {} ", groups);
-            }
-            userContext = new UserContext(loadedUser);
-        }
-        if (hasBlockedStatusAttribute(credential)) {
-            userManager.updateUserBlockingStatus(userContext.getUserId(), true);
-            throwUserIsBlocked(userName);
-        }
-        if (!isValidGroupsBlockingStatus(groups)) {
-=======
         final String userName = credential.getNameID().getValue().toUpperCase();
         final List<String> groups = readAuthorities(credential);
         final Map<String, String> attributes = readAttributes(credential);
@@ -184,26 +143,9 @@
                 .stream()
                 .noneMatch(GroupStatus::isBlocked);
         if (!isValidGroupList) {
->>>>>>> 305887f1
             LOGGER.debug("User {} is blocked due to one of his groups is blocked!", userName);
             throw new LockedException("User is blocked!");
         }
-        return userContext;
-    }
-
-    private boolean isValidGroupsBlockingStatus(final List<String> groups) {
-        return userManager.loadGroupBlockingStatus(groups).stream().noneMatch(GroupStatus::isBlocked);
-    }
-
-    private void throwUserIsBlocked(final String userName) {
-        LOGGER.debug("User {} is blocked!", userName);
-        throw new LockedException("User is blocked!");
-    }
-
-    private boolean hasBlockedStatusAttribute(final SAMLCredential credential) {
-        final String blockingStatus = credential.getAttributeAsString(blockedAttribute);
-        return StringUtils.isNotEmpty(blockingStatus)
-                && blockingStatus.equalsIgnoreCase(ATTR_USER_BLOCKED_VALUE);
     }
 
     private void throwUserIsBlocked(final String userName) {
