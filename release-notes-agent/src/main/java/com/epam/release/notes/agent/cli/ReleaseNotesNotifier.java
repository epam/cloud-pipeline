/*
 * Copyright 2021 EPAM Systems, Inc. (https://www.epam.com/)
 * Licensed under the Apache License, Version 2.0 (the "License");
 * you may not use this file except in compliance with the License.
 * You may obtain a copy of the License at
 *
 * http://www.apache.org/licenses/LICENSE-2.0
 *
 * Unless required by applicable law or agreed to in writing, software
 * distributed under the License is distributed on an "AS IS" BASIS,
 * WITHOUT WARRANTIES OR CONDITIONS OF ANY KIND, either express or implied.
 * See the License for the specific language governing permissions and
 * limitations under the License.
 */
package com.epam.release.notes.agent.cli;

import com.epam.release.notes.agent.entity.github.GitHubIssue;
import com.epam.release.notes.agent.entity.jira.JiraIssue;
import com.epam.release.notes.agent.entity.version.Version;
import com.epam.release.notes.agent.entity.version.VersionStatus;
import com.epam.release.notes.agent.service.action.EmailSendActionNotificationService;
import com.epam.release.notes.agent.service.github.GitHubService;
import com.epam.release.notes.agent.service.jira.JiraIssueService;
import com.epam.release.notes.agent.service.version.ApplicationVersionService;
import lombok.extern.slf4j.Slf4j;
<<<<<<< HEAD
=======
import org.apache.commons.lang3.StringUtils;
>>>>>>> 228c64a2
import org.springframework.beans.factory.annotation.Value;
import org.springframework.shell.standard.ShellComponent;
import org.springframework.shell.standard.ShellMethod;
import org.springframework.shell.standard.ShellOption;

import java.util.Collections;
import java.util.HashSet;
import java.util.List;
import java.util.Set;
import java.util.stream.Collectors;

import static java.lang.String.format;

@Slf4j
@ShellComponent
public class ReleaseNotesNotifier {

<<<<<<< HEAD
    private final ApplicationVersionService applicationVersionService;
    private final GitHubService gitHubService;
    private final JiraIssueService jiraIssueService;
    private final List<String> subscribers;
    private final String adminEmail;
=======
    private ApplicationVersionService applicationVersionService;
    private GitHubService gitHubService;
    private JiraIssueService jiraIssueService;
    private List<String> subscribers;
    private String adminEmail;
    private EmailSendActionNotificationService actionNotificationService;
>>>>>>> 228c64a2

    public ReleaseNotesNotifier(final ApplicationVersionService applicationVersionService,
                                final GitHubService gitHubService,
                                final JiraIssueService jiraIssueService,
                                @Value("${release.notes.agent.subscribers:}") final List<String> subscribers,
<<<<<<< HEAD
                                @Value("${release.notes.agent.admin.email:}") final String adminEmail) {
=======
                                @Value("${release.notes.agent.admin.email:}") final String adminEmail,
                                final EmailSendActionNotificationService actionNotificationService) {
>>>>>>> 228c64a2
        this.applicationVersionService = applicationVersionService;
        this.gitHubService = gitHubService;
        this.jiraIssueService = jiraIssueService;
        this.subscribers = subscribers;
        this.adminEmail = adminEmail;
<<<<<<< HEAD
=======
        this.actionNotificationService = actionNotificationService;
>>>>>>> 228c64a2
    }

    @ShellMethod(key = "send-release-notes", value = "Grab and send release notes information to specified users")
    public void sendReleaseNotes(@ShellOption(defaultValue = ShellOption.NULL) List<String> emails) {

        final Version old = applicationVersionService.loadPreviousVersion();
        final Version current = applicationVersionService.fetchCurrentVersion();

        if (emails == null) {
            emails = subscribers;
        }

        final VersionStatus versionStatus = applicationVersionService.getVersionStatus(old, current);
        if (versionStatus == VersionStatus.NOT_FOUND) {
            applicationVersionService.storeVersion(current);
            return;
        } else if (versionStatus == VersionStatus.NOT_CHANGED) {
            log.info(format(
                    "The current API version %s has not changed.", current.toString()));
            return;
        } else if (versionStatus == VersionStatus.MAJOR_CHANGED) {
            // send notification to admin
            log.info(format("The current major API version %s has changed. " +
                    "The old major version: %s, the new major version: %s. Report will be sent to admin: %s",
                    current.toString(), old.getMajor(), current.getMajor(), adminEmail));
            actionNotificationService.process(old.toString(), current.toString(), Collections.emptyList(),
                    Collections.emptyList());
            applicationVersionService.storeVersion(current);
            return;
        }
        // send notifications with changes
        log.info(format(
                "Creating release notes report. Old current: %s, new current: %s. Report will be sent to: %s",
                old.getSha(), current.getSha(), emails));
        final List<GitHubIssue> gitHubIssues = gitHubService.fetchIssues(current.getSha(), old.getSha());
        gitHubIssues
                .forEach(gitHubIssue -> System.out.println(gitHubIssue.getNumber() + " " + gitHubIssue.getTitle()));
        final List<JiraIssue> jiraIssues = jiraIssueService.fetchIssue(current.toString());
        actionNotificationService.process(old.toString(), current.toString(),
                filterJiraIssues(gitHubIssues, jiraIssues), gitHubIssues);
        applicationVersionService.storeVersion(current);
    }

    private List<JiraIssue> filterJiraIssues(final List<GitHubIssue> gitHubIssues, final List<JiraIssue> jiraIssues) {
        final Set<Long> githubIssueNumbers = gitHubIssues.stream()
                .map(GitHubIssue::getNumber)
                .collect(Collectors.toCollection(HashSet::new));
        return jiraIssues.stream()
                .filter(j -> StringUtils.isBlank(j.getGithubId()) ||
                        !githubIssueNumbers.contains(Long.parseLong(j.getGithubId())))
                .collect(Collectors.toList());
    }
}<|MERGE_RESOLUTION|>--- conflicted
+++ resolved
@@ -23,10 +23,7 @@
 import com.epam.release.notes.agent.service.jira.JiraIssueService;
 import com.epam.release.notes.agent.service.version.ApplicationVersionService;
 import lombok.extern.slf4j.Slf4j;
-<<<<<<< HEAD
-=======
 import org.apache.commons.lang3.StringUtils;
->>>>>>> 228c64a2
 import org.springframework.beans.factory.annotation.Value;
 import org.springframework.shell.standard.ShellComponent;
 import org.springframework.shell.standard.ShellMethod;
@@ -44,40 +41,25 @@
 @ShellComponent
 public class ReleaseNotesNotifier {
 
-<<<<<<< HEAD
-    private final ApplicationVersionService applicationVersionService;
-    private final GitHubService gitHubService;
-    private final JiraIssueService jiraIssueService;
-    private final List<String> subscribers;
-    private final String adminEmail;
-=======
     private ApplicationVersionService applicationVersionService;
     private GitHubService gitHubService;
     private JiraIssueService jiraIssueService;
     private List<String> subscribers;
     private String adminEmail;
     private EmailSendActionNotificationService actionNotificationService;
->>>>>>> 228c64a2
 
     public ReleaseNotesNotifier(final ApplicationVersionService applicationVersionService,
                                 final GitHubService gitHubService,
                                 final JiraIssueService jiraIssueService,
                                 @Value("${release.notes.agent.subscribers:}") final List<String> subscribers,
-<<<<<<< HEAD
-                                @Value("${release.notes.agent.admin.email:}") final String adminEmail) {
-=======
                                 @Value("${release.notes.agent.admin.email:}") final String adminEmail,
                                 final EmailSendActionNotificationService actionNotificationService) {
->>>>>>> 228c64a2
         this.applicationVersionService = applicationVersionService;
         this.gitHubService = gitHubService;
         this.jiraIssueService = jiraIssueService;
         this.subscribers = subscribers;
         this.adminEmail = adminEmail;
-<<<<<<< HEAD
-=======
         this.actionNotificationService = actionNotificationService;
->>>>>>> 228c64a2
     }
 
     @ShellMethod(key = "send-release-notes", value = "Grab and send release notes information to specified users")
