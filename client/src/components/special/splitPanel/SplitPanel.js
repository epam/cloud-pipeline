/*
 * Copyright 2017-2019 EPAM Systems, Inc. (https://www.epam.com/)
 *
 * Licensed under the Apache License, Version 2.0 (the "License");
 * you may not use this file except in compliance with the License.
 * You may obtain a copy of the License at
 *
 *     http://www.apache.org/licenses/LICENSE-2.0
 *
 * Unless required by applicable law or agreed to in writing, software
 * distributed under the License is distributed on an "AS IS" BASIS,
 * WITHOUT WARRANTIES OR CONDITIONS OF ANY KIND, either express or implied.
 * See the License for the specific language governing permissions and
 * limitations under the License.
 */

import React from 'react';
import PropTypes from 'prop-types';
import {observer} from 'mobx-react';
import {computed} from 'mobx';
import {Row, Icon} from 'antd';
import classNames from 'classnames';
import localization from '../../../utils/localization';

const RESIZER_SIZE = 6;
const MINIMUM_CONTENT_SIZE = 50;
const MAX_SIZE_ITERATIONS = 10;

export const CONTENT_PANEL_KEY = 'content';
export const ISSUES_PANEL_KEY = 'issues';
export const METADATA_PANEL_KEY = 'metadata';

const filterRealChild = child => !!child;

@observer
export class SplitPanel extends React.Component {

  static propTypes = {
    onPanelClose: PropTypes.func,
    onPanelResize: PropTypes.func,
    onPanelResizeDelay: PropTypes.number,
    resizerSize: PropTypes.number,
    resizerStyle: PropTypes.object,
    contentPadding: PropTypes.number,
    orientation: PropTypes.oneOf(['horizontal', 'vertical']),
    style: PropTypes.object,
    contentInfo: PropTypes.arrayOf(PropTypes.shape({
      key: PropTypes.string,
      title: PropTypes.string,
      closable: PropTypes.bool,
      containerStyle: PropTypes.object,
      containerClassName: PropTypes.string,
      size: PropTypes.shape({
        keepPreviousSize: PropTypes.bool,
        priority: PropTypes.number,
        pxMinimum: PropTypes.number,
        percentMinimum: PropTypes.number,
        pxMaximum: PropTypes.number,
        percentMaximum: PropTypes.number,
        pxDefault: PropTypes.number,
        percentDefault: PropTypes.number
      })
    }))
  };
  static defaultProps = {
    onPanelResizeDelay: 250
  };
  state = {
    sizes: {},
    container: undefined,
    activeResizer: null,
    activeResizerInfo: null
  };
  getChildKey = (childIndex, children) => {
    children = children || (this.props.children || []).filter(filterRealChild);
    const child = children[childIndex];
    return child.key || `child_${childIndex}`;
  };

  getContentInfo = (key, contentInfo) => {
    contentInfo = contentInfo || this.props.contentInfo;
    if (contentInfo) {
      const [info] = contentInfo.filter(i => i.key === key);
      if (info) {
        return info;
      }
    }
    return {key};
  };
  getResizerIndentifier = (resizerIndex) => {
    return `resizer_${resizerIndex};`;
  };
  renderResizer = (resizerIndex) => {
    const onMouseDown = (e) => {
      if (this.state.container) {
        const coordinate = this.isVertical
          ? e.nativeEvent.pageY - this.state.container.offsetTop
          : e.nativeEvent.pageX - this.state.container.offsetLeft;
        this.setState({
          activeResizer: resizerIndex,
          activeResizerInfo: {
            coordinate
          }
        });
      }
    };
    const style = {
      cursor: this.isVertical ? 'row-resize' : 'col-resize',
      padding: 0,
      width: this.isVertical ? undefined : this.resizerSize,
      height: this.isVertical ? this.resizerSize : undefined
    };
    return (
      <div
        id={this.getResizerIndentifier(resizerIndex)}
        onMouseDown={onMouseDown}
        key={this.getResizerIndentifier(resizerIndex)}
        style={style}>
        <div
          className="cp-split-panel-resizer"
          style={this.props.resizerStyle}
        >
          {'\u00A0'}
        </div>
      </div>
    );
  };
  getChildMinimumSizePx = (childIndex) => {
    const info = this.getContentInfo(this.getChildKey(childIndex));
    if (info && info.size) {
      if (info.size.pxMinimum) {
        return info.size.pxMinimum;
      } else if (info.size.percentMinimum) {
        return this.toPXSize(info.size.percentMinimum / 100.0);
      }
    }
    return MINIMUM_CONTENT_SIZE;
  };
  getChildMaximumSizePx = (childIndex) => {
    const info = this.getContentInfo(this.getChildKey(childIndex));
    if (info && info.size) {
      if (info.size.pxMaximum) {
        return info.size.pxMaximum;
      } else if (info.size.percentMaximum) {
        return this.toPXSize(info.size.percentMaximum / 100.0);
      }
    }
    return this.totalSize;
  };
  getChildSize = (childIndex) => {
    const childrenCount = (this.props.children || []).filter(filterRealChild).length;
    const key = this.getChildKey(childIndex);
    const sizes = this.state.sizes;
    let size;
    if (sizes && sizes[key]) {
      size = sizes[key];
    } else {
      size = this.toPercentSize((this.totalSize - (childrenCount - 1) * this.resizerSize) /
        childrenCount);
    }
    return size;
  };
  setChildSize = (childIndex, size, sizes, push = false) => {
    const key = this.getChildKey(childIndex);
    sizes = sizes || this.state.sizes;
    if (!sizes) {
      sizes = {};
    }
    sizes[key] = size;
    if (push) {
      this.setState({
        sizes: sizes
      });
    }
    return sizes;
  };
  renderChild = (childIndex) => {
    const content = (this.props.children || []).filter(filterRealChild)[childIndex];
    const key = this.getChildKey(childIndex);
    const size = this.getChildSize(childIndex);
    let style = {
      overflow: 'auto',
      padding: this.contentPadding
    };
    if (this.isVertical) {
      style.height = `${size * 100}%`;
    } else {
      style.width = `${size * 100}%`;
    }
    const info = this.getContentInfo(key);
    if (info && info.containerStyle !== undefined) {
      style = Object.assign(style, info.containerStyle);
    }
    let renderHeader = false;
    if (info && (info.title || info.closable)) {
      renderHeader = true;
    }
    return (
      <div
        className={classNames(info ? info.containerClassName : undefined, 'cp-split-panel-panel')}
        key={`child_${childIndex}`}
        style={style}>
        {
          renderHeader &&
          <Row
            type="flex"
            justify="space-between"
            align="middle"
            className="cp-split-panel-header"
            style={{
              padding: '0px 5px'
            }}>
            <span>{info.title || ''}</span>
            {
              info.closable &&
              <Icon
                type="close"
                onClick={() => this.props.onPanelClose && info && this.props.onPanelClose(info.key)}
                style={{cursor: 'pointer'}} />
            }
          </Row>
        }
        {content}
      </div>
    );
  };
  renderSplitPaneContent = () => {
    const children = [];
    const length = (this.props.children || []).filter(filterRealChild).length;
    for (let i = 0; i < length; i++) {
      children.push(this.renderChild(i));
      if (i < length - 1) {
        children.push(this.renderResizer(i));
      }
    }
    return children;
  };
  initializeSplitPane = (div) => {
    this.setState({
      container: div
    }, () => {
      if (this.state.container) {
        this.resetWidthsState((this.props.children || []).filter(filterRealChild), this.props.contentInfo);
      }
    });
  };
  toPercentSize = (px) => {
    if (!px) {
      return 0;
    }
    return px / this.totalSize;
  };
  // percent [0..1]
  toPXSize = (percent) => {
    if (!percent) {
      return 0;
    }
    return this.totalSize * percent;
  };
  resetWidthsState = (children, infos) => {
    const sizes = {};
    const getChildSizePriority = (key) => {
      const info = this.getContentInfo(key, infos);
      if (info && info.size && info.size.priority) {
        return info.size.priority;
      }
      return 0;
    };
    const sortedChildren = children
      .filter(filterRealChild)
      .sort((childA, childB) => {
        const priorityA = getChildSizePriority(childA.key);
        const priorityB = getChildSizePriority(childB.key);
        if (priorityA > priorityB) {
          return -1;
        } else if (priorityA < priorityB) {
          return 1;
        }
        return 0;
      });
    const maxSizes = {};
    const minSizes = {};
    const getChildKey = (i, array) => {
      const index = (children || []).filter(filterRealChild).indexOf(array[i]);
      return this.getChildKey(index, (children || []).filter(filterRealChild));
    };
    for (let i = 0; i < sortedChildren.length; i++) {
      const key = getChildKey(i, sortedChildren);
      const info = this.getContentInfo(key, infos);
      if (info && info.size && info.size.keepPreviousSize) {
        let width = this.state.sizes[key];
        if (width !== undefined) {
          sizes[key] = this.state.sizes[key];
          const min = this.toPercentSize(info.size.pxMinimum) ||
            (info.size.percentMinimum ? info.size.percentMinimum / 100 : 0);
          const max = this.toPercentSize(info.size.pxMaximum) ||
            (info.size.percentMaximum ? info.size.percentMaximum / 100 : 1);
          width = Math.max(min, Math.min(max, width));
          maxSizes[key] = width === max;
          minSizes[key] = width === min;
        }
      }
    }
    const setSizes = (size, iteration) => {
      if (iteration === MAX_SIZE_ITERATIONS || size === 0) {
        return;
      }
      let totalWidth = size;
      const notProcessedChildren = size > 0
        ? sortedChildren.filter(({key}) => !maxSizes[key])
        : sortedChildren.filter(({key}) => !minSizes[key]);
      for (let i = 0; i < notProcessedChildren.length; i++) {
        const key = getChildKey(i, notProcessedChildren);
        const info = this.getContentInfo(key, infos);
        let width = sizes[key];
        if (!width) {
          if (info && info.size && info.size.pxDefault) {
            width = this.toPercentSize(info.size.pxDefault);
          } else if (info && info.size && info.size.percentDefault) {
            width = info.size.percentDefault / 100;
          } else {
            width = (totalWidth / (notProcessedChildren.length - i));
          }
          if (i === notProcessedChildren.length - 1) {
            width = totalWidth;
          }
        } else if (iteration > 0) {
          width += (totalWidth / (notProcessedChildren.length - i));
        }
        if (info && info.size) {
          const min = this.toPercentSize(info.size.pxMinimum) ||
            (info.size.percentMinimum ? info.size.percentMinimum / 100 : 0);
          const max = this.toPercentSize(info.size.pxMaximum) ||
            (info.size.percentMaximum ? info.size.percentMaximum / 100 : 1);
          width = Math.max(min, Math.min(max, width));
          maxSizes[key] = width === max;
          minSizes[key] = width === min;
        }
        let addedWidth = width;
        if (iteration > 0 && sizes[key]) {
          const delta = width - sizes[key];
          sizes[key] = width;
          addedWidth = delta;
        } else {
          sizes[key] = width;
        }
        totalWidth -= addedWidth;
      }
      setSizes(totalWidth, iteration + 1);
    };
    setSizes(1, 0);
    this.setState({
      activeResizer: null,
      activeResizerInfo: null,
      sizes
    });
  };
  panelResizeTimeout;
  reportPanelResize = () => {
    if (!this.props.onPanelResize) {
      return;
    }
    if (this.panelResizeTimeout) {
      clearTimeout(this.panelResizeTimeout);
    }
    this.panelResizeTimeout = setTimeout(() => {
      this.props.onPanelResize && this.props.onPanelResize(this);
      this.panelResizeTimeout = undefined;
    }, this.props.onPanelResizeDelay);
  };
  updateState = (e) => {
    if (this.state.activeResizer !== null && this.state.activeResizerInfo) {
      if (e.stopPropagation) {
        e.stopPropagation();
      }
      if (e.preventDefault) {
        e.preventDefault();
      }
      e.cancelBubble = true;
      e.returnValue = false;
      const coordinate = this.isVertical
        ? e.pageY - this.state.container.offsetTop
        : e.pageX - this.state.container.offsetLeft;
      const delta = coordinate - this.state.activeResizerInfo.coordinate;
      let leftChildSizePx = this.toPXSize(this.getChildSize(this.state.activeResizer)) +
        delta;
      let rightChildSizePx = this.toPXSize(this.getChildSize(this.state.activeResizer + 1)) -
        delta;
      const leftChildMinimumSizePx = this.getChildMinimumSizePx(this.state.activeResizer);
      const leftChildMaximumSizePx = this.getChildMaximumSizePx(this.state.activeResizer);
      const rightChildMinimumSizePx = this.getChildMinimumSizePx(this.state.activeResizer + 1);
      const rightChildMaximumSizePx = this.getChildMaximumSizePx(this.state.activeResizer + 1);
      if (leftChildSizePx >= leftChildMinimumSizePx &&
        leftChildSizePx <= leftChildMaximumSizePx &&
        rightChildSizePx >= rightChildMinimumSizePx &&
        rightChildSizePx <= rightChildMaximumSizePx) {
        const leftChildWidth = this.toPercentSize(leftChildSizePx);
        const rightChildWidth = this.toPercentSize(rightChildSizePx);
        const info = this.setChildSize(this.state.activeResizer, leftChildWidth);
        this.setChildSize(this.state.activeResizer + 1, rightChildWidth, info);
        this.setState({
          sizes: info,
          activeResizerInfo: {
            coordinate: coordinate
          }
        }, this.reportPanelResize);
      }
      return false;
    }
    return true;
  };
  onMouseMove = (e) => {
    return this.updateState(e);
  };
  onMouseUp = (e) => {
    this.updateState(e);
    if (this.state.activeResizer !== null && this.state.activeResizerInfo) {
      this.setState({
        activeResizer: null,
        activeResizerInfo: null
      });
    }
  };

  @computed
  get isVertical () {
    return this.props.orientation === 'vertical';
  }

  @computed
  get resizerSize () {
    return this.props.resizerSize || RESIZER_SIZE;
  }

  @computed
  get contentPadding () {
    return this.props.contentPadding;
  }

  @computed
  get totalSize () {
    if (this.state.container) {
      return this.isVertical
        ? this.state.container.offsetHeight || this.state.container.clientHeight
        : this.state.container.offsetWidth || this.state.container.clientWidth;
    }
    return undefined;
  }

  render () {
    const transparentClass = this.props.className ? this.props.className : '';
    return (
      <div
        className={
          classNames(
            'split-panel',
            'cp-split-panel',
            {
              vertical: this.isVertical,
              horizontal: !this.isVertical
            },
<<<<<<< HEAD
            transparentClass
=======
            this.props.className
>>>>>>> 59c37005
          )
        }
        ref={this.initializeSplitPane}
        style={this.props.style}
      >
        {
          this.totalSize ? this.renderSplitPaneContent() : undefined
        }
      </div>
    );
  }

  componentWillReceiveProps (nextProps) {
    const nextPropsChildrenLength = (nextProps.children || []).filter(filterRealChild).length;
    const currentPropsChildrenLength = (this.props.children || []).filter(filterRealChild).length;
    if (nextPropsChildrenLength !== currentPropsChildrenLength) {
      this.resetWidthsState((nextProps.children || []).filter(filterRealChild), nextProps.contentInfo);
    }
  }

  componentDidMount () {
    window.addEventListener('mousemove', this.onMouseMove);
    window.addEventListener('mouseup', this.onMouseUp);
  }

  componentWillUnmount () {
    window.removeEventListener('mousemove', this.onMouseMove);
    window.removeEventListener('mouseup', this.onMouseUp);
  }
}

@localization.localizedComponent
export class ContentIssuesMetadataPanel extends localization.LocalizedReactComponent {

  static propTypes = {
    onPanelClose: PropTypes.func,
    style: PropTypes.object,
  };

  render () {
    return (
      <SplitPanel
        style={this.props.style}
        onPanelClose={this.props.onPanelClose}
        contentInfo={[
          {
            key: CONTENT_PANEL_KEY,
            size: {
              priority: 0,
              percentMinimum: 33,
              percentDefault: 75
            }
          },
          {
            key: ISSUES_PANEL_KEY,
            title: `${this.localizedString('Issue')}s`,
            closable: true,
            containerStyle: {
              display: 'flex',
              flexDirection: 'column'
            },
            size: {
              keepPreviousSize: true,
              priority: 1,
              percentDefault: 25,
              pxMinimum: 200
            }
          },
          {
            key: METADATA_PANEL_KEY,
            title: 'Attributes',
            closable: true,
            containerStyle: {
              display: 'flex',
              flexDirection: 'column'
            },
            size: {
              keepPreviousSize: true,
              priority: 2,
              percentDefault: 25,
              pxMinimum: 200
            }
          }
        ]}>
        {this.props.children}
      </SplitPanel>
    );
  }
}

export class ContentMetadataPanel extends React.Component {

  static propTypes = {
    onPanelClose: PropTypes.func,
    contentContainerStyle: PropTypes.object,
    orientation: PropTypes.oneOf(['horizontal', 'vertical']),
    style: PropTypes.object
  };

  getContentContainerStyle = () => {
    const defaultStyle = {
      display: 'flex',
      flexDirection: 'column'
    };
    if (this.props.contentContainerStyle) {
      return Object.assign({}, defaultStyle, this.props.contentContainerStyle);
    } else {
      return defaultStyle;
    }
  };

  render () {
    return (
      <SplitPanel
        className={this.props.className}
        style={this.props.style}
        orientation={this.props.orientation}
        onPanelClose={this.props.onPanelClose}
        contentInfo={[
          {
            key: CONTENT_PANEL_KEY,
            containerStyle: this.getContentContainerStyle(),
            size: {
              priority: 0,
              percentMinimum: 33,
              percentDefault: 75
            }
          },
          {
            key: METADATA_PANEL_KEY,
            title: 'Attributes',
            closable: !!this.props.onPanelClose,
            containerStyle: {
              display: 'flex',
              flexDirection: 'column'
            },
            size: {
              keepPreviousSize: true,
              priority: 2,
              percentDefault: 25,
              pxMinimum: 200
            }
          }
        ]}>
        {this.props.children}
      </SplitPanel>
    );
  }
}<|MERGE_RESOLUTION|>--- conflicted
+++ resolved
@@ -459,11 +459,7 @@
               vertical: this.isVertical,
               horizontal: !this.isVertical
             },
-<<<<<<< HEAD
-            transparentClass
-=======
             this.props.className
->>>>>>> 59c37005
           )
         }
         ref={this.initializeSplitPane}
