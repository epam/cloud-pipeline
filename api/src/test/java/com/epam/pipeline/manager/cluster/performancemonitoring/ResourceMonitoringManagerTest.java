/*
 * Copyright 2017-2022 EPAM Systems, Inc. (https://www.epam.com/)
 *
 * Licensed under the Apache License, Version 2.0 (the "License");
 * you may not use this file except in compliance with the License.
 * You may obtain a copy of the License at
 *
 *     http://www.apache.org/licenses/LICENSE-2.0
 *
 * Unless required by applicable law or agreed to in writing, software
 * distributed under the License is distributed on an "AS IS" BASIS,
 * WITHOUT WARRANTIES OR CONDITIONS OF ANY KIND, either express or implied.
 * See the License for the specific language governing permissions and
 * limitations under the License.
 */

package com.epam.pipeline.manager.cluster.performancemonitoring;

import com.epam.pipeline.common.MessageHelper;
import com.epam.pipeline.dao.monitoring.MonitoringESDao;
import com.epam.pipeline.entity.cluster.InstanceType;
import com.epam.pipeline.entity.cluster.monitoring.ELKUsageMetric;
import com.epam.pipeline.entity.monitoring.IdleRunAction;
import com.epam.pipeline.entity.monitoring.LongPausedRunAction;
import com.epam.pipeline.entity.notification.NotificationType;
import com.epam.pipeline.entity.pipeline.PipelineRun;
import com.epam.pipeline.entity.pipeline.RunInstance;
import com.epam.pipeline.entity.pipeline.run.parameter.PipelineRunParameter;
import com.epam.pipeline.entity.utils.DateUtils;
import com.epam.pipeline.manager.cluster.InstanceOfferManager;
import com.epam.pipeline.manager.notification.NotificationManager;
import com.epam.pipeline.manager.pipeline.PipelineRunDockerOperationManager;
import com.epam.pipeline.manager.pipeline.PipelineRunManager;
import com.epam.pipeline.manager.pipeline.StopServerlessRunManager;
import com.epam.pipeline.manager.preference.PreferenceManager;
import com.epam.pipeline.manager.preference.SystemPreferences;
import com.epam.pipeline.manager.security.AuthManager;
import com.epam.pipeline.security.UserContext;
import com.epam.pipeline.security.jwt.JwtAuthenticationToken;
import io.reactivex.Observable;
import io.reactivex.subjects.BehaviorSubject;
import org.apache.commons.collections.CollectionUtils;
import org.apache.commons.lang3.tuple.Pair;
import org.hamcrest.CoreMatchers;
import org.junit.Assert;
import org.junit.Before;
import org.junit.Test;
import org.mockito.ArgumentCaptor;
import org.mockito.Captor;
import org.mockito.InjectMocks;
import org.mockito.Mock;
import org.mockito.MockitoAnnotations;
import org.mockito.internal.util.reflection.Whitebox;
import org.springframework.scheduling.TaskScheduler;
import org.springframework.security.core.GrantedAuthority;
import org.springframework.security.core.authority.AuthorityUtils;
import org.springframework.security.core.context.SecurityContext;
import org.springframework.security.core.context.SecurityContextHolder;

import java.time.Instant;
import java.time.LocalDateTime;
import java.time.temporal.ChronoUnit;
import java.util.Arrays;
import java.util.Collection;
import java.util.Collections;
import java.util.Date;
import java.util.HashMap;
import java.util.List;
import java.util.Map;
import java.util.Optional;

import static org.junit.Assert.assertThat;
import static org.mockito.Matchers.any;
import static org.mockito.Matchers.eq;
import static org.mockito.Mockito.anyMap;
import static org.mockito.Mockito.atLeastOnce;
import static org.mockito.Mockito.never;
import static org.mockito.Mockito.spy;
import static org.mockito.Mockito.times;
import static org.mockito.Mockito.verify;
import static org.mockito.Mockito.when;

@SuppressWarnings("PMD.TooManyStaticImports")
public class ResourceMonitoringManagerTest {
    private static final long TEST_OK_RUN_ID = 1;
    private static final double TEST_OK_RUN_CPU_LOAD = 800.0;
    private static final long TEST_IDLE_SPOT_RUN_ID = 2;
    private static final double TEST_IDLE_SPOT_RUN_CPU_LOAD = 400.0;
    private static final long TEST_IDLE_ON_DEMAND_RUN_ID = 3;
    private static final long TEST_IDLE_RUN_TO_PROLONG_ID = 4;
    private static final long TEST_HIGH_CONSUMING_RUN_ID = 5;
    private static final long TEST_AUTOSCALE_RUN_ID = 6;
    private static final int TEST_HIGH_CONSUMING_RUN_LOAD = 80;
    private static final double TEST_IDLE_ON_DEMAND_RUN_CPU_LOAD = 200.0;
    private static final Integer TEST_RESOURCE_MONITORING_DELAY = 111;
    private static final int TEST_MAX_IDLE_MONITORING_TIMEOUT = 30;
    private static final int TEST_IDLE_THRESHOLD_PERCENT = 30;
    private static final double NON_IDLE_CPU_LOAD = 700.0;
    private static final double MILICORES_TO_CORES = 1000.0;
    private static final double DELTA = 0.001;
    private static final int HALF_AN_HOUR = 30;
    private static final LocalDateTime HALF_AN_HOUR_BEFORE = DateUtils.nowUTC().minusSeconds(HALF_AN_HOUR);
    private static final String HIGH_CONSUMING_POD_ID = "high-consuming";
    private static final double PERCENTS = 100.0;
    private static final String UTILIZATION_LEVEL_LOW = "IDLE";
    private static final String UTILIZATION_LEVEL_HIGH = "PRESSURE";
    private static final String TRUE_VALUE_STRING = "true";
    private static final Map<String, String> IDLE_TAGS =
        Collections.singletonMap(UTILIZATION_LEVEL_LOW, TRUE_VALUE_STRING);
    private static final Map<String, String> PRESSURE_TAGS =
        Collections.singletonMap(UTILIZATION_LEVEL_HIGH, TRUE_VALUE_STRING);
    private static final String PLATFORM = "linux";

    @InjectMocks
    private ResourceMonitoringManager resourceMonitoringManager;

    @Mock
    private PreferenceManager preferenceManager;
    @Mock
    private NotificationManager notificationManager;
    @Mock
    private InstanceOfferManager instanceOfferManager;
    @Mock
    private MonitoringESDao monitoringESDao;
    @Mock
    private PipelineRunManager pipelineRunManager;
    @Mock
    private TaskScheduler taskScheduler;
    @Mock
    private MessageHelper messageHelper;
    @Mock
    private AuthManager authManager;
    @Mock
    private StopServerlessRunManager stopServerlessRunManager;
    @Mock
    private PipelineRunDockerOperationManager pipelineRunDockerOperationManager;

    @Captor
    ArgumentCaptor<List<PipelineRun>> runsToUpdateCaptor;
    @Captor
    ArgumentCaptor<List<Pair<PipelineRun, Double>>> runsToNotifyIdleCaptor;
    @Captor
    ArgumentCaptor<List<Pair<PipelineRun, Map<ELKUsageMetric, Double>>>> runsToNotifyResConsumingCaptor;
    @Captor
    ArgumentCaptor<List<PipelineRun>> runsToUpdateTagsCaptor;

    private InstanceType testType;
    private PipelineRun okayRun;
    private PipelineRun idleSpotRun;
    private PipelineRun idleOnDemandRun;
    private PipelineRun idleRunToProlong;
    private PipelineRun highConsumingRun;
    private PipelineRun autoscaleMasterRun;

    private Map<String, Double> mockStats;

    @Before
    public void setUp() throws Exception {
        MockitoAnnotations.initMocks(this);
        ResourceMonitoringManager.ResourceMonitoringManagerCore core =
            new ResourceMonitoringManager.ResourceMonitoringManagerCore(pipelineRunManager,
                                                                        pipelineRunDockerOperationManager,
                                                                        notificationManager,
                                                                        monitoringESDao,
                                                                        messageHelper,
                                                                        preferenceManager,
                                                                        stopServerlessRunManager);
        resourceMonitoringManager = new ResourceMonitoringManager(instanceOfferManager, core);
        Whitebox.setInternalState(resourceMonitoringManager, "authManager", authManager);
        Whitebox.setInternalState(resourceMonitoringManager, "preferenceManager", preferenceManager);
        Whitebox.setInternalState(resourceMonitoringManager, "scheduler", taskScheduler);
        when(preferenceManager.getObservablePreference(SystemPreferences.SYSTEM_RESOURCE_MONITORING_PERIOD))
            .thenReturn(Observable.empty());
        when(preferenceManager.getPreference(SystemPreferences.SYSTEM_RESOURCE_MONITORING_PERIOD))
            .thenReturn(TEST_RESOURCE_MONITORING_DELAY);
        when(preferenceManager.getPreference(SystemPreferences.SYSTEM_IDLE_CPU_THRESHOLD_PERCENT))
                .thenReturn(TEST_IDLE_THRESHOLD_PERCENT);
        when(preferenceManager.getPreference(SystemPreferences.SYSTEM_IDLE_ACTION_TIMEOUT_MINUTES)).thenReturn(1);
        when(preferenceManager.getPreference(SystemPreferences.SYSTEM_MAX_IDLE_TIMEOUT_MINUTES))
            .thenReturn(TEST_MAX_IDLE_MONITORING_TIMEOUT);
        when(preferenceManager.getPreference(SystemPreferences.SYSTEM_MONITORING_METRIC_TIME_RANGE))
                .thenReturn(TEST_MAX_IDLE_MONITORING_TIMEOUT);
        when(preferenceManager.getPreference(SystemPreferences.SYSTEM_DISK_THRESHOLD_PERCENT))
                .thenReturn(TEST_HIGH_CONSUMING_RUN_LOAD);
        when(preferenceManager.getPreference(SystemPreferences.SYSTEM_MEMORY_THRESHOLD_PERCENT))
                .thenReturn(TEST_HIGH_CONSUMING_RUN_LOAD);
        when(preferenceManager.getPreference(SystemPreferences.SYSTEM_IDLE_ACTION))
                .thenReturn(IdleRunAction.NOTIFY.name());
        when(preferenceManager.getPreference(SystemPreferences.LAUNCH_SERVERLESS_STOP_TIMEOUT))
                .thenReturn(TEST_MAX_IDLE_MONITORING_TIMEOUT);
        when(preferenceManager.getPreference(SystemPreferences.SYSTEM_LONG_PAUSED_ACTION))
                .thenReturn(LongPausedRunAction.NOTIFY.name());
        when(stopServerlessRunManager.loadActiveServerlessRuns()).thenReturn(Collections.emptyList());

        SecurityContext context = SecurityContextHolder.createEmptyContext();
        UserContext userContext = new UserContext(1L, "admin");
        Collection<GrantedAuthority> authorities = AuthorityUtils.createAuthorityList("ROLE_ADMIN");
        context.setAuthentication(new JwtAuthenticationToken(userContext, authorities));
        when(authManager.createSchedulerSecurityContext()).thenReturn(context);

        testType = new InstanceType();
        testType.setVCPU(2);
        testType.setName("t1.test");

        BehaviorSubject<List<InstanceType>> mockSubject = BehaviorSubject.createDefault(
                Collections.singletonList(testType));

        when(instanceOfferManager.getAllInstanceTypesObservable()).thenReturn(mockSubject);

        RunInstance spotInstance = new RunInstance(testType.getName(), 0, 0, null,
<<<<<<< HEAD
                null, null, "spotNode", PLATFORM, true);
=======
                null, null, "spotNode", PLATFORM, true, null, null, null, null, null, null);
>>>>>>> 8638322c
        final Map <String, String> stubTagMap = new HashMap<>();
        okayRun = new PipelineRun();
        okayRun.setInstance(spotInstance);
        okayRun.setPodId("okay-pod");
        okayRun.setId(TEST_OK_RUN_ID);
        okayRun.setStartDate(new Date(Instant.now().minus(TEST_MAX_IDLE_MONITORING_TIMEOUT + 1, ChronoUnit.MINUTES)
                                          .toEpochMilli()));
        okayRun.setProlongedAtTime(DateUtils.nowUTC().minus(TEST_MAX_IDLE_MONITORING_TIMEOUT + 1,
                ChronoUnit.MINUTES));
        okayRun.setTags(stubTagMap);

        idleSpotRun = new PipelineRun();
        idleSpotRun.setInstance(new RunInstance(testType.getName(), 0, 0, null,
<<<<<<< HEAD
                null, null, "idleSpotNode", PLATFORM, true));
=======
                null, null, "idleSpotNode", PLATFORM, true, null, null, null, null, null, null));
>>>>>>> 8638322c
        idleSpotRun.setPodId("idle-spot");
        idleSpotRun.setId(TEST_IDLE_SPOT_RUN_ID);
        idleSpotRun.setStartDate(new Date(Instant.now().minus(TEST_MAX_IDLE_MONITORING_TIMEOUT + 1, ChronoUnit.MINUTES)
                                              .toEpochMilli()));
        idleSpotRun.setProlongedAtTime(DateUtils.nowUTC().minus(TEST_MAX_IDLE_MONITORING_TIMEOUT + 1,
                ChronoUnit.MINUTES));
        idleSpotRun.setTags(stubTagMap);

        autoscaleMasterRun = new PipelineRun();
        autoscaleMasterRun.setInstance(new RunInstance(testType.getName(), 0, 0, null,
<<<<<<< HEAD
                null, null, "autoscaleMasterRun", PLATFORM, false));
=======
                null, null, "autoscaleMasterRun", PLATFORM, false, null, null, null, null, null, null));
>>>>>>> 8638322c
        autoscaleMasterRun.setPodId("autoscaleMasterRun");
        autoscaleMasterRun.setId(TEST_AUTOSCALE_RUN_ID);
        autoscaleMasterRun
            .setStartDate(new Date(Instant.now().minus(TEST_MAX_IDLE_MONITORING_TIMEOUT + 1, ChronoUnit.MINUTES)
                                       .toEpochMilli()));
        autoscaleMasterRun.setProlongedAtTime(DateUtils.nowUTC().minus(TEST_MAX_IDLE_MONITORING_TIMEOUT + 1,
                ChronoUnit.MINUTES));
        autoscaleMasterRun.setTags(stubTagMap);
        autoscaleMasterRun
            .setPipelineRunParameters(Collections.singletonList(new PipelineRunParameter("CP_CAP_AUTOSCALE", "true")));

        idleOnDemandRun = new PipelineRun();
        idleOnDemandRun.setInstance(
                new RunInstance(testType.getName(), 0, 0, null, null, null, 
<<<<<<< HEAD
                        "idleNode", PLATFORM, false));
=======
                        "idleNode", PLATFORM, false, null, null, null, null, null, null));
>>>>>>> 8638322c
        idleOnDemandRun.setPodId("idle-on-demand");
        idleOnDemandRun.setId(TEST_IDLE_ON_DEMAND_RUN_ID);
        idleOnDemandRun.setStartDate(new Date(Instant.now().minus(TEST_MAX_IDLE_MONITORING_TIMEOUT + 1,
                                                                  ChronoUnit.MINUTES).toEpochMilli()));
        idleOnDemandRun.setProlongedAtTime(DateUtils.nowUTC().minus(TEST_MAX_IDLE_MONITORING_TIMEOUT + 1,
                ChronoUnit.MINUTES));
        idleOnDemandRun.setTags(stubTagMap);

        idleRunToProlong = new PipelineRun();
        idleRunToProlong.setInstance(
                new RunInstance(testType.getName(), 0, 0, null, null, null, 
<<<<<<< HEAD
                        "prolongedNode", PLATFORM, false));
=======
                        "prolongedNode", PLATFORM, false, null, null, null, null, null, null));
>>>>>>> 8638322c
        idleRunToProlong.setPodId("idle-to-prolong");
        idleRunToProlong.setId(TEST_IDLE_RUN_TO_PROLONG_ID);
        idleRunToProlong.setStartDate(new Date(Instant.now().minus(TEST_MAX_IDLE_MONITORING_TIMEOUT + 1,
                ChronoUnit.MINUTES).toEpochMilli()));
        idleRunToProlong.setProlongedAtTime(DateUtils.nowUTC().minus(TEST_MAX_IDLE_MONITORING_TIMEOUT + 1,
                ChronoUnit.MINUTES));
        idleRunToProlong.setTags(stubTagMap);

        highConsumingRun = new PipelineRun();
        highConsumingRun.setInstance(new RunInstance(testType.getName(), 0, 0, null,
<<<<<<< HEAD
                null, null, "highConsumingNode", PLATFORM, true));
=======
                null, null, "highConsumingNode", PLATFORM, true, null, null, null, null, null, null));
>>>>>>> 8638322c
        highConsumingRun.setPodId(HIGH_CONSUMING_POD_ID);
        highConsumingRun.setId(TEST_HIGH_CONSUMING_RUN_ID);
        highConsumingRun.setStartDate(new Date(Instant.now().toEpochMilli()));
        highConsumingRun.setProlongedAtTime(DateUtils.nowUTC()
                .plus(TEST_MAX_IDLE_MONITORING_TIMEOUT, ChronoUnit.MINUTES));
        highConsumingRun.setTags(stubTagMap);

        mockStats = new HashMap<>();
        // in milicores, equals 80% of core load, per 2 cores, should be = 40% load
        mockStats.put(okayRun.getInstance().getNodeName(), TEST_OK_RUN_CPU_LOAD);
        mockStats.put(idleSpotRun.getInstance().getNodeName(), TEST_IDLE_SPOT_RUN_CPU_LOAD);
        mockStats.put(idleOnDemandRun.getInstance().getNodeName(), TEST_IDLE_ON_DEMAND_RUN_CPU_LOAD);
        mockStats.put(autoscaleMasterRun.getInstance().getNodeName(), TEST_IDLE_ON_DEMAND_RUN_CPU_LOAD);

        when(monitoringESDao.loadMetrics(eq(ELKUsageMetric.CPU), any(), any(LocalDateTime.class),
                any(LocalDateTime.class))).thenReturn(mockStats);

        when(monitoringESDao.loadMetrics(eq(ELKUsageMetric.MEM), any(), any(LocalDateTime.class),
                any(LocalDateTime.class))).thenReturn(getMockedHighConsumingStats());
        when(monitoringESDao.loadMetrics(eq(ELKUsageMetric.FS), any(), any(LocalDateTime.class),
                any(LocalDateTime.class))).thenReturn(getMockedHighConsumingStats());

        resourceMonitoringManager.init();

        verify(taskScheduler).scheduleWithFixedDelay(any(), eq(TEST_RESOURCE_MONITORING_DELAY.longValue()));
        Assert.assertNotNull(Whitebox.getInternalState(core, "instanceTypeMap"));
    }

    @Test
    public void testNotifyOnce() {
        when(pipelineRunManager.loadRunningPipelineRuns()).thenReturn(
                Arrays.asList(okayRun, idleOnDemandRun, idleSpotRun));
        when(preferenceManager.getPreference(SystemPreferences.SYSTEM_IDLE_ACTION))
            .thenReturn(IdleRunAction.NOTIFY.name());

        resourceMonitoringManager.monitorResourceUsage();

        verify(pipelineRunManager).updatePipelineRunsLastNotification(runsToUpdateCaptor.capture());
        verify(notificationManager).notifyIdleRuns(runsToNotifyIdleCaptor.capture(), eq(NotificationType.IDLE_RUN));

        List<PipelineRun> updatedRuns = runsToUpdateCaptor.getValue();
        Assert.assertEquals(2, updatedRuns.size());
        Assert.assertTrue(updatedRuns.stream().anyMatch(r -> r.getPodId().equals(idleSpotRun.getPodId())));
        Assert.assertTrue(updatedRuns.stream().anyMatch(r -> r.getPodId().equals(idleOnDemandRun.getPodId())));
        Assert.assertTrue(updatedRuns.stream().anyMatch(r -> r.getLastIdleNotificationTime() != null));

        List<Pair<PipelineRun, Double>> runsToNotify = runsToNotifyIdleCaptor.getValue();
        Assert.assertEquals(2, runsToNotify.size());
        Assert.assertTrue(runsToNotify.stream().anyMatch(r -> r.getLeft().getPodId().equals(idleSpotRun.getPodId())));
        Assert.assertEquals(
            mockStats.get(idleSpotRun.getInstance().getNodeName()) / MILICORES_TO_CORES / testType.getVCPU(),
            runsToNotify.stream()
                .filter(r -> r.getLeft().getPodId().equals(idleSpotRun.getPodId()))
                .findFirst().get().getRight(),
            DELTA
        );
        Assert.assertTrue(runsToNotify.stream()
                .anyMatch(r -> r.getLeft().getPodId().equals(idleOnDemandRun.getPodId())));
        Assert.assertEquals(
            mockStats.get(idleOnDemandRun.getInstance().getNodeName()) / MILICORES_TO_CORES / testType.getVCPU(),
            runsToNotify.stream()
                .filter(r -> r.getLeft().getPodId().equals(idleOnDemandRun.getPodId()))
                .findFirst().get().getRight(),
            DELTA
        );
    }

    @Test
    public void testSkipProlongRun() {
        when(pipelineRunManager.loadRunningPipelineRuns()).thenReturn(
                Collections.singletonList(idleRunToProlong));
        when(pipelineRunManager.loadPipelineRun(idleRunToProlong.getId())).thenReturn(idleRunToProlong);
        when(monitoringESDao.loadMetrics(eq(ELKUsageMetric.CPU), any(), any(LocalDateTime.class),
                any(LocalDateTime.class)))
                .thenReturn(Collections.singletonMap(idleRunToProlong.getInstance().getNodeName(), 
                        TEST_IDLE_ON_DEMAND_RUN_CPU_LOAD));
        when(preferenceManager.getPreference(SystemPreferences.SYSTEM_IDLE_ACTION))
                .thenReturn(IdleRunAction.NOTIFY.name());

        //First time checks that notification is sent
        resourceMonitoringManager.monitorResourceUsage();

        verify(pipelineRunManager).updatePipelineRunsLastNotification(runsToUpdateCaptor.capture());
        verify(notificationManager).notifyIdleRuns(runsToNotifyIdleCaptor.capture(), eq(NotificationType.IDLE_RUN));

        List<PipelineRun> updatedRuns = runsToUpdateCaptor.getValue();
        Assert.assertEquals(1, updatedRuns.size());
        Assert.assertTrue(updatedRuns.stream().anyMatch(r -> r.getPodId().equals(idleRunToProlong.getPodId())));

        List<Pair<PipelineRun, Double>> runsToNotify = runsToNotifyIdleCaptor.getValue();
        Assert.assertEquals(1, runsToNotify.size());
        Assert.assertTrue(runsToNotify.stream()
                .anyMatch(r -> r.getLeft().getPodId().equals(idleRunToProlong.getPodId())));

        //now prolong run and check that notification gone
        idleRunToProlong.setProlongedAtTime(DateUtils.nowUTC()
                .plus(TEST_MAX_IDLE_MONITORING_TIMEOUT + 2, ChronoUnit.MINUTES));
        idleRunToProlong.setLastIdleNotificationTime(null);
        resourceMonitoringManager.monitorResourceUsage();

        verify(pipelineRunManager, times(2))
                .updatePipelineRunsLastNotification(runsToUpdateCaptor.capture());
        verify(notificationManager, times(2))
                .notifyIdleRuns(runsToNotifyIdleCaptor.capture(), eq(NotificationType.IDLE_RUN));

        updatedRuns = runsToUpdateCaptor.getValue();
        Assert.assertEquals(0, updatedRuns.size());

        runsToNotify = runsToNotifyIdleCaptor.getValue();
        Assert.assertEquals(0, runsToNotify.size());

        //finally reset idleNotificationTime and again check that notification prevents again
        idleRunToProlong.setProlongedAtTime(DateUtils.nowUTC()
                .minus(TEST_MAX_IDLE_MONITORING_TIMEOUT + 2, ChronoUnit.MINUTES));

        resourceMonitoringManager.monitorResourceUsage();

        verify(pipelineRunManager, times(3))
                .updatePipelineRunsLastNotification(runsToUpdateCaptor.capture());
        verify(notificationManager, times(3))
                .notifyIdleRuns(runsToNotifyIdleCaptor.capture(), eq(NotificationType.IDLE_RUN));

        updatedRuns = runsToUpdateCaptor.getValue();
        Assert.assertEquals(1, updatedRuns.size());
        Assert.assertTrue(updatedRuns.stream().anyMatch(r -> r.getPodId().equals(idleRunToProlong.getPodId())));

        runsToNotify = runsToNotifyIdleCaptor.getValue();
        Assert.assertEquals(1, runsToNotify.size());
        Assert.assertTrue(runsToNotify.stream()
                .anyMatch(r -> r.getLeft().getPodId().equals(idleRunToProlong.getPodId())));


    }

    @Test
    public void testNotifyTwice() throws InterruptedException {
        when(preferenceManager.getPreference(SystemPreferences.SYSTEM_IDLE_ACTION))
            .thenReturn(IdleRunAction.NOTIFY.name());

        LocalDateTime lastNotificationDate = mockAlreadyNotifiedRuns();

        Thread.sleep(10);

        resourceMonitoringManager.monitorResourceUsage();

        verify(pipelineRunManager).updatePipelineRunsLastNotification(runsToUpdateCaptor.capture());
        verify(notificationManager).notifyIdleRuns(runsToNotifyIdleCaptor.capture(), eq(NotificationType.IDLE_RUN));

        List<PipelineRun> updatedRuns = runsToUpdateCaptor.getValue();
        Assert.assertEquals(2, updatedRuns.size());
        Assert.assertFalse(updatedRuns.stream()
                               .anyMatch(r -> r.getLastIdleNotificationTime().equals(lastNotificationDate)));

        List<Pair<PipelineRun, Double>> runsToNotify = runsToNotifyIdleCaptor.getValue();
        Assert.assertEquals(2, runsToNotify.size());
    }

    /**
     * Mock runs, that already has been notified on idle. Now we need to take some action on them
     * @return last notification date
     */
    private LocalDateTime mockAlreadyNotifiedRuns() {
        LocalDateTime now = DateUtils.nowUTC();
        LocalDateTime nowMinus1 = now.minusMinutes(1);
        idleOnDemandRun.setLastIdleNotificationTime(nowMinus1);
        idleSpotRun.setLastIdleNotificationTime(nowMinus1);

        when(pipelineRunManager.loadRunningPipelineRuns()).thenReturn(
                Arrays.asList(okayRun, idleOnDemandRun, idleSpotRun));
        return nowMinus1;
    }

    @Test
    public void testPauseOnDemand() throws InterruptedException {
        when(preferenceManager.getPreference(SystemPreferences.SYSTEM_IDLE_ACTION))
            .thenReturn(IdleRunAction.PAUSE.name());
        when(preferenceManager.findPreference(SystemPreferences.SYSTEM_MAINTENANCE_MODE)).thenReturn(Optional.empty());

        LocalDateTime lastNotificationDate = mockAlreadyNotifiedRuns();

        Thread.sleep(10);

        resourceMonitoringManager.monitorResourceUsage();

        verify(pipelineRunManager).updatePipelineRunsLastNotification(runsToUpdateCaptor.capture());
        verify(notificationManager).notifyIdleRuns(runsToNotifyIdleCaptor.capture(), eq(NotificationType.IDLE_RUN));
        verify(notificationManager).notifyIdleRuns(any(), eq(NotificationType.IDLE_RUN_PAUSED));

        List<PipelineRun> updatedRuns = runsToUpdateCaptor.getValue();
        Assert.assertEquals(2, updatedRuns.size());
        Assert.assertFalse(updatedRuns.stream()
                               .anyMatch(r -> lastNotificationDate.equals(r.getLastIdleNotificationTime())));
        Assert.assertNull(updatedRuns.stream()
                              .filter(r -> r.getPodId().equals(idleOnDemandRun.getPodId()))
                              .findFirst()
                              .get()
                              .getLastIdleNotificationTime());

        verify(pipelineRunDockerOperationManager).pauseRun(TEST_IDLE_ON_DEMAND_RUN_ID, true);
        verify(pipelineRunDockerOperationManager, never()).pauseRun(TEST_OK_RUN_ID, true);

        List<Pair<PipelineRun, Double>> runsToNotify = runsToNotifyIdleCaptor.getValue();
        Assert.assertEquals(1, runsToNotify.size());
    }

    @Test
    public void testSkipAutoscaleClusterNode() throws InterruptedException {
        when(preferenceManager.getPreference(SystemPreferences.SYSTEM_IDLE_ACTION))
                .thenReturn(IdleRunAction.PAUSE.name());
        when(pipelineRunManager.loadRunningPipelineRuns()).thenReturn(
                Collections.singletonList(autoscaleMasterRun));

        Thread.sleep(10);

        resourceMonitoringManager.monitorResourceUsage();
        // check that notification was sent
        Assert.assertNotNull(autoscaleMasterRun.getLastIdleNotificationTime());

        resourceMonitoringManager.monitorResourceUsage();
        // but pause run wasn't called
        verify(pipelineRunDockerOperationManager, never()).pauseRun(TEST_AUTOSCALE_RUN_ID, true);
    }

    @Test
    public void testPauseOrStop() throws InterruptedException {
        when(preferenceManager.getPreference(SystemPreferences.SYSTEM_IDLE_ACTION))
            .thenReturn(IdleRunAction.PAUSE_OR_STOP.name());
        when(preferenceManager.findPreference(SystemPreferences.SYSTEM_MAINTENANCE_MODE)).thenReturn(Optional.empty());

        mockAlreadyNotifiedRuns();

        Thread.sleep(10);

        resourceMonitoringManager.monitorResourceUsage();

        verify(pipelineRunManager).updatePipelineRunsLastNotification(runsToUpdateCaptor.capture());
        verify(notificationManager).notifyIdleRuns(runsToNotifyIdleCaptor.capture(), eq(NotificationType.IDLE_RUN));
        verify(notificationManager).notifyIdleRuns(any(), eq(NotificationType.IDLE_RUN_STOPPED));
        verify(notificationManager).notifyIdleRuns(any(), eq(NotificationType.IDLE_RUN_PAUSED));

        List<PipelineRun> updatedRuns = runsToUpdateCaptor.getValue();
        Assert.assertEquals(2, updatedRuns.size());
        Assert.assertNull(updatedRuns.stream()
                              .filter(r -> r.getPodId().equals(idleOnDemandRun.getPodId()))
                              .findFirst()
                              .get()
                              .getLastIdleNotificationTime());

        verify(pipelineRunDockerOperationManager).pauseRun(TEST_IDLE_ON_DEMAND_RUN_ID, true);
        verify(pipelineRunManager).stop(TEST_IDLE_SPOT_RUN_ID);
        verify(pipelineRunManager, never()).stop(TEST_OK_RUN_ID);
        verify(pipelineRunDockerOperationManager, never()).pauseRun(TEST_OK_RUN_ID, true);

        Assert.assertTrue(runsToNotifyIdleCaptor.getValue().isEmpty());
    }

    @Test
    public void testStop() throws InterruptedException {
        when(preferenceManager.getPreference(SystemPreferences.SYSTEM_IDLE_ACTION))
            .thenReturn(IdleRunAction.STOP.name());

        mockAlreadyNotifiedRuns();
        Thread.sleep(10);

        resourceMonitoringManager.monitorResourceUsage();

        verify(pipelineRunManager).updatePipelineRunsLastNotification(runsToUpdateCaptor.capture());
        verify(notificationManager).notifyIdleRuns(runsToNotifyIdleCaptor.capture(), eq(NotificationType.IDLE_RUN));
        verify(notificationManager, times(2)).notifyIdleRuns(any(),
                                                                     eq(NotificationType.IDLE_RUN_STOPPED));

        Assert.assertTrue(runsToNotifyIdleCaptor.getValue().isEmpty());

        List<PipelineRun> updatedRuns = runsToUpdateCaptor.getValue();
        Assert.assertEquals(2, updatedRuns.size());

        verify(pipelineRunManager).stop(TEST_IDLE_ON_DEMAND_RUN_ID);
        verify(pipelineRunManager).stop(TEST_IDLE_SPOT_RUN_ID);
        verify(pipelineRunManager, never()).stop(TEST_OK_RUN_ID);
    }

    @Test
    public void testRemoveLastNotificationTimeIfNotIdle() throws InterruptedException {
        when(preferenceManager.getPreference(SystemPreferences.SYSTEM_IDLE_ACTION))
            .thenReturn(IdleRunAction.STOP.name());

        mockAlreadyNotifiedRuns();
        mockStats.put(idleSpotRun.getInstance().getNodeName(), NON_IDLE_CPU_LOAD); // mock not idle anymore

        Thread.sleep(10);
        idleSpotRun.setTags(new HashMap<>());
        resourceMonitoringManager.monitorResourceUsage();

        verify(pipelineRunManager).updatePipelineRunsLastNotification(runsToUpdateCaptor.capture());
        verify(notificationManager).notifyIdleRuns(runsToNotifyIdleCaptor.capture(), eq(NotificationType.IDLE_RUN));

        List<PipelineRun> updatedRuns = runsToUpdateCaptor.getValue();
        Assert.assertEquals(2, updatedRuns.size());

        Assert.assertNull(updatedRuns.stream()
                              .filter(r -> r.getPodId().equals(idleSpotRun.getPodId()))
                              .findFirst()
                              .get()
                              .getLastIdleNotificationTime());

        verify(pipelineRunManager).stop(TEST_IDLE_ON_DEMAND_RUN_ID);
        verify(pipelineRunManager, never()).stop(TEST_IDLE_SPOT_RUN_ID);
        verify(pipelineRunManager, never()).stop(TEST_OK_RUN_ID);
    }

    @Test
    public void testNoActionIfActionTimeoutIsNotFulfilled() throws InterruptedException {
        when(preferenceManager.getPreference(SystemPreferences.SYSTEM_IDLE_ACTION))
            .thenReturn(IdleRunAction.STOP.name());

        LocalDateTime now = DateUtils.nowUTC();
        idleOnDemandRun.setLastIdleNotificationTime(now.minusSeconds(HALF_AN_HOUR));
        idleSpotRun.setLastIdleNotificationTime(now.minusSeconds(HALF_AN_HOUR));

        when(pipelineRunManager.loadRunningPipelineRuns()).thenReturn(
                Arrays.asList(okayRun, idleOnDemandRun, idleSpotRun));

        Thread.sleep(10);

        resourceMonitoringManager.monitorResourceUsage();

        // checks notifications were sent
        verify(notificationManager, atLeastOnce())
                .notifyIdleRuns(runsToNotifyIdleCaptor.capture(), eq(NotificationType.IDLE_RUN));

        // checks runs were not updated
        verify(pipelineRunManager, atLeastOnce()).updatePipelineRunsLastNotification(runsToUpdateCaptor.capture());
        Assert.assertTrue(CollectionUtils.isEmpty(runsToUpdateCaptor.getValue()));

        verify(pipelineRunManager, atLeastOnce()).updateRunsTags(runsToUpdateTagsCaptor.capture());
        Assert.assertTrue(CollectionUtils.isEmpty(runsToUpdateTagsCaptor.getValue()));

        // checks stop action is not performed
        verify(pipelineRunManager, never()).stop(TEST_OK_RUN_ID);
        verify(pipelineRunManager, never()).stop(TEST_IDLE_ON_DEMAND_RUN_ID);
        verify(pipelineRunManager, never()).stop(TEST_IDLE_SPOT_RUN_ID);

        verify(notificationManager, never()).notifyIdleRuns(any(), eq(NotificationType.IDLE_RUN_STOPPED));
    }

    @Test
    public void testNotifyAboutHighConsumingResources() {
        when(pipelineRunManager.loadRunningPipelineRuns()).thenReturn(
                Arrays.asList(okayRun, highConsumingRun));

        resourceMonitoringManager.monitorResourceUsage();

        verify(notificationManager).notifyHighResourceConsumingRuns(runsToNotifyResConsumingCaptor.capture(),
                eq(NotificationType.HIGH_CONSUMED_RESOURCES));
        List<Pair<PipelineRun, Map<ELKUsageMetric, Double>>> value = runsToNotifyResConsumingCaptor.getValue();
        Assert.assertEquals(1, value.size());
        Assert.assertEquals(HIGH_CONSUMING_POD_ID, value.get(0).getKey().getPodId());
    }

    @Test
    public void testIdledRunTagging() {
        setTagsAndLastNotificationTimeOfRun(okayRun, IDLE_TAGS, HALF_AN_HOUR_BEFORE);
        final PipelineRun spyIdledRun = spy(idleOnDemandRun);
        final PipelineRun spyOkayRun = spy(okayRun);
        when(pipelineRunManager.loadRunningPipelineRuns()).thenReturn(Arrays.asList(spyIdledRun, spyOkayRun));

        resourceMonitoringManager.monitorResourceUsage();
        assertThat(spyIdledRun.getTags(), CoreMatchers.is(IDLE_TAGS));
        assertThat(spyOkayRun.getTags(), CoreMatchers.is(Collections.emptyMap()));
        Assert.assertNull(spyOkayRun.getLastIdleNotificationTime());
        verify(spyIdledRun, times(1)).addTag(UTILIZATION_LEVEL_LOW, TRUE_VALUE_STRING);
        verify(spyOkayRun, times(1)).removeTag(UTILIZATION_LEVEL_LOW);
    }

    @Test
    public void testPressuredRunTagging() {
        setTagsAndLastNotificationTimeOfRun(okayRun, PRESSURE_TAGS, HALF_AN_HOUR_BEFORE);
        okayRun.setTags(new HashMap<>(PRESSURE_TAGS));
        okayRun.setLastIdleNotificationTime(HALF_AN_HOUR_BEFORE);
        final PipelineRun spyPressuredRun = spy(highConsumingRun);
        final PipelineRun spyOkayRun = spy(okayRun);
        when(pipelineRunManager.loadRunningPipelineRuns()).thenReturn(Arrays.asList(spyPressuredRun, spyOkayRun));

        resourceMonitoringManager.monitorResourceUsage();
        assertThat(spyPressuredRun.getTags(), CoreMatchers.is(PRESSURE_TAGS));
        assertThat(spyOkayRun.getTags(), CoreMatchers.is(Collections.emptyMap()));
        verify(spyPressuredRun, times(1)).addTag(UTILIZATION_LEVEL_HIGH, TRUE_VALUE_STRING);
        verify(spyOkayRun, times(1)).removeTag(UTILIZATION_LEVEL_LOW);
    }

    @Test
    public void testIdledPressuredTagsRemains() {
        setTagsAndLastNotificationTimeOfRun(idleOnDemandRun, IDLE_TAGS, HALF_AN_HOUR_BEFORE);
        setTagsAndLastNotificationTimeOfRun(highConsumingRun, PRESSURE_TAGS, HALF_AN_HOUR_BEFORE);
        final PipelineRun spyIdledRun = spy(idleOnDemandRun);
        final PipelineRun spyPressuredRun = spy(highConsumingRun);
        when(pipelineRunManager.loadRunningPipelineRuns()).thenReturn(Arrays.asList(spyIdledRun, spyPressuredRun));

        resourceMonitoringManager.monitorResourceUsage();
        assertThat(spyIdledRun.getTags(), CoreMatchers.is(IDLE_TAGS));
        assertThat(spyPressuredRun.getTags(), CoreMatchers.is(PRESSURE_TAGS));
        verifyZeroInteractionWithTagsMethods(spyIdledRun, UTILIZATION_LEVEL_LOW);
        verifyZeroInteractionWithTagsMethods(spyPressuredRun, UTILIZATION_LEVEL_HIGH);
    }

    private void setTagsAndLastNotificationTimeOfRun(final PipelineRun run, final Map<String, String> tags,
                                                     final LocalDateTime lastNotificationTime) {
        run.setTags(new HashMap<>(tags));
        run.setLastIdleNotificationTime(lastNotificationTime);
    }

    private void verifyZeroInteractionWithTagsMethods(final PipelineRun run, final String tag) {
        verify(run, times(0)).addTag(tag, TRUE_VALUE_STRING);
        verify(run, times(0)).removeTag(tag);
        verify(run, times(0)).setTags(anyMap());
    }

    private HashMap<String, Double> getMockedHighConsumingStats() {
        HashMap<String, Double> stats = new HashMap<>();
        stats.put(highConsumingRun.getInstance().getNodeName(), TEST_HIGH_CONSUMING_RUN_LOAD / PERCENTS + DELTA);
        stats.put(okayRun.getInstance().getNodeName(), TEST_HIGH_CONSUMING_RUN_LOAD / PERCENTS - DELTA);
        return stats;
    }
}<|MERGE_RESOLUTION|>--- conflicted
+++ resolved
@@ -208,11 +208,7 @@
         when(instanceOfferManager.getAllInstanceTypesObservable()).thenReturn(mockSubject);
 
         RunInstance spotInstance = new RunInstance(testType.getName(), 0, 0, null,
-<<<<<<< HEAD
                 null, null, "spotNode", PLATFORM, true);
-=======
-                null, null, "spotNode", PLATFORM, true, null, null, null, null, null, null);
->>>>>>> 8638322c
         final Map <String, String> stubTagMap = new HashMap<>();
         okayRun = new PipelineRun();
         okayRun.setInstance(spotInstance);
@@ -226,11 +222,7 @@
 
         idleSpotRun = new PipelineRun();
         idleSpotRun.setInstance(new RunInstance(testType.getName(), 0, 0, null,
-<<<<<<< HEAD
                 null, null, "idleSpotNode", PLATFORM, true));
-=======
-                null, null, "idleSpotNode", PLATFORM, true, null, null, null, null, null, null));
->>>>>>> 8638322c
         idleSpotRun.setPodId("idle-spot");
         idleSpotRun.setId(TEST_IDLE_SPOT_RUN_ID);
         idleSpotRun.setStartDate(new Date(Instant.now().minus(TEST_MAX_IDLE_MONITORING_TIMEOUT + 1, ChronoUnit.MINUTES)
@@ -241,11 +233,7 @@
 
         autoscaleMasterRun = new PipelineRun();
         autoscaleMasterRun.setInstance(new RunInstance(testType.getName(), 0, 0, null,
-<<<<<<< HEAD
                 null, null, "autoscaleMasterRun", PLATFORM, false));
-=======
-                null, null, "autoscaleMasterRun", PLATFORM, false, null, null, null, null, null, null));
->>>>>>> 8638322c
         autoscaleMasterRun.setPodId("autoscaleMasterRun");
         autoscaleMasterRun.setId(TEST_AUTOSCALE_RUN_ID);
         autoscaleMasterRun
@@ -260,11 +248,7 @@
         idleOnDemandRun = new PipelineRun();
         idleOnDemandRun.setInstance(
                 new RunInstance(testType.getName(), 0, 0, null, null, null, 
-<<<<<<< HEAD
                         "idleNode", PLATFORM, false));
-=======
-                        "idleNode", PLATFORM, false, null, null, null, null, null, null));
->>>>>>> 8638322c
         idleOnDemandRun.setPodId("idle-on-demand");
         idleOnDemandRun.setId(TEST_IDLE_ON_DEMAND_RUN_ID);
         idleOnDemandRun.setStartDate(new Date(Instant.now().minus(TEST_MAX_IDLE_MONITORING_TIMEOUT + 1,
@@ -276,11 +260,7 @@
         idleRunToProlong = new PipelineRun();
         idleRunToProlong.setInstance(
                 new RunInstance(testType.getName(), 0, 0, null, null, null, 
-<<<<<<< HEAD
                         "prolongedNode", PLATFORM, false));
-=======
-                        "prolongedNode", PLATFORM, false, null, null, null, null, null, null));
->>>>>>> 8638322c
         idleRunToProlong.setPodId("idle-to-prolong");
         idleRunToProlong.setId(TEST_IDLE_RUN_TO_PROLONG_ID);
         idleRunToProlong.setStartDate(new Date(Instant.now().minus(TEST_MAX_IDLE_MONITORING_TIMEOUT + 1,
@@ -291,11 +271,7 @@
 
         highConsumingRun = new PipelineRun();
         highConsumingRun.setInstance(new RunInstance(testType.getName(), 0, 0, null,
-<<<<<<< HEAD
                 null, null, "highConsumingNode", PLATFORM, true));
-=======
-                null, null, "highConsumingNode", PLATFORM, true, null, null, null, null, null, null));
->>>>>>> 8638322c
         highConsumingRun.setPodId(HIGH_CONSUMING_POD_ID);
         highConsumingRun.setId(TEST_HIGH_CONSUMING_RUN_ID);
         highConsumingRun.setStartDate(new Date(Instant.now().toEpochMilli()));
