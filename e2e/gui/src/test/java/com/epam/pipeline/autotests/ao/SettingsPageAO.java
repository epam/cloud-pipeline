/*
 * Copyright 2017-2022 EPAM Systems, Inc. (https://www.epam.com/)
 *
 * Licensed under the Apache License, Version 2.0 (the "License");
 * you may not use this file except in compliance with the License.
 * You may obtain a copy of the License at
 *
 *     http://www.apache.org/licenses/LICENSE-2.0
 *
 * Unless required by applicable law or agreed to in writing, software
 * distributed under the License is distributed on an "AS IS" BASIS,
 * WITHOUT WARRANTIES OR CONDITIONS OF ANY KIND, either express or implied.
 * See the License for the specific language governing permissions and
 * limitations under the License.
 */
package com.epam.pipeline.autotests.ao;

import com.codeborne.selenide.Condition;
import com.codeborne.selenide.SelenideElement;
import com.epam.pipeline.autotests.mixins.Authorization;
import com.epam.pipeline.autotests.utils.PipelineSelectors;
import com.epam.pipeline.autotests.utils.Utils;
import com.fasterxml.jackson.databind.JsonNode;
import com.fasterxml.jackson.databind.ObjectMapper;
import org.apache.commons.lang3.StringUtils;
import org.openqa.selenium.By;
import org.openqa.selenium.Keys;
import org.openqa.selenium.SearchContext;
import org.openqa.selenium.WebElement;

import java.awt.*;
import java.awt.datatransfer.StringSelection;
import java.io.IOException;
import java.util.Arrays;
import java.util.List;
import java.util.Map;
import java.util.NoSuchElementException;
import java.util.function.UnaryOperator;

import static com.codeborne.selenide.Condition.*;
import static com.codeborne.selenide.Selectors.*;
import static com.codeborne.selenide.Selenide.$;
import static com.codeborne.selenide.Selenide.$$;
import static com.codeborne.selenide.Selenide.actions;
import static com.epam.pipeline.autotests.ao.Primitive.*;
import static com.epam.pipeline.autotests.utils.PipelineSelectors.button;
import static com.epam.pipeline.autotests.utils.PipelineSelectors.buttonByIconClass;
import static com.epam.pipeline.autotests.utils.PipelineSelectors.menuitem;
import static com.epam.pipeline.autotests.utils.Utils.*;
import static java.lang.String.format;
import static java.util.concurrent.TimeUnit.SECONDS;
import static java.util.stream.Collectors.toList;
import static org.openqa.selenium.By.tagName;
import static org.testng.Assert.assertTrue;

public class SettingsPageAO extends PopupAO<SettingsPageAO, PipelinesLibraryAO> implements AccessObject<SettingsPageAO>,
        Authorization {

    protected PipelinesLibraryAO parentAO;

    @Override
    public SelenideElement context() {
        return $(byId("root-content"));
    }

    private final Map<Primitive, SelenideElement> elements = initialiseElements(
            entry(CLI_TAB, $(byXpath("//*[contains(@class, 'ant-menu-item') and contains(., 'CLI')]"))),
            entry(SYSTEM_EVENTS_TAB, $(byXpath("//*[contains(@class, 'ant-menu-item') and contains(., 'System events')]"))),
            entry(USER_MANAGEMENT_TAB, context().find(byXpath("//*[contains(@class, 'ant-menu-item') and contains(., 'User management')]"))),
            entry(PREFERENCES_TAB, context().find(byXpath("//*[contains(@class, 'ant-menu-item') and contains(., 'Preferences')]"))),
            entry(SYSTEM_LOGS_TAB, context().find(byXpath("//*[contains(@class, 'ant-menu-item') and contains(., 'System Management')]"))),
            entry(EMAIL_NOTIFICATIONS_TAB, context().find(byXpath("//*[contains(@class, 'ant-menu-item') and contains(., 'Email notifications')]"))),
            entry(CLOUD_REGIONS_TAB, context().find(byXpath("//*[contains(@class, 'ant-menu-item') and contains(., 'Cloud regions')]"))),
            entry(MY_PROFILE, context().find(byXpath("//*[contains(@class, 'ant-menu-item') and contains(., 'My Profile')]"))),
            entry(OK, context().find(byId("settings-form-ok-button")))
    );

    public SettingsPageAO(PipelinesLibraryAO parent) {
        super(parent);
        this.parentAO = parent;
    }

    @Override
    public Map<Primitive, SelenideElement> elements() {
        return elements;
    }

    public CliAO switchToCLI() {
        click(CLI_TAB);
        return new CliAO(parentAO);
    }

    public SystemEventsAO switchToSystemEvents() {
        click(SYSTEM_EVENTS_TAB);
        return new SystemEventsAO(parentAO);
    }

    public UserManagementAO switchToUserManagement() {
        click(USER_MANAGEMENT_TAB);
        return new UserManagementAO(parentAO);
    }

    public PreferencesAO switchToPreferences() {
        click(PREFERENCES_TAB);
        return new PreferencesAO(parentAO);
    }

    public SystemManagementAO switchToSystemManagement() {
        click(SYSTEM_LOGS_TAB);
        return new SystemManagementAO(parentAO);
    }

    public MyProfileAO switchToMyProfile() {
        click(MY_PROFILE);
        return new MyProfileAO();
    }

    @Override
    public PipelinesLibraryAO cancel() {
        click(CANCEL);
        return parentAO;
    }

    public PipelinesLibraryAO ok() {
        click(OK);
        return parentAO;
    }

    public static class CliAO extends SettingsPageAO {
        public final Map<Primitive, SelenideElement> elements = initialiseElements(
                super.elements(),
                entry(PIPE_CLI, context().findAll("tr").find(text("Pipe CLI"))),
                entry(GIT_CLI, context().findAll("tr").find(text("Git CLI"))),
                entry(GIT_COMMAND, context().find(byCssSelector(".tyles__md-preview")))
        );

        public CliAO(final PipelinesLibraryAO parent) {
            super(parent);
        }

        public CliAO switchGitCLI() {
            click(GIT_CLI);
            return this;
        }

        public CliAO switchPipeCLI() {
            click(PIPE_CLI);
            return this;
        }

        public CliAO ensureCodeHasText(final String text) {
            ensure(GIT_COMMAND, matchesText(text));
            return this;
        }

        public CliAO selectOperationSystem(final String operationSystem) {
            final String defaultSystem = $(tagName("b")).parent().find(byClassName("ant-select-selection__rendered"))
                    .getText();
            selectValue(byText(defaultSystem), menuitem(operationSystem));
            return this;
        }

        public CliAO checkOperationSystemInstallationContent(final String content) {
            ensure(byId("pip-install-url-input"), text(content));
            return this;
        }

        public CliAO generateAccessKey() {
            click(byId("generate-access-key-button"));
            return this;
        }

        public String getCLIConfigureCommand() {
            return $(byId("cli-configure-command-text-area")).getText();
        }

        @Override
        public Map<Primitive, SelenideElement> elements() {
            return elements;
        }
    }

    public class SystemEventsAO extends SettingsPageAO {
        public static final String NEXT_PAGE = "Next Page";

        public final Map<Primitive, SelenideElement> elements = initialiseElements(
                super.elements(),
                entry(REFRESH, context().find(byId("refresh-notifications-button"))),
                entry(ADD, context().find(byId("add-notification-button"))),
                entry(TABLE, context().find(byClassName("ant-table-content")))
        );

        public SystemEventsAO(PipelinesLibraryAO pipelinesLibraryAO) {
            super(pipelinesLibraryAO);
        }

        @Override
        public Map<Primitive, SelenideElement> elements() {
            return elements;
        }

        public SystemEventsAO ensureTableHasText(String text) {
            ensure(TABLE, matchesText(text));
            return this;
        }

        public SystemEventsAO ensureTableHasNoDateText() {
            if (getAllEntries() != null) {
                return this;
            }
            ensure(TABLE, matchesText("No data"));
            return this;
        }

        public SystemEventsAO ensureTableHasNoText(String text) {
            ensure(TABLE, not(matchesText(text)));
            return this;
        }

        public SelenideElement getEntry(String title) {
            sleep(1, SECONDS);
            return elements().get(TABLE)
                    .find(byXpath(
                            format(".//tr[contains(@class, 'ant-table-row-level-0') and contains(., '%s')]", title)));
        }

        public SystemEventsEntry searchForTableEntry(String title) {
            sleep(1, SECONDS);
            while (!getEntry(title).isDisplayed()
                    && $(byTitle(NEXT_PAGE)).has(not(cssClass("ant-pagination-disabled")))) {
                click(byTitle(NEXT_PAGE));
            }
            SelenideElement entry = getEntry(title).shouldBe(visible);
            return new SystemEventsEntry(this, title, entry);
        }

        public CreateNotificationPopup add() {
            click(ADD);
            return new CreateNotificationPopup(this);
        }

        public SystemEventsAO deleteAllEntries() {
            sleep(2, SECONDS);
            List<SelenideElement> entries = getAllEntries();
            if (!entries.isEmpty()) {
                entries.forEach(this::removeEntry);
            }
            return this;
        }

        private List<SelenideElement> getAllEntries() {
            return context().find(byClassName("ant-table-content"))
                    .findAll(byXpath(".//tr[contains(@class, 'ant-table-row-level-0')]"));
        }

        public void deleteTestEntries(final List<String> testEntries) {
            sleep(2, SECONDS);
            testEntries.forEach(notification ->
                    navigationMenu()
                            .settings()
                            .switchToSystemEvents()
                            .removeEntryIfExist(notification));
        }

        private void removeEntry(SelenideElement entry) {
            entry.find(byId("delete-notification-button")).shouldBe(visible, enabled).click();
            new ConfirmationPopupAO<>(this)
                    .ensureTitleIs("Are you sure you want to delete notification")
                    .ok();
        }

        private void removeEntryIfExist(String title) {
            sleep(1, SECONDS);
            while (!getEntry(title).isDisplayed()
                    && $(byTitle(NEXT_PAGE)).has(not(cssClass("ant-pagination-disabled")))) {
                click(byTitle(NEXT_PAGE));
            }
            performIf(byXpath(format(".//tr[contains(@class, 'ant-table-row-level-0') and contains(., '%s')]", title)),
                    exist, entry -> removeEntry(getEntry(title))
            );
        }

        public class CreateNotificationPopup extends PopupAO<CreateNotificationPopup, SystemEventsAO> implements AccessObject<CreateNotificationPopup>{
            public final Map<Primitive, SelenideElement> elements = initialiseElements(
                    entry(TITLE, context().find(By.className("edit-notification-form-title-container")).find(byXpath("//label[contains(@title, 'Title')]"))),
                    entry(TITLE_FIELD, context().find(By.className("edit-notification-form-title-container")).find(By.className("ant-input-lg"))),
                    entry(BODY, context().find(By.className("edit-notification-form-body-container")).find(byXpath("//label[contains(@title, 'Body')]"))),
                    entry(BODY_FIELD, context().find(By.className("edit-notification-form-body-container")).find(byId("body"))),
                    entry(SEVERITY, context().find(By.className("edit-notification-form-severity-container")).find(byXpath("//label[contains(@title, 'Severity')]"))),
                    entry(SEVERITY_COMBOBOX, context().find(By.className("edit-notification-form-severity-container")).find(By.className("ant-select-selection-selected-value"))),
                    entry(STATE, context().find(By.className("edit-notification-form-state-container")).find(byXpath("//label[contains(@title, 'State')]"))),
                    entry(STATE_CHECKBOX, context().find(By.className("edit-notification-form-state-container")).find(byClassName("ant-checkbox"))),
                    entry(ACTIVE_LABEL, context().find(By.className("edit-notification-form-state-container")).find(byXpath(".//*[text() = 'Active']"))),
                    entry(CANCEL, context().find(byId("edit-notification-form-cancel-button"))),
                    entry(CREATE, context().find(byId("edit-notification-form-create-button")))
            );

            public CreateNotificationPopup(SystemEventsAO parentAO) {
                super(parentAO);
            }

            @Override
            public Map<Primitive, SelenideElement> elements() {
                return elements;
            }

            public CreateNotificationPopup ensureFieldMarkedAsRequired(Primitive field) {
                ensure(field, cssClass("ant-form-item-required"));
                return this;
            }

            public CreateNotificationPopup ensureSeverityIs(String severity) {
                ensure(SEVERITY_COMBOBOX, attribute("title", severity));
                return this;
            }

            public CreateNotificationPopup setTitle(String title) {
                setValue(TITLE_FIELD, title);
                return this;
            }

            public CreateNotificationPopup setBody(String bodyText) {
                setValue(BODY_FIELD, bodyText);
                return this;
            }

            public CreateNotificationPopup setActive() {
                if(!impersonateMode()) {
                    click(STATE_CHECKBOX);
                }
                return this;
            }

            public NotificationSeverityCombobox clickCombobox() {
                click(SEVERITY_COMBOBOX);
                return new NotificationSeverityCombobox(this);
            }

            public SystemEventsAO create() {
                click(CREATE);
                return parent();
            }

            public class NotificationSeverityCombobox extends ComboboxAO<NotificationSeverityCombobox, CreateNotificationPopup> {

                private final CreateNotificationPopup parentAO;

                public final Map<Primitive, SelenideElement> elements = initialiseElements(
                        entry(INFO, context().find(byClassName("cp-setting-info"))),
                        entry(WARNING, context().find(byClassName("cp-setting-warning"))),
                        entry(CRITICAL, context().find(byClassName("cp-setting-critical")))
                );

                public NotificationSeverityCombobox(CreateNotificationPopup parentAO) {
                    super(parentAO);
                    this.parentAO = parentAO;
                }

                @Override
                public Map<Primitive, SelenideElement> elements() {
                    return elements;
                }

                @Override
                SelenideElement closingElement() {
                    return parentAO.elements().get(SEVERITY_COMBOBOX);
                }

                public CreateNotificationPopup selectSeverity(Primitive severity) {
                    click(severity);
                    return parentAO;
                }
            }
        }

        public class EditNotificationPopup extends CreateNotificationPopup {

            public final Map<Primitive, SelenideElement> elements = initialiseElements(
                    entry(TITLE, context().find(By.className("edit-notification-form-title-container")).find(byXpath("//label[contains(@title, 'Title')]"))),
                    entry(TITLE_FIELD, context().find(By.className("edit-notification-form-title-container")).find(By.className("ant-input-lg"))),
                    entry(BODY, context().find(By.className("edit-notification-form-body-container")).find(byXpath("//label[contains(@title, 'Body')]"))),
                    entry(BODY_FIELD, context().find(By.className("edit-notification-form-body-container")).find(byId("body"))),
                    entry(SEVERITY, context().find(By.className("edit-notification-form-severity-container")).find(byXpath("//label[contains(@title, 'Severity')]"))),
                    entry(SEVERITY_COMBOBOX, context().find(By.className("edit-notification-form-severity-container")).find(By.className("ant-select-selection-selected-value"))),
                    entry(STATE, context().find(By.className("edit-notification-form-state-container")).find(byXpath("//label[contains(@title, 'State')]"))),
                    entry(STATE_CHECKBOX, context().find(By.className("edit-notification-form-state-container")).find(byClassName("ant-checkbox"))),
                    entry(ACTIVE_LABEL, context().find(By.className("edit-notification-form-state-container")).find(byXpath(".//*[text() = 'Active']"))),
                    entry(CANCEL, context().find(byId("edit-notification-form-cancel-button"))),
                    entry(SAVE, context().find(byId("edit-notification-form-save-button")))
            );

            public EditNotificationPopup(SystemEventsAO parentAO) {
                super(parentAO);
            }

            @Override
            public Map<Primitive, SelenideElement> elements() {
                return elements;
            }

            public SystemEventsAO save() {
                click(SAVE);
                return parent();
            }

            public EditNotificationPopup titleTo(String newTitle) {
                clear(TITLE_FIELD);
                setTitle(newTitle);
                return this;
            }

            public EditNotificationPopup bodyTo(String newBody) {
                clear(BODY_FIELD);
                setBody(newBody);
                return this;
            }
        }

        public class SystemEventsEntry implements AccessObject<SystemEventsEntry> {
            private final SystemEventsAO parentAO;
            private SelenideElement entry;
            private final Map<Primitive, SelenideElement> elements;
            private String title;

            public SystemEventsEntry(SystemEventsAO parentAO, String title, SelenideElement entry) {
                this.parentAO = parentAO;
                this.title = title;
                this.entry = entry;
                this.elements = initialiseElements(
                        entry(EXPAND, entry.find(byClassName("ant-table-row-collapsed"))),
                        entry(NARROW, entry.find(byClassName("ant-table-row-expanded"))),
                        entry(SEVERITY_ICON, entry.find(byClassName("notification-title-column")).find(byClassName("anticon"))),
                        entry(TITLE, entry.find(byClassName("notification-title-column")).find(byClassName("ant-row"))),
                        entry(DATE, entry.find(byClassName("notification-created-date-column"))),
                        entry(STATE, entry.find(byClassName("ant-checkbox-wrapper")).find(byClassName("ant-checkbox"))),
                        entry(ACTIVE_LABEL, entry.find(byClassName("notification-status-column")).find(byXpath(".//*[text() = 'Active']"))),
                        entry(EDIT, entry.find(byId("edit-notification-button"))),
                        entry(DELETE, entry.find(byId("delete-notification-button")))
                );
            }

            @Override
            public Map<Primitive, SelenideElement> elements() {
                return elements;
            }

            public SystemEventsAO close() {
                return parentAO;
            }

            public SystemEventsEntry ensureSeverityIconIs(String severity) {
                ensure(SEVERITY_ICON, cssClass(format("cp-setting-%s", severity.toLowerCase())));
                return this;
            }

            public SystemEventsEntry expand() {
                click(EXPAND);
                return this;
            }

            public SystemEventsEntry narrow() {
                click(NARROW);
                return this;
            }

            public SystemEventsEntry ensureBodyHasText(String bodyText) {
                $(byXpath(format("//td[contains(., '%s')]/following::tr", title))).shouldHave(text(bodyText));
                return this;
            }

            public SystemEventsEntry ensureNoBodyText(String bodyText) {
                entry.shouldNotHave(text(bodyText));
                return this;
            }

            public SystemEventsEntry changeState() {
                click(STATE);
                return this;
            }

            public EditNotificationPopup edit() {
                click(EDIT);
                return new EditNotificationPopup(this.parentAO);
            }

            public ConfirmationPopupAO<SystemEventsAO> delete() {
                click(DELETE);
                return new ConfirmationPopupAO<>(this.parentAO);
            }
        }
    }

    public class UserManagementAO extends SettingsPageAO {
        public final Map<Primitive, SelenideElement> elements = initialiseElements(
                super.elements(),
                entry(USERS_TAB, $(byClassName("section-users")).find(byText("Users"))),
                entry(GROUPS_TAB, $(byClassName("section-groups")).find(byText("Groups"))),
                entry(ROLE_TAB, $(byClassName("section-roles")).find(byText("Roles")))
        );

        public UserManagementAO(PipelinesLibraryAO pipelinesLibraryAO) {
            super(pipelinesLibraryAO);
        }

        @Override
        public Map<Primitive, SelenideElement> elements() {
            return elements;
        }

        public UsersTabAO switchToUsers() {
            click(USERS_TAB);
            return new UsersTabAO(parentAO);
        }

        public GroupsTabAO switchToGroups() {
            click(GROUPS_TAB);
            return new GroupsTabAO(parentAO);
        }

        public RolesTabAO switchToRoles() {
            click(ROLE_TAB);
            return new RolesTabAO(parentAO);
        }

        public class UsersTabAO extends SystemEventsAO {
            public final Map<Primitive, SelenideElement> elements = initialiseElements(
                    super.elements(),
                    entry(TABLE, context().find(byClassName("user-management-form__container"))
                            .find(byClassName("ant-table-tbody"))),
                    entry(SEARCH, context().find(byId("search-users-input"))),
                    entry(CREATE_USER, context().find(button("Create user"))),
                    entry(EXPORT_USERS, context().find(button("Export users"))),
                    entry(SHOW_USERS, context().find(byClassName("ant-select-selection-selected-value")))
            );

            public UsersTabAO(PipelinesLibraryAO parentAO) {
                super(parentAO);
            }

            @Override
            public Map<Primitive, SelenideElement> elements() {
                return elements;
            }

            public UserEntry searchForUserEntry(String login) {
                sleep(1, SECONDS);
                while (!getUser(login.toUpperCase()).isDisplayed()
                        && $(byTitle(NEXT_PAGE)).has(not(cssClass("ant-pagination-disabled")))) {
                    click(byTitle(NEXT_PAGE));
                }
                SelenideElement entry = getUser(login.toUpperCase()).shouldBe(visible);
                return new UserEntry(this, login, entry);
            }

            public UsersTabAO createUser(final String name) {
                click(CREATE_USER);
                setValue(byId("name"), name);
                click(byId("create-user-form-ok-button"), byClassName("ant-modal-content"));
                return this;
            }

            private SelenideElement getUser(final String login) {
                return elements().get(TABLE)
                        .find(byXpath(format(
                                ".//td[contains(@class, 'user-management-form__user-name-column') and " +
                                        "starts-with(.//text(), '%s')]", login)))
                        .closest(".ant-table-row-level-0");
            }

            public UsersTabAO clickSearch() {
                click(SEARCH);
                clear(SEARCH);
                return this;
            }

            public UsersTabAO pressEnter() {
                actions().sendKeys(Keys.ENTER).perform();
                return this;
            }

            public UsersTabAO searchUser(String name) {
                sleep(1, SECONDS);
                clear(SEARCH);
                return clickSearch()
                        .setSearchName(name)
                        .pressEnter();
            }

            public UsersTabAO exportUsers() {
                click(EXPORT_USERS);
                return this;
            }

            public UserEntry searchUserEntry(String login) {
                searchUser(login);
                SelenideElement entry = getUser(login).shouldBe(visible);
                return new UserEntry(this, login, entry);
            }

            public UsersTabAO checkUserExist(String name) {
                searchUser(name).sleep(1, SECONDS);
                assertTrue(getUser(name.toUpperCase()).isDisplayed(), format("User %s isn't found in list", name));
                return this;
            }

            public UsersTabAO checkUserRoles(String name, String...roles) {
                 List<String> roleLabels = getUser(name.toUpperCase())
                         .find(byClassName("user-management-form__roles-column"))
                         .findAll(byXpath(".//span"))
                         .stream()
                         .map(SelenideElement::text)
                         .collect(toList());
                Arrays.stream(roles).forEach(role -> assertTrue(roleLabels.contains(role),
                        format("Role label %s isn't found in '%s'", role, roleLabels)));
                return this;
            }

            public UsersTabAO deleteUser(String name) {
                return new UserEntry(this, name.toUpperCase(), getUser(name.toUpperCase()).shouldBe(visible))
                            .edit()
                            .deleteUser(name);
            }

            public UsersTabAO checkUserTabIsEmpty() {
                sleep(1, SECONDS);
                $(byText("No data")).shouldBe(visible, exist);
                return this;
            }

            public UsersTabAO setSearchName(String name) {
                actions().sendKeys(name).perform();
                return this;
            }

            private boolean userTabIsEmpty() {
                sleep(1, SECONDS);
                return $(byText("No data")).isDisplayed();
            }

            public CreateUserPopup clickCreateButton() {
                click(CREATE_USER);
                return new CreateUserPopup(this);
            }

            public UsersTabAO createIfNotExist(String name) {
                if (clickSearch().setSearchName(name).pressEnter().userTabIsEmpty()) {
                    clickCreateButton()
                            .setValue(NAME, name)
                            .ok();
                }
                return this;
            }

            public UsersTabAO deleteUserIfExist(String name) {
                if (!clickSearch().setSearchName(name).pressEnter().userTabIsEmpty()) {
                    SelenideElement entry = getUser(name.toUpperCase()).shouldBe(visible);
                    new UserEntry(this, name.toUpperCase(), entry)
                            .edit()
                            .delete();
                    confirmUserDeletion(name);
                }
                return this;
            }

            private UsersTabAO confirmUserDeletion(final String name) {
                new ConfirmationPopupAO(this.parentAO)
                        .ensureTitleIs(format("Are you sure you want to delete user %s?", name.toUpperCase()))
                        .sleep(1, SECONDS)
                        .click(OK);
                return this;
            }

            public class UserEntry implements AccessObject<SystemEventsEntry> {
                private final UsersTabAO parentAO;
                private SelenideElement entry;
                private final Map<Primitive, SelenideElement> elements;
                private String login;

                public UserEntry(UsersTabAO parentAO, String login, SelenideElement entry) {
                    this.parentAO = parentAO;
                    this.login = login;
                    this.entry = entry;
                    this.elements = initialiseElements(
<<<<<<< HEAD
                            entry(EDIT, entry.find(byClassName("edit-user-button")))
=======
                            entry(EDIT, entry.find(byId("edit-user-button"))),
                            entry(STATUS, entry.find("circle") )
>>>>>>> 6e7bffb0
                    );
                }

                @Override
                public Map<Primitive, SelenideElement> elements() {
                    return elements;
                }

                public SystemEventsAO close() {
                    return parentAO;
                }

                public EditUserPopup edit() {
                    click(EDIT);
                    return new EditUserPopup(parentAO);
                }

                public UserEntry validateUserStatus(final String status) {
                    get(STATUS).shouldBe(visible).shouldHave(cssClass(format("cp-user-status-%s", status)));
                    return this;
                }

                public UsersTabAO validateStatusTooltipText(String tooltipText) {
                    hover(STATUS);
                    $(PipelineSelectors.visible(byClassName("ant-tooltip")))
                            .find(byClassName("ant-tooltip-content"))
                            .shouldHave(Condition.text(tooltipText));
                    return parentAO;
                }

                public UserEntry validateBlockedStatus(final String username, final boolean blockedStatus) {
                    final SelenideElement userWithStatus = entry.find(byClassName("user-management-form__line-break"));
                    if (blockedStatus) {
                        userWithStatus.shouldHave(text(format("%s- blocked", username)));
                        return this;
                    }
                    userWithStatus.shouldHave(text(format("%s", username)));
                    return this;
                }

                public boolean isBlockedUser(final String username) {
                    return entry.find(byClassName("user-management-form__line-break"))
                            .has(text(format("%s- blocked", username)));
                }

                public class EditUserPopup extends PopupAO<EditUserPopup, UsersTabAO> implements AccessObject<EditUserPopup> {
                    private final SelenideElement element = context().find(byText("Add role or group:"))
                            .closest(".ant-row-flex").find(By.className("ant-select-allow-clear"));
                    public final Map<Primitive, SelenideElement> elements = initialiseElements(
                            entry(SEARCH, element),
                            entry(SEARCH_INPUT, element.find(By.className("ant-select-search__field"))),
                            entry(ADD_KEY, context().find(By.id("add-role-button"))),
                            entry(OK, context().find(By.id("close-edit-user-form"))),
                            entry(BLOCK, context().$(button("BLOCK"))),
                            entry(UNBLOCK, context().$(button("UNBLOCK"))),
                            entry(DELETE, context().$(byId("delete-user-button"))),
                            entry(PRICE_TYPE, context().find(byXpath(
                                    format("//div/b[text()='%s']/following::div/input", "Allowed price types")))),
                            entry(CONFIGURE, context().$(byXpath(".//span[.='Can run as this user:']/following-sibling::a"))),
                            entry(IMPERSONATE, context().$(button("IMPERSONATE"))),
                            entry(DO_NOT_MOUNT_STORAGES, $(byXpath(".//span[.='Do not mount storages']/preceding-sibling::span")))
                    );

                    public EditUserPopup(UsersTabAO parentAO) {
                        super(parentAO);
                    }

                    @Override
                    public Map<Primitive, SelenideElement> elements() {
                        return elements;
                    }

                    @Override
                    public UsersTabAO ok() {
                        click(OK);
                        return parentAO;
                    }

                    public UsersTabAO delete() {
                        click(DELETE);
                        return parentAO;
                    }

                    public EditUserPopup validateRoleAppearedInSearch(String role) {
                        sleep(1, SECONDS);
                        $$(byClassName("ant-select-dropdown-menu-item")).findBy(text(role)).shouldBe(visible);
                        return this;
                    }

                    public EditUserPopup searchRoleBySubstring(String substring) {
                        click(SEARCH);
                        setValue(SEARCH_INPUT, substring);
                        return this;
                    }

                    public EditUserPopup addRoleOrGroup(final String value) {
                        click(SEARCH);
                        $$(byClassName("ant-select-dropdown-menu-item")).findBy(exactText(value)).click();
                        click(ADD_KEY);
                        return this;
                    }

                    public EditUserPopup deleteRoleOrGroup(final String value) {
                        $$(byClassName("role-name-column"))
                                .findBy(text(value))
                                .closest("tr")
                                .find(By.id("delete-role-button"))
                                .click();
                        return this;
                    }

                    public EditUserPopup blockUser(final String user) {
                        click(BLOCK);
                        new ConfirmationPopupAO(this)
                                .ensureTitleIs(format("Are you sure you want to block user %s?", user))
                                .ok();
                        return this;
                    }

                    public EditUserPopup unblockUser(final String user) {
                        click(UNBLOCK);
                        new ConfirmationPopupAO(this)
                                .ensureTitleIs(format("Are you sure you want to unblock user %s?", user))
                                .ok();
                        return this;
                    }

                    public UsersTabAO deleteUser(final String user) {
                        click(DELETE);
                        new ConfirmationPopupAO(this)
                                .ensureTitleIs(format("Are you sure you want to delete user %s?", user))
                                .ok();
                        return parentAO;
                    }

                    public EditUserPopup addAllowedLaunchOptions(final String option, final String mask) {
                        SettingsPageAO.this.addAllowedLaunchOptions(option, mask);
                        return this;
                    }

                    public EditUserPopup setAllowedPriceType(final String priceType) {
                        click(PRICE_TYPE);
                        context().find(byClassName("ant-select-dropdown")).find(byText(priceType))
                                .shouldBe(visible)
                                .click();
                        return this;
                    }

                    public EditUserPopup clearAllowedPriceTypeField() {
                        ensureVisible(PRICE_TYPE);
                        SelenideElement type = context().$(byClassName("ant-select-selection__choice__remove"));
                        while (type.isDisplayed()) {
                            type.click();
                            sleep(1, SECONDS);
                        }
                        return this;
                    }

                    public EditUserPopup configureRunAs(final String name, final boolean sshConnection) {
                        click(CONFIGURE);
                        new LogAO.ShareWith().addUserToShare(name, sshConnection);
                        return this;
                    }

                    public EditUserPopup resetConfigureRunAs(final String name) {
                        click(CONFIGURE);
                        SelenideElement shareWithContext = Utils.getPopupByTitle("Share with users and groups");
                        shareWithContext
                                .$(byClassName("ant-table-tbody"))
                                .find(byXpath(
                                        format(".//tr[contains(@class, 'ant-table-row-level-0') and contains(., '%s')]",
                                                name)))
                                .find(buttonByIconClass("anticon-delete"))
                                .shouldBe(visible)
                                .click();
                        new LogAO.ShareWith().click(OK);
                        return this;
                    }

                    public NavigationHomeAO impersonate() {
                        click(IMPERSONATE);
                        return new NavigationHomeAO();
                    }

                    public EditUserPopup doNotMountStoragesSelect (boolean isSelected) {
                        if ((!get(DO_NOT_MOUNT_STORAGES).has(cssClass("ant-checkbox-checked")) && isSelected) ||
                                (get(DO_NOT_MOUNT_STORAGES).has(cssClass("ant-checkbox-checked")) && !isSelected)) {
                            click(DO_NOT_MOUNT_STORAGES);
                        }
                        return this;
                    }
                }
            }

            public class CreateUserPopup extends PopupAO<CreateUserPopup, UsersTabAO> {

                public CreateUserPopup(UsersTabAO parentAO) {
                    super(parentAO);
                }

                public final Map<Primitive, SelenideElement> elements = initialiseElements(
                        entry(NAME, context().$(byId("name"))),
                        entry(OK, context().$(byId("create-user-form-ok-button")))
                );

                @Override
                public UsersTabAO ok() {
                    return click(OK).parent();
                }

                @Override
                public Map<Primitive, SelenideElement> elements() {
                    return elements;
                }
            }
        }

        public class GroupsTabAO extends SystemEventsAO {

            public final Map<Primitive, SelenideElement> elements = initialiseElements(
                    super.elements(),
                    entry(TABLE, context().find(byClassName("ant-tabs-tabpane-active"))
                            .find(byClassName("ant-table-content"))),
                    entry(SEARCH, context().find(byId("search-groups-input"))),
                    entry(CREATE_GROUP, context().$$(byAttribute("type", "button"))
                            .findBy(text("Create group")))
            );

            public GroupsTabAO(final PipelinesLibraryAO parentAO) {
                super(parentAO);
            }

            @Override
            public Map<Primitive, SelenideElement> elements() {
                return elements;
            }

            public CreateGroupPopup pressCreateGroup() {
                click(CREATE_GROUP);
                return new CreateGroupPopup(this);
            }

            public GroupsTabAO deleteGroupIfPresent(String group) {
                sleep(2, SECONDS);
                searchGroupBySubstring(group.split(StringUtils.SPACE)[0]);
                performIf(context().$$(byText(group)).filterBy(visible).first().exists(), t -> deleteGroup(group));
                return this;
            }

            public GroupsTabAO deleteGroup(final String groupName) {
                sleep(1, SECONDS);
                context().$$(byText(groupName))
                        .filterBy(visible)
                        .first()
                        .closest(".ant-table-row-level-0")
                        .find(byClassName("ant-btn-danger"))
                        .click();
                return confirmGroupDeletion(groupName);
            }

            public GroupsTabAO searchGroupBySubstring(final String part) {
                setValue(SEARCH, part);
                return this;
            }

            private GroupsTabAO confirmGroupDeletion(final String groupName) {
                new ConfirmationPopupAO(this.parentAO)
                        .ensureTitleIs(format("Are you sure you want to delete group '%s'?", groupName))
                        .sleep(1, SECONDS)
                        .click(OK);
                return this;
            }

            public EditGroupPopup editGroup(final String group) {
                sleep(1, SECONDS);
                searchGroupBySubstring(group);
                context().$$(byText(group))
                        .filterBy(visible)
                        .first()
                        .closest(".ant-table-row-level-0")
                        .find(byClassName("ant-btn-sm"))
                        .click();
                return new EditGroupPopup(this);
            }

            public class CreateGroupPopup extends PopupAO<CreateGroupPopup, GroupsTabAO> implements AccessObject<CreateGroupPopup> {
                private final GroupsTabAO parentAO;

                public CreateGroupPopup(final GroupsTabAO parentAO) {
                    super(parentAO);
                    this.parentAO = parentAO;
                }

                public final Map<Primitive, SelenideElement> elements = initialiseElements(
                        entry(EDIT_GROUP, context()
                                .find(byAttribute("placeholder", "Enter group name"))),
                        entry(DEFAULT_SETTINGS, context().find(byClassName("ant-checkbox-wrapper"))
                                .find(byText("Default"))),
                        entry(CREATE, context().$$(byClassName("ant-btn-primary"))
                                .exclude(cssClass("ant-dropdown-trigger")).find(Condition.exactText("Create"))),
                        entry(CANCEL, context().$$(byClassName("ant-btn-primary"))
                                .exclude(cssClass("ant-dropdown-trigger")).find(Condition.exactText("Cancel")))
                );

                @Override
                public Map<Primitive, SelenideElement> elements() {
                    return elements;
                }

                public CreateGroupPopup enterGroupName(final String groupName) {
                    click(EDIT_GROUP);
                    setValue(EDIT_GROUP, groupName);
                    return this;
                }

                public GroupsTabAO create() {
                    click(CREATE);
                    return parentAO;
                }

                public GroupsTabAO cancel() {
                    click(CANCEL);
                    return parentAO;
                }
            }

            public class EditGroupPopup extends PopupAO<EditGroupPopup, GroupsTabAO>
                    implements AccessObject<EditGroupPopup> {
                private final GroupsTabAO parentAO;
                public final Map<Primitive, SelenideElement> elements = initialiseElements(
                        entry(OK, context().find(By.id("close-edit-user-form"))),
                        entry(PRICE_TYPE, context().find(byXpath(
                                format("//div/b[text()='%s']/following::div/input", "Allowed price types"))))
                );

                public EditGroupPopup(final GroupsTabAO parentAO) {
                    super(parentAO);
                    this.parentAO = parentAO;
                }

                @Override
                public Map<Primitive, SelenideElement> elements() {
                    return elements;
                }

                @Override
                public GroupsTabAO ok() {
                    click(OK);
                    return parentAO;
                }

                public EditGroupPopup addAllowedLaunchOptions(String option, String mask) {
                    SettingsPageAO.this.addAllowedLaunchOptions(option, mask);
                    return this;
                }

                public EditGroupPopup setAllowedPriceType(final String priceType) {
                    click(PRICE_TYPE);
                    context().find(byClassName("ant-select-dropdown")).find(byText(priceType))
                            .shouldBe(visible)
                            .click();
                    click(byText("Allowed price types"));
                    return this;
                }

                public EditGroupPopup clearAllowedPriceTypeField() {
                    ensureVisible(PRICE_TYPE);
                    SelenideElement type = context().$(byClassName("ant-select-selection__choice__remove"));
                    while (type.isDisplayed()) {
                        type.click();
                        sleep(1, SECONDS);
                    }
                    click(byText("Allowed price types"));
                    return this;
                }
            }
        }

        public class RolesTabAO extends SystemEventsAO {
            public final Map<Primitive, SelenideElement> elements = initialiseElements(
                    super.elements(),
                    entry(TABLE, context().find(byClassName("ant-tabs-tabpane-active"))
                            .find(byClassName("ant-table-content"))),
                    entry(SEARCH, context().find(byId("search-roles-input")))
            );

            public RolesTabAO(PipelinesLibraryAO parentAO) {
                super(parentAO);
            }

            @Override
            public Map<Primitive, SelenideElement> elements() {
                return elements;
            }

            public RolesTabAO editRoleIfPresent(String role) {
                sleep(2, SECONDS);
                performIf(context().$$(byText(role)).filterBy(visible).first().exists(), t -> editRole(role));
                return this;
            }

            public EditRolePopup editRole(final String role) {
                sleep(1, SECONDS);
                searchRoleBySubstring(role);
                context().$$(byText(role))
                        .filterBy(visible)
                        .first()
                        .closest(".ant-table-row-level-0")
                        .find(byClassName("ant-btn-sm"))
                        .click();
                return new EditRolePopup(this);
            }

            public RolesTabAO clickSearch() {
                click(SEARCH);
                return this;
            }

            public RolesTabAO searchRoleBySubstring(final String part) {
                setValue(SEARCH, part);
                return this;
            }

            public class EditRolePopup extends PopupAO<EditRolePopup, RolesTabAO>
                    implements AccessObject<EditRolePopup> {
                private final RolesTabAO parentAO;
                public final Map<Primitive, SelenideElement> elements = initialiseElements(
                        entry(OK, context().find(By.id("close-edit-user-form"))),
                        entry(PRICE_TYPE, context().find(byXpath(
                                format("//div/b[text()='%s']/following::div/input", "Allowed price types"))))
                );

                public EditRolePopup(final RolesTabAO parentAO) {
                    super(parentAO);
                    this.parentAO = parentAO;
                }

                @Override
                public Map<Primitive, SelenideElement> elements() {
                    return elements;
                }

                @Override
                public RolesTabAO ok() {
                    click(OK);
                    return parentAO;
                }
            }
        }
    }

    public class PreferencesAO extends SettingsPageAO {
        public final Map<Primitive, SelenideElement> elements = initialiseElements(
                super.elements(),
                entry(CLUSTER_TAB, $(byClassName("section-cluster"))),
                entry(SYSTEM_TAB, $(byClassName("section-system"))),
                entry(DOCKER_SECURITY_TAB, $(byClassName("section-docker-security"))),
                entry(AUTOSCALING_TAB, $(byClassName("section-grid-engine-autoscaling"))),
                entry(USER_INTERFACE_TAB, $(byClassName("section-user-interface"))),
                entry(LUSTRE_FS_TAB, $(byClassName("section-lustre-fs"))),
                entry(LAUNCH_TAB, $(byClassName("section-launch"))),
                entry(SEARCH,  context().find(byClassName("ant-input-search")).find(tagName("input"))),
                entry(SAVE, $(byId("edit-preference-form-ok-button")))
        );

        PreferencesAO(final PipelinesLibraryAO pipelinesLibraryAO) {
            super(pipelinesLibraryAO);
        }

        public ClusterTabAO switchToCluster() {
            click(CLUSTER_TAB);
            return new ClusterTabAO(parentAO);
        }

        public SystemTabAO switchToSystem() {
            click(SYSTEM_TAB);
            return new SystemTabAO(parentAO);
        }

        public AutoscalingTabAO switchToAutoscaling() {
            click(AUTOSCALING_TAB);
            return new AutoscalingTabAO(parentAO);
        }

        public DockerSecurityAO switchToDockerSecurity() {
            click(DOCKER_SECURITY_TAB);
            return new DockerSecurityAO(parentAO);
        }

        public UserInterfaceAO switchToUserInterface() {
            click(USER_INTERFACE_TAB);
            return new UserInterfaceAO(parentAO);
        }

        public PreferencesAO searchPreference(String preference) {
            clear(SEARCH);
            setValue(SEARCH, preference);
            enter();
            return this;
        }

        public LustreFSAO switchToLustreFS() {
            click(LUSTRE_FS_TAB);
            return new LustreFSAO(parentAO);

        }

        public LaunchAO switchToLaunch() {
            click(LAUNCH_TAB);
            return new LaunchAO(parentAO);
        }

        private void setEyeOption(boolean eyeIsChecked) {
            final SelenideElement eye = context().find(byClassName("preference-group__preference-row"))
                    .find(byClassName("anticon"));
            if((eye.has(cssClass("anticon-eye-o")) && eyeIsChecked) ||
                    (eye.has(cssClass("anticon-eye")) && !eyeIsChecked)) {
                eye.click();
            }
        }

        public PreferencesAO setPreference(String preference, String value, boolean eyeIsChecked) {
            searchPreference(preference);
            final By pref = getByField(preference);
            click(pref)
                    .clear(pref)
                    .setValue(pref, value);
            setEyeOption(eyeIsChecked);
            return this;
        }

        public String[] getPreference(String preference) {
            searchPreference(preference);
            String[] prefValue = new String[2];
            List<String> list = context().$(byClassName("CodeMirror-code"))
                    .findAll(byClassName("CodeMirror-line")).texts();
            prefValue[0] = (list.size() <= 1 ) ? String.join("", list) : String.join("\n", list);
            prefValue[1] = String.valueOf(!context().find(byClassName("preference-group__preference-row"))
                    .$(byClassName("anticon")).has(cssClass("anticon-eye-o")));
            return prefValue;
        }

        public PreferencesAO clearAndSetJsonToPreference(String preference, String value, boolean eyeIsChecked) {
            SelenideElement pref = context().$(byClassName("preference-group__code-editor"));
            searchPreference(preference);
            clearTextField(pref);
            clickAndSendKeysWithSlashes(pref, value);
            deleteExtraBrackets(pref, 100);
            setEyeOption(eyeIsChecked);
            return this;
        }

        public PreferencesAO updateCodeText(final String preference, final String value, final boolean eyeIsChecked) {
            searchPreference(preference);
            final SelenideElement editor = $(byClassName("CodeMirror-line"));
            selectAllAndClearTextField(editor);
            final StringSelection stringSelection = new StringSelection(value);
            Toolkit.getDefaultToolkit().getSystemClipboard()
                    .setContents(stringSelection, null);
            actions().moveToElement(editor).click()
                    .sendKeys(Keys.chord(Keys.CONTROL, "v"))
                    .perform();
            deleteExtraBrackets(editor, 500);
            setEyeOption(eyeIsChecked);
            return this;
        }

        public String[] getLinePreference(String preference) {
            searchPreference(preference);
            String[] prefValue = new String[2];
            final SelenideElement selenideElement = context().$$(byClassName("preference-group__preference-row"))
                    .filter(exactText(preference)).first();
            prefValue[0] = selenideElement.$(byClassName("ant-input-sm")).attr("value");
            prefValue[1] = String.valueOf(!selenideElement.$(byClassName("anticon")).has(cssClass("anticon-eye-o")));
            return prefValue;
        }

        public PreferencesAO setCheckboxPreference(String preference, boolean checkboxIsEnable, boolean eyeIsChecked) {
            searchPreference(preference);
            final SelenideElement checkBox = context().shouldBe(visible)
                    .find(byXpath(".//span[.='Enabled']/preceding-sibling::span"));
            if ((checkBox.has(cssClass("ant-checkbox-checked")) && !checkboxIsEnable) ||
                    (!checkBox.has(cssClass("ant-checkbox-checked")) && checkboxIsEnable)) {
                checkBox.click();
            }
            setEyeOption(eyeIsChecked);
            return this;
        }

        public boolean[] getCheckboxPreferenceState(String preference) {
            boolean[] checkboxState = new boolean[2];
            searchPreference(preference);
            checkboxState[0] = context().shouldBe(visible)
                    .find(byXpath(".//span[.='Enabled']/preceding-sibling::span")).has(cssClass("ant-checkbox-checked"));
            checkboxState[1] = context().find(byClassName("preference-group__preference-row"))
                    .find(byClassName("anticon")).has(cssClass("anticon-eye"));
            return checkboxState;
        }

        private By getByField(final String variable) {
            return new By() {
                @Override
                public List<WebElement> findElements(final SearchContext context) {
                    return $$(byClassName("preference-group__preference-row"))
                            .stream()
                            .filter(element -> exactText(variable).apply(element))
                            .map(e -> e.find(".ant-input-sm"))
                            .collect(toList());
                }
            };
        }

        private By getPreferenceState(String preference) {
            return new By() {
                @Override
                public List<WebElement> findElements(final SearchContext context) {
                    return $$(byClassName("preference-group__preference-row"))
                            .stream()
                            .filter(element -> exactText(preference).apply(element))
                            .map(e -> e.find(byCssSelector("i")))
                            .collect(toList());
                }
            };
        }

        private By getByCheckbox(final String variable) {
            return new By() {
                @Override
                public List<WebElement> findElements(final SearchContext context) {
                    return $$(byClassName("preference-group__preference-row"))
                            .stream()
                            .filter(element -> text(variable).apply(element))
                            .map(e -> e.find(".ant-checkbox-wrapper"))
                            .collect(toList());
                }
            };
        }

        public PreferencesAO setSystemSshDefaultRootUserEnabled() {
            setValue(SEARCH, "system.ssh.default.root.user.enabled").enter();
            SelenideElement checkBox = context().shouldBe(visible)
                    .find(byXpath(".//span[.='Enabled']/preceding-sibling::span"));
            if (!checkBox.has(cssClass("ant-checkbox-checked"))) {
                checkBox.click();
            }
            if (context().find(byClassName("anticon-eye-o")).isDisplayed()) {
                context().find(byClassName("anticon-eye-o")).click();
            }
            return this;
        }

        public String[] getAmisFromClusterNetworksConfigPreference(String region) {
            String[] ami = new String[2];
            searchPreference("cluster.networks.config");
            String[] strings = context().$(byClassName("CodeMirror-code"))
                    .findAll(byClassName("CodeMirror-line")).texts().toArray(new String[0]);
            try {
                JsonNode instance = new ObjectMapper().readTree(String.join("", strings)).get("regions");
                for (JsonNode node1 : instance) {
                    if (node1.get("name").asText().equals(region)) {
                        for (JsonNode node : node1.get("amis")) {
                            if (node.path("instance_mask").asText().equals("*")) {
                                ami[0] = node.path("ami").asText();
                            } else {
                                ami[1] = node.path("ami").asText();
                            }
                        }
                    }
                }
            } catch (IOException e) {
                throw new RuntimeException(format("Could not deserialize JSON content %s, cause: %s",
                        String.join("", strings), e.getMessage()), e);
            }
            return ami;
        }

        public PreferencesAO save() {
            click(SAVE);
            get(SAVE).shouldBe(disabled);
            return this;
        }

        public PreferencesAO saveIfNeeded() {
            if(get(SAVE).isEnabled()) {
                save();
            }
            return this;
        }

        public PreferencesAO updatePreference(String preference, String value, boolean eyeIsChecked) {
            return setPreference(preference, value, eyeIsChecked)
                    .saveIfNeeded();
        }

        public class ClusterTabAO extends PreferencesAO {

            private final By dockerExtraMulti = getByField("cluster.docker.extra_multi");
            private final By instanceHddExtraMulti = getByField("cluster.instance.extra_multi");
            private final By clusterAllowedInstanceTypes = getByField("cluster.allowed.instance.types");
            private final By clusterAllowedInstanceTypesDocker = getByField(
                    "cluster.allowed.instance.types.docker");

            ClusterTabAO(final PipelinesLibraryAO parentAO) {
                super(parentAO);
            }

            public PreferencesAO setDockerExtraMulti(final String value) {
                setByVariable(value, dockerExtraMulti);
                return this;
            }

            public PreferencesAO setInstanceHddExtraMulti(final String value) {
                setByVariable(value, instanceHddExtraMulti);
                return this;
            }

            public String getDockerExtraMulti() {
                return getClusterValue(dockerExtraMulti);
            }

            public String getInstanceHddExtraMulti() {
                return getClusterValue(instanceHddExtraMulti);
            }

            public PreferencesAO setClusterAllowedStringPreference(String mask, String value) {
                return setClusterValue(mask, value);
            }

            public ClusterTabAO checkClusterAllowedInstanceTypes(final String value) {
                ensure(clusterAllowedInstanceTypes, value(value));
                return this;
            }

            public ClusterTabAO checkClusterAllowedInstanceTypesDocker(final String value) {
                ensure(clusterAllowedInstanceTypesDocker, value(value));
                return this;
            }

            private ClusterTabAO setClusterValue(final String clusterPref, final String value) {
                By clusterVariable = getByField(clusterPref);
                setByVariable(value, clusterVariable);
                return this;
            }

            private void setByVariable(final String value, final By clusterVariable) {
                click(clusterVariable);
                clear(clusterVariable);
                setValue(clusterVariable, value);
            }

            private String getClusterValue(final By clusterVariable) {
                return $(clusterVariable).getValue();
            }

            @Override
            public Map<Primitive, SelenideElement> elements() {
                return elements;
            }
        }

        public class SystemTabAO extends PreferencesAO {

            private final By maxIdleTimeout = getByField("system.max.idle.timeout.minutes");
            private final By idleActionTimeout = getByField("system.idle.action.timeout.minutes");
            private final By idleCpuThreshold = getByField("system.idle.cpu.threshold");
            private final By idleAction = getByField("system.idle.action");
            private final By ldapUserBlockMonitor = getByCheckbox("system.ldap.user.block.monitor.enable");
            private final By userMonitor = getByCheckbox("system.user.monitor.enable");
            private final By systemMaintenanceMode = getByCheckbox("system.maintenance.mode");
            private final By systemMaintenanceModeBanner = getByField("system.maintenance.mode.banner");

            SystemTabAO(final PipelinesLibraryAO parentAO) {
                super(parentAO);
            }

            public SystemTabAO setMaxIdleTimeout(final String value) {
                return setSystemValue(maxIdleTimeout, value);
            }

            public String getMaxIdleTimeout() {
                return getSystemValue(maxIdleTimeout);
            }

            public SystemTabAO setIdleActionTimeout(final String value) {
                return setSystemValue(idleActionTimeout, value);
            }

            public String getIdleActionTimeout() {
                return getSystemValue(idleActionTimeout);
            }

            public SystemTabAO setIdleCpuThreshold(final String value) {
                return setSystemValue(idleCpuThreshold, value);
            }

            public String getIdleCpuThreshold() {
                return getSystemValue(idleCpuThreshold);
            }

            public SystemTabAO setIdleAction(final String value) {
                return setSystemValue(idleAction, value);
            }

            public String getIdleAction() {
                return getSystemValue(idleAction);
            }

            public SystemTabAO setSystemMaintenanceModeBanner(final String value) {
                return setSystemValue(systemMaintenanceModeBanner, value);
            }

            public String getSystemMaintenanceModeBanner() {
                return getSystemValue(systemMaintenanceModeBanner);
            }

            public SystemTabAO setEmptySystemMaintenanceModeBanner() {
                click(systemMaintenanceModeBanner);
                PreferencesAO.this.clearByKey(systemMaintenanceModeBanner);
                return this;
            }

            private SystemTabAO setSystemValue(final By systemVariable, final String value) {
                click(systemVariable);
                clear(systemVariable);
                setValue(systemVariable, value);
                return this;
            }

            private String getSystemValue(final By systemVariable) {
                return $(systemVariable).getValue();
            }

            public boolean getLdapUserBlockMonitor() {
                return $(ldapUserBlockMonitor).$(byXpath(".//span")).has(cssClass("ant-checkbox-checked"));
            }

            public SystemTabAO enableLdapUserBlockMonitor() {
                if (!getLdapUserBlockMonitor()) {
                    click(ldapUserBlockMonitor);
                }
                return this;
            }

            public SystemTabAO disableLdapUserBlockMonitor() {
                if (getLdapUserBlockMonitor()) {
                    click(ldapUserBlockMonitor);
                }
                return this;
            }

            public boolean getUserMonitor() {
                return $(userMonitor).$(byXpath(".//span")).has(cssClass("ant-checkbox-checked"));
            }

            public SystemTabAO enableUserMonitor() {
                if (!getUserMonitor()) {
                    click(userMonitor);
                }
                return this;
            }

            public SystemTabAO disableUserMonitor() {
                if (getUserMonitor()) {
                    click(userMonitor);
                }
                return this;
            }

            public boolean getSystemMaintenanceMode() {
                return $(systemMaintenanceMode).$(byXpath(".//span")).has(cssClass("ant-checkbox-checked"));
            }

            public SystemTabAO enableSystemMaintenanceMode() {
                if (!getSystemMaintenanceMode()) {
                    click(systemMaintenanceMode);
                }
                return this;
            }

            public SystemTabAO disableSystemMaintenanceMode() {
                if (getSystemMaintenanceMode()) {
                    click(systemMaintenanceMode);
                }
                return this;
            }

            @Override
            public Map<Primitive, SelenideElement> elements() {
                return elements;
            }
        }

        public class DockerSecurityAO extends PreferencesAO {

            private final By policyDenyNotScanned = getByCheckbox("security.tools.policy.deny.not.scanned");
            private final By graceHours = getByField("security.tools.grace.hours");

            DockerSecurityAO(final PipelinesLibraryAO parentAO) {
                super(parentAO);
            }

            public DockerSecurityAO enablePolicyDenyNotScanned() {
                if (!$(policyDenyNotScanned).$(byXpath(".//span")).has(cssClass("ant-checkbox-checked"))) {
                    clickPolicyDenyNotScanned();
                }
                return this;
            }

            public DockerSecurityAO disablePolicyDenyNotScanned() {
                if ($(policyDenyNotScanned).$(byXpath(".//span")).has(cssClass("ant-checkbox-checked"))) {
                    clickPolicyDenyNotScanned();
                }
                return this;
            }

            public DockerSecurityAO clickPolicyDenyNotScanned() {
                click(policyDenyNotScanned);
                return this;
            }

            public String getGraceHours() {
                return getDockerSecurityValue(graceHours);
            }

            public boolean getPolicyDenyNotScanned() {
                return getDockerSecurityCheckbox(policyDenyNotScanned).equals("Enable");
            }

            public DockerSecurityAO setGraceHours(final String value) {
                click(graceHours);
                clear(graceHours);
                setValue(graceHours, value);
                return this;
            }

            private String getDockerSecurityValue(final By dockerSecurityVar) {
                return $(dockerSecurityVar).getValue();
            }

            private String getDockerSecurityCheckbox(final By dockerSecurityVar) {
                return $(dockerSecurityVar).getText();
            }
        }

        public class AutoscalingTabAO extends PreferencesAO {

            private final By scaleDownTimeout = getByField("ge.autoscaling.scale.down.timeout");
            private final By scaleUpTimeout = getByField("ge.autoscaling.scale.up.timeout");

            AutoscalingTabAO(final PipelinesLibraryAO parentAO) {
                super(parentAO);
            }

            public AutoscalingTabAO setScaleDownTimeout(final String value) {
                click(scaleDownTimeout);
                clear(scaleDownTimeout);
                setValue(scaleDownTimeout, value);
                return this;
            }

            public AutoscalingTabAO setScaleUpTimeout(final String value) {
                click(scaleUpTimeout);
                clear(scaleUpTimeout);
                setValue(scaleUpTimeout, value);
                return this;
            }
        }

        public class UserInterfaceAO extends PreferencesAO {

            public static final String SUPPORT_TEMPLATE = "ui.support.template";

            private final By supportTemplateValue = getByField(SUPPORT_TEMPLATE);
            private final By supportTemplateState = getPreferenceState(SUPPORT_TEMPLATE);

            UserInterfaceAO(final PipelinesLibraryAO parentAO) {
                super(parentAO);
            }

            public UserInterfaceAO checkSupportTemplate(final String value) {
                ensure(supportTemplateValue, value(value));
                ensure(supportTemplateState, cssClass("anticon-eye"));
                return this;
            }

            public String getSupportTemplate() {
                return $(supportTemplateValue).getValue();
            }
        }

        public class LustreFSAO extends PreferencesAO {

            private final By lustreFSMountOptions = getByField("lustre.fs.mount.options");

            LustreFSAO(final PipelinesLibraryAO parentAO) {
                super(parentAO);
            }

            public LustreFSAO checkLustreFSMountOptionsValue(final String value) {
                ensure(lustreFSMountOptions, value(value));
                return this;
            }
        }

        public class LaunchAO extends PreferencesAO {

            public static final String LAUNCH_PARAMETERS = "launch.system.parameters";
            public static final String LAUNCH_CONTAINER_CPU_RESOURCES = "launch.container.cpu.resource";

            LaunchAO(PipelinesLibraryAO pipelinesLibraryAO) {
                super(pipelinesLibraryAO);
            }

            public LaunchAO checkLaunchSystemParameters(final String value) {
                final String launchSystemParameters = $$(byClassName("preference-group__preference-row")).stream()
                        .map(SelenideElement::getText)
                        .filter(e -> e.startsWith(LAUNCH_PARAMETERS))
                        .map(e -> e.replaceAll("\\n[0-9]*\\n", "\n"))
                        .findFirst()
                        .orElseThrow(() -> new NoSuchElementException(format(
                                "%s preference was not found.", LAUNCH_PARAMETERS
                        )));
                assertTrue(launchSystemParameters.contains(value),
                        format("Value %s isn't found in '%s' preference", value, launchSystemParameters));
                return this;
            }

            public LaunchAO checkLaunchContainerCpuResource(final String value) {
                ensure(getByField(LAUNCH_CONTAINER_CPU_RESOURCES), value(value));
                return this;
            }

            public String getLaunchSystemParameters() {
                return $$(byClassName("preference-group__preference-row")).stream()
                        .map(SelenideElement::getText)
                        .filter(e -> e.startsWith(LAUNCH_PARAMETERS))
                        .map(e -> e.replaceAll("\\n[0-9]*\\n", "\n")
                                .replaceFirst(LAUNCH_PARAMETERS + "\n", ""))
                        .findFirst()
                        .orElseThrow(() -> new NoSuchElementException(format(
                                "%s preference was not found.", LAUNCH_PARAMETERS
                        )));
            }

            public LaunchAO setLaunchSystemParameters(final UnaryOperator<String> action) {
                final String launchSystemParameters = getLaunchSystemParameters();
                final String edited = action.apply(launchSystemParameters);
                if (launchSystemParameters.equals(edited)) {
                    return this;
                }
                final SelenideElement launchSystemParameter = $$(byClassName("preference-group__preference-row")).stream()
                        .filter(s -> s.getText().startsWith(LAUNCH_PARAMETERS))
                        .findFirst()
                        .orElseThrow(() -> new NoSuchElementException(format(
                                "%s preference was not found.", LAUNCH_PARAMETERS
                        )));
                return this;
            }
        }

        @Override
        public Map<Primitive, SelenideElement> elements() {
            return elements;
        }
    }

    public class MyProfileAO implements AccessObject<MyProfileAO> {
        private final Map<Primitive,SelenideElement> elements = initialiseElements(
                entry(USER_NAME, $(byClassName("rofile__header"))),
                entry(LIMIT_MOUNTS, $(byClassName("limit-mounts-input__limit-mounts-input"))),
                entry(DO_NOT_MOUNT_STORAGES, $(byXpath(".//span[.='Do not mount storages']/preceding-sibling::span")))
        );

        public MyProfileAO validateUserName(String user) {
            return ensure(USER_NAME, text(user));
        }

        public SelectLimitMountsPopupAO<MyProfileAO> limitMountsPerUser() {
            click(LIMIT_MOUNTS);
            return new SelectLimitMountsPopupAO<>(this).sleep(2, SECONDS);
        }

        public MyProfileAO doNotMountStoragesSelect(boolean isSelected) {
            if ((!get(DO_NOT_MOUNT_STORAGES).has(cssClass("ant-checkbox-checked")) && isSelected) ||
                    (get(DO_NOT_MOUNT_STORAGES).has(cssClass("ant-checkbox-checked")) && !isSelected)) {
                click(DO_NOT_MOUNT_STORAGES);
                sleep(1, SECONDS);
            }
            return this;
        }

        public MyProfileAO assertDoNotMountStoragesIsNotChecked() {
            get(DO_NOT_MOUNT_STORAGES).shouldNotHave(cssClass("ant-checkbox-checked"));
            return this;
        }

        @Override
        public Map<Primitive, SelenideElement> elements() {
            return elements;
        }
    }

    private void addAllowedLaunchOptions(final String option, final String mask) {
        final By optionField = byXpath(format("//div/b[text()='%s']/following::div/input", option));
        if (StringUtils.isBlank(mask)) {
            clearByKey(optionField);
            return;
        }
        setValue(optionField, mask);
    }
}<|MERGE_RESOLUTION|>--- conflicted
+++ resolved
@@ -681,12 +681,8 @@
                     this.login = login;
                     this.entry = entry;
                     this.elements = initialiseElements(
-<<<<<<< HEAD
-                            entry(EDIT, entry.find(byClassName("edit-user-button")))
-=======
                             entry(EDIT, entry.find(byId("edit-user-button"))),
                             entry(STATUS, entry.find("circle") )
->>>>>>> 6e7bffb0
                     );
                 }
 
