/*
 * Copyright 2017-2021 EPAM Systems, Inc. (https://www.epam.com/)
 *
 * Licensed under the Apache License, Version 2.0 (the "License");
 * you may not use this file except in compliance with the License.
 * You may obtain a copy of the License at
 *
 *     http://www.apache.org/licenses/LICENSE-2.0
 *
 *  Unless required by applicable law or agreed to in writing, software
 *  distributed under the License is distributed on an "AS IS" BASIS,
 *  WITHOUT WARRANTIES OR CONDITIONS OF ANY KIND, either express or implied.
 *  See the License for the specific language governing permissions and
 *  limitations under the License.
 */

@import "variables";

.cp-tool-header {
  border-color: @menu-border-color;
}

.cp-tool-panel + .cp-tool-panel {
  margin-left: 10px;
}

.cp-tool-panel .cp-tool-panel-header {
  padding: 10px;
  background-color: @card-header-background;
  border: 1px solid @card-border-color;
  border-radius: 5px 5px 0 0;
}

.cp-tool-panel .cp-tool-panel-body {
  margin-top: -1px;
  padding: 10px;
  border: 1px solid @card-border-color;
  background-color: @card-background-color;
  border-radius: 0 0 5px 5px;
}

.cp-tool-no-description {
  color: @application-color-faded;
}

.cp-tool-icon-container {
  background-color: @application-background-color;
  color: @application-color;
}

<<<<<<< HEAD
.cp-tool-add-endpoint {
  background-color: @input-background-disabled;
=======
.cp-scan-result.critical {
  color: @color-red;
}

.cp-scan-result.high {
  color: @color-sensitive;
}

.cp-scan-result.medium {
  color: @color-yellow;
}

.cp-scan-result.low {
  color: @color-aqua-light;
}

.cp-scan-result.negligible {
  color: @color-grey;
}

.cp-scan-result.bar {
  background-color: currentColor;
>>>>>>> 97c8bb17
}<|MERGE_RESOLUTION|>--- conflicted
+++ resolved
@@ -48,10 +48,10 @@
   color: @application-color;
 }
 
-<<<<<<< HEAD
 .cp-tool-add-endpoint {
   background-color: @input-background-disabled;
-=======
+}
+
 .cp-scan-result.critical {
   color: @color-red;
 }
@@ -74,5 +74,4 @@
 
 .cp-scan-result.bar {
   background-color: currentColor;
->>>>>>> 97c8bb17
 }