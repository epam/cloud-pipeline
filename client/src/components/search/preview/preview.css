--- conflicted
+++ resolved
@@ -118,14 +118,9 @@
 .highlight {
   padding: 2px;
 }
-<<<<<<< HEAD
-.highlight-text {
-  padding: 0px 2px;
-=======
 
 .highlight-text {
   padding: 0 2px;
->>>>>>> 97c8bb17
 }
 
 .csv-table {
@@ -142,7 +137,6 @@
 
 .first-cell {
   padding-right: 20px;
-<<<<<<< HEAD
 }
 
 .first-cell.bold {
@@ -154,19 +148,6 @@
   padding-left: 20px;
 }
 
-=======
-}
-
-.first-cell.bold {
-  font-weight: bold;
-}
-
-.intermedia-cell {
-  padding-right: 20px;
-  padding-left: 20px;
-}
-
->>>>>>> 97c8bb17
 .last-cell {
   padding-left: 20px;
 }
@@ -182,64 +163,6 @@
   margin-right: 5px;
 }
 
-<<<<<<< HEAD
-.md-preview {
-  font-size: 10pt;
-}
-
-.md-preview code {
-  padding: 2px 4px;
-  font-size: 90%;
-  border-radius: 4px;
-}
-
-.md-preview p {
-  margin: 5px 0;
-}
-
-.md-preview p a {
-  margin: 0 2px;
-}
-
-.md-preview pre {
-  display: block;
-  padding: 10px;
-  margin: 10px 0;
-  line-height: 1.5;
-  word-break: break-all;
-  word-wrap: break-word;
-  border-radius: 4px;
-}
-
-.md-preview pre > code {
-  padding: 0;
-  font-size: inherit;
-  color: inherit;
-  white-space: pre-wrap;
-  background-color: transparent;
-  border-radius: 0;
-  box-shadow: none;
-}
-
-.md-preview ul,
-.md-preview ol {
-  margin-top: 0;
-  margin-bottom: 10px;
-  display: block;
-  list-style: disc inside;
-}
-
-.md-preview li {
-  display: list-item;
-  margin: 5px;
-}
-
-.md-preview img {
-  max-width: 100%;
-}
-
-=======
->>>>>>> 97c8bb17
 .tool-version-scan-results {
   width: 100px;
 }
@@ -363,12 +286,4 @@
 
 .share-url-action:hover {
   color: #0e77ca;
-<<<<<<< HEAD
-}
-
-.render-separator {
-  height: 1px;
-  width: 100%;
-=======
->>>>>>> 97c8bb17
 }