/*
 * Copyright 2017-2021 EPAM Systems, Inc. (https://www.epam.com/)
 *
 * Licensed under the Apache License, Version 2.0 (the "License");
 * you may not use this file except in compliance with the License.
 * You may obtain a copy of the License at
 *
 *     http://www.apache.org/licenses/LICENSE-2.0
 *
 * Unless required by applicable law or agreed to in writing, software
 * distributed under the License is distributed on an "AS IS" BASIS,
 * WITHOUT WARRANTIES OR CONDITIONS OF ANY KIND, either express or implied.
 * See the License for the specific language governing permissions and
 * limitations under the License.
 */

package com.epam.pipeline.dao.pipeline;

import com.epam.pipeline.controller.vo.PagingRunFilterVO;
import com.epam.pipeline.controller.vo.PipelineRunFilterVO;
import com.epam.pipeline.dao.filter.FilterDao;
import com.epam.pipeline.dao.region.CloudRegionDao;
import com.epam.pipeline.entity.configuration.PipelineConfiguration;
import com.epam.pipeline.entity.pipeline.CommitStatus;
import com.epam.pipeline.entity.pipeline.Pipeline;
import com.epam.pipeline.entity.pipeline.PipelineRun;
import com.epam.pipeline.entity.pipeline.PipelineTask;
import com.epam.pipeline.entity.pipeline.RunInstance;
import com.epam.pipeline.entity.pipeline.RunLog;
import com.epam.pipeline.entity.pipeline.TaskStatus;
import com.epam.pipeline.entity.pipeline.run.PipelineRunServiceUrl;
import com.epam.pipeline.entity.pipeline.run.RunStatus;
import com.epam.pipeline.entity.pipeline.run.parameter.RunAccessType;
import com.epam.pipeline.entity.pipeline.run.parameter.RunSid;
import com.epam.pipeline.entity.region.AbstractCloudRegion;
import com.epam.pipeline.entity.region.CloudProvider;
import com.epam.pipeline.entity.user.PipelineUser;
import com.epam.pipeline.entity.utils.DateUtils;
import com.epam.pipeline.manager.ObjectCreatorUtils;
import com.epam.pipeline.manager.execution.EnvVarsBuilder;
import com.epam.pipeline.manager.execution.EnvVarsBuilderTest;
import com.epam.pipeline.manager.execution.SystemParams;
import com.epam.pipeline.manager.filter.FilterExpression;
import com.epam.pipeline.manager.filter.FilterExpressionType;
import com.epam.pipeline.manager.filter.FilterOperandType;
import com.epam.pipeline.manager.filter.WrongFilterException;
import com.epam.pipeline.repository.run.PipelineRunServiceUrlRepository;
import com.epam.pipeline.test.jdbc.AbstractJdbcTest;
import com.epam.pipeline.util.TestUtils;
import org.junit.Before;
import org.junit.Test;
import org.springframework.beans.factory.annotation.Autowired;
import org.springframework.beans.factory.annotation.Value;
import org.springframework.transaction.annotation.Transactional;

import java.math.BigDecimal;
import java.time.LocalDate;
import java.time.LocalDateTime;
import java.time.ZoneId;
import java.util.ArrayList;
import java.util.Arrays;
import java.util.Collections;
import java.util.Date;
import java.util.HashMap;
import java.util.List;
import java.util.Map;
import java.util.Objects;
import java.util.Optional;
import java.util.function.Function;
import java.util.stream.Collectors;
import java.util.stream.Stream;

import static com.epam.pipeline.utils.PasswordGenerator.generateRandomString;
import static org.hamcrest.CoreMatchers.equalTo;
import static org.hamcrest.CoreMatchers.hasItems;
import static org.hamcrest.CoreMatchers.is;
import static org.hamcrest.CoreMatchers.startsWith;
import static org.junit.Assert.assertEquals;
import static org.junit.Assert.assertFalse;
import static org.junit.Assert.assertNotNull;
import static org.junit.Assert.assertNull;
import static org.junit.Assert.assertThat;
import static org.junit.Assert.assertTrue;

@Transactional
public class PipelineRunDaoTest extends AbstractJdbcTest {
    private static final String TEST_USER = "TEST";
    private static final String TEST_PARAMS = "123 321";
    private static final String TEST_POD_ID = "pod1";
    private static final String TEST_NODE_IMAGE = "nodeImage";
    private static final int HOURS_23 = 23;
    private static final int MINUTES_59 = 59;
    private static final int TEST_PAGE_SIZE = 10;

    private static final long TEST_PARENT_1 = 12;
    private static final long TEST_PARENT_2 = 123;

    private static final String TEST_REVISION_1 = "abcdefg1";
    private static final String TEST_REVISION_2 = "abcdefg2";
    private static final String TEST_REVISION_3 = "abcdefg3";
    private static final String USER = "test_user";

    private static final Long CONFIGURATION_ID_1 = 1L;
    private static final Long CONFIGURATION_ID_2 = 2L;
    private static final Long CONFIGURATION_ID_3 = 3L;

    private static final Long ENTITY_ID_1 = 1L;
    private static final Long ENTITY_ID_2 = 2L;
    private static final Long ENTITY_ID_3 = 3L;

    private static final String POD_STATUS = "PodLost";
    private static final String PRETTY_URL = "service";
    private static final String TEST_SERVICE_URL = "service_url";
    private static final String GROUP_NAME = "group_1";
    private static final BigDecimal PRICE_PER_HOUR = new BigDecimal("0.08");
    private static final BigDecimal COMPUTE_PRICE_PER_HOUR = new BigDecimal("0.04000");
    private static final BigDecimal DISK_PRICE_PER_HOUR = new BigDecimal("0.00012");
    private static final String TEST_REPO = "///";
    private static final String TEST_REPO_SSH = "git@test";

    private static final String TAG_KEY_1 = "key1";
    private static final String TAG_KEY_2 = "key2";
    private static final String TAG_VALUE_1 = "value1";
    private static final String TAG_VALUE_2 = "value2";
    private static final ZoneId ZONE_ID = ZoneId.systemDefault();
    private static final String DOCKER_IMAGE = "dockerImage";
    private static final String ACTUAL_DOCKER_IMAGE = "actualDockerImage";
    private static final String TEST_PIPELINE_NAME = "Test";
    private static final String TEST_NEW_PIPELINE_NAME = "AnotherName";
    private static final String NODE_NAME = "node-12323";
    private static final String TEST_PLATFORM = "linux";
<<<<<<< HEAD
=======
    private static final String TEST_REGION = "region";
>>>>>>> 0eb93f63

    @Autowired
    private PipelineRunDao pipelineRunDao;

    @Autowired
    private RunStatusDao runStatusDao;

    @Autowired
    private FilterDao filterDao;

    @Autowired
    private RunLogDao logDao;

    @Autowired
    private PipelineDao pipelineDao;

    @Autowired
    private CloudRegionDao regionDao;

    @Autowired
    private PipelineRunServiceUrlRepository pipelineRunServiceUrlRepository;

    @Value("${run.pipeline.init.task.name?:InitializeEnvironment}")
    private String initTaskName;

    @Value("${run.pipeline.nodeup.task.name?:InitializeNode}")
    private String nodeUpTaskName;

    private Pipeline testPipeline;
    private AbstractCloudRegion cloudRegion;
    private static final LocalDateTime SYNC_PERIOD_START = LocalDateTime.of(2019, 4, 2, 0, 0);
    private static final LocalDateTime SYNC_PERIOD_END = LocalDateTime.of(2019, 4, 3, 0, 0);

    @Before
    public void setup() {
        testPipeline = new Pipeline();
        testPipeline.setName(TEST_PIPELINE_NAME);
        testPipeline.setRepository(TEST_REPO);
        testPipeline.setRepositorySsh(TEST_REPO_SSH);
        testPipeline.setOwner(TEST_USER);
        pipelineDao.createPipeline(testPipeline);

        cloudRegion = ObjectCreatorUtils.getDefaultAwsRegion();
        regionDao.create(cloudRegion);
    }

    @Test
    public void testFilterPipelineRuns() throws WrongFilterException {
        PipelineRun run1 =  TestUtils.createPipelineRun(testPipeline.getId(), null, TaskStatus.RUNNING, USER,
                null, null, true, null, null, "pod-id", cloudRegion.getId());
        PipelineRun run2 =  TestUtils.createPipelineRun(testPipeline.getId(), null, TaskStatus.RUNNING, USER,
                null, null, true, null, null, "pod-id2", cloudRegion.getId());
        pipelineRunDao.createPipelineRun(run1);
        pipelineRunDao.createPipelineRun(run2);
        FilterExpression logicalExpression = new FilterExpression();
        logicalExpression.setFilterExpressionType(FilterExpressionType.LOGICAL);
        logicalExpression.setField("pod.id");
        logicalExpression.setOperand(FilterOperandType.EQUALS.getOperand());
        logicalExpression.setValue(run1.getPodId());
        List<PipelineRun> pipelineRuns = filterDao.filterPipelineRuns(
                FilterExpression.prepare(logicalExpression), 1, 2, 0);
        assertEquals(1, pipelineRuns.size());
        assertEquals(pipelineRuns.get(0).getPodId(), run1.getPodId());
    }

    @Test
    public void testLoadPipelineRunsActiveInPeriod() {
        final LocalDateTime beforeSyncStart = SYNC_PERIOD_START.minusHours(12);
        final LocalDateTime afterSyncStart = SYNC_PERIOD_START.plusHours(12);

        createRunWithStartEndDates(beforeSyncStart, beforeSyncStart.plusHours(6));
        createRunWithStartEndDates(beforeSyncStart, afterSyncStart);
        createRunWithStartEndDates(afterSyncStart, afterSyncStart.plusHours(6));
        createRunWithStartEndDates(beforeSyncStart, null);
        createRunWithStartEndDates(afterSyncStart, null);

        pipelineRunDao.loadAllRunsForPipeline(testPipeline.getId())
            .forEach(run -> {
                runStatusDao.saveStatus(new RunStatus(run.getId(), TaskStatus.RUNNING, null,
                                                      LocalDateTime.ofInstant(run.getStartDate().toInstant(),
                                                                              ZoneId.systemDefault())));
                if (run.getEndDate() != null) {
                    runStatusDao.saveStatus(new RunStatus(run.getId(), TaskStatus.STOPPED, null,
                                                          LocalDateTime.ofInstant(run.getEndDate().toInstant(),
                                                                                  ZoneId.systemDefault())));
                }
            });
        final List<PipelineRun> pipelineRuns = pipelineRunDao.loadPipelineRunsActiveInPeriod(SYNC_PERIOD_START,
                                                                                             SYNC_PERIOD_END);
        assertEquals(4, pipelineRuns.size());
    }

    @Test
    public void testLoadByIds() {
        PipelineRun run1 = createTestPipelineRun();
        createTestPipelineRun();
        List<PipelineRun> pipelineRuns =
                pipelineRunDao.loadPipelineRuns(Collections.singletonList(run1.getId()));
        assertEquals(1, pipelineRuns.size());
        assertEquals(run1.getId(), pipelineRuns.get(0).getId());
    }

    @Test
    public void updateRunStatus() {
        PipelineRun run = createTestPipelineRun();

        run.setStatus(TaskStatus.SUCCESS);
        run.setEndDate(new Date());
        run.setTerminating(true);

        pipelineRunDao.updateRunStatus(run);

        PipelineRun loadedRun = pipelineRunDao.loadPipelineRun(run.getId());
        assertEquals(run.getEndDate(), loadedRun.getEndDate());
        assertEquals(run.getStatus(), loadedRun.getStatus());
        assertEquals(run.isTerminating(), loadedRun.isTerminating());
    }

    @Test
    public void updateRunCommitStatus() {
        PipelineRun run = createTestPipelineRun();

        run.setCommitStatus(CommitStatus.SUCCESS);

        pipelineRunDao.updateRunCommitStatus(run);

        PipelineRun loadedRun = pipelineRunDao.loadPipelineRun(run.getId());
        assertEquals(run.getCommitStatus(), loadedRun.getCommitStatus());
    }

    @Test
    public void testUpdateRunTags() {
        final PipelineRun run = createTestPipelineRun();
        final Map<String, String> tags = new HashMap<>();
        loadTagsAndCompareWithExpected(run.getId(), tags);
        tags.put(TAG_KEY_1, TAG_VALUE_1);
        updateTagsAndVerifySaveIsCorrect(run, tags);
        tags.put(TAG_KEY_2, TAG_VALUE_2);
        updateTagsAndVerifySaveIsCorrect(run, tags);
        tags.remove(TAG_KEY_1);
        updateTagsAndVerifySaveIsCorrect(run, tags);
        tags.remove(TAG_KEY_2);
        updateTagsAndVerifySaveIsCorrect(run, tags);
        run.setTags(null);
        loadTagsAndCompareWithExpected(run.getId(), Collections.emptyMap());
    }

    @Test
    public void updateTagsForRuns() {
        final PipelineRun run1 = createTestPipelineRun();
        final Map<String, String> tags1 = Collections.singletonMap(TAG_KEY_1, TAG_VALUE_1);
        run1.setTags(tags1);
        final PipelineRun run2 = createTestPipelineRun();
        final Map<String, String> tags2 = Collections.singletonMap(TAG_KEY_2, TAG_VALUE_2);
        run2.setTags(tags2);

        pipelineRunDao.updateRunsTags(Arrays.asList(run1, run2));
        loadTagsAndCompareWithExpected(run1.getId(), tags1);
        loadTagsAndCompareWithExpected(run2.getId(), tags2);
    }

    @Test
    public void pipelineRunShouldContainsCmdTemplateAndActualCmd() {
        PipelineRun run = new PipelineRun();

        run.setPipelineId(testPipeline.getId());
        run.setVersion("abcdefg");
        run.setStartDate(new Date());
        run.setEndDate(run.getStartDate());
        run.setStatus(TaskStatus.RUNNING);
        run.setCommitStatus(CommitStatus.NOT_COMMITTED);
        run.setLastChangeCommitTime(new Date());
        run.setPodId(TEST_POD_ID);
        run.setParams(TEST_PARAMS);
        run.setOwner(USER);
        run.setPlatform(TEST_PLATFORM);
        setRunInstance(run);

        String cmdTemplate = "cmdTemplate";
        String actualCmd = "ActualCmd";
        run.setCmdTemplate(cmdTemplate);
        run.setActualCmd(actualCmd);

        pipelineRunDao.createPipelineRun(run);

        PipelineRun loadedRun = pipelineRunDao.loadPipelineRun(run.getId());
        assertEquals(loadedRun.getCmdTemplate(), cmdTemplate);
        assertEquals(loadedRun.getActualCmd(), actualCmd);

    }

    @Test
    @Transactional
    public void pipelineRunShouldHaveDockerImageAndActualDockerImage() {
        PipelineRun run = buildPipelineRun(testPipeline.getId());
        run.setDockerImage(DOCKER_IMAGE);
        run.setActualDockerImage(ACTUAL_DOCKER_IMAGE);

        pipelineRunDao.createPipelineRun(run);
        createPipelineRunServiceUrl(run.getId());

        PipelineRun loadedRun = pipelineRunDao.loadPipelineRun(run.getId());
        assertEquals(loadedRun.getDockerImage(), DOCKER_IMAGE);
        assertEquals(loadedRun.getActualDockerImage(), ACTUAL_DOCKER_IMAGE);
    }

    @Test
    public void loadRunningPipelineRuns() {
        PipelineRun run = createTestPipelineRun();

        List<PipelineRun> running = pipelineRunDao.loadRunningAndTerminatedPipelineRuns();
        assertFalse(running.isEmpty());
        assertTrue(running.stream().anyMatch(r -> Objects.equals(r.getId(), run.getId())));

        run.setStatus(TaskStatus.FAILURE);
        run.setTerminating(true);
        pipelineRunDao.updateRunStatus(run);

        List<PipelineRun> terminating = pipelineRunDao.loadRunningAndTerminatedPipelineRuns();
        assertFalse(terminating.isEmpty());
        assertFalse(terminating.stream().anyMatch(r -> r.getStatus() == TaskStatus.RUNNING));
        assertTrue(terminating.stream().anyMatch(r -> Objects.equals(r.getId(), run.getId())));
    }

    @Test
    public void searchRunsByParentId() {
        Pipeline testPipeline = getPipeline();

        createRunWithParams(testPipeline.getId(), String.format("aparent-id=%d", TEST_PARENT_1));
        createRunWithParams(testPipeline.getId(), String.format("parent-id=%d", TEST_PARENT_1));
        createRunWithParams(testPipeline.getId(), String.format("key=var|parent-id=%d", TEST_PARENT_1));
        createRunWithParams(testPipeline.getId(), String.format("parent-id=%d|key=var", TEST_PARENT_1));
        createRunWithParams(testPipeline.getId(), String.format("parent-id=%d=string|key=var", TEST_PARENT_1));
        createRunWithParams(testPipeline.getId(), String.format("key1=var1|parent-id=%d|key=var", TEST_PARENT_1));

        createRunWithParams(testPipeline.getId(), String.format("aparent-id=%d", TEST_PARENT_1));
        createRunWithParams(testPipeline.getId(), String.format("parent-id=%d", TEST_PARENT_2));
        createRunWithParams(testPipeline.getId(), String.format("key=var|parent-id=%d", TEST_PARENT_2));
        createRunWithParams(testPipeline.getId(), String.format("parent-id=%d|key=var", TEST_PARENT_2));
        createRunWithParams(testPipeline.getId(), String.format("key1=var1|parent-id=%d|key=var", TEST_PARENT_2));
        createRunWithParams(testPipeline.getId(), String.format("key1=var1|parent-id=%d=input|key=var", TEST_PARENT_2));

        checkOnlyOneParentPresent(TEST_PARENT_1);
        checkOnlyOneParentPresent(TEST_PARENT_2);
    }

    @Test
    public void searchGroupingRun() {
        Pipeline testPipeline = getPipeline();
        PipelineRun parent = createRun(testPipeline.getId(), null, TaskStatus.SUCCESS, null);
        PipelineRun child = createRun(testPipeline.getId(), null, TaskStatus.SUCCESS, parent.getId());
        PipelineRun lonely = createRun(testPipeline.getId(), null, TaskStatus.SUCCESS, null);
        parent.setTags(Collections.singletonMap(TAG_KEY_1, TAG_VALUE_1));
        pipelineRunDao.updateRunTags(parent);
        PagingRunFilterVO filterVO = new PagingRunFilterVO();
        filterVO.setPage(1);
        filterVO.setPageSize(TEST_PAGE_SIZE);
        filterVO.setStatuses(Collections.singletonList(TaskStatus.SUCCESS));

        List<PipelineRun> runs = pipelineRunDao.searchPipelineGroups(filterVO, null);
        assertEquals(2, runs.size());
        assertEquals(lonely.getId(), runs.get(0).getId());
        assertEquals(parent.getId(), runs.get(1).getId());
        assertEquals(1, runs.get(1).getChildRuns().size());
        assertEquals(child.getId(), runs.get(1).getChildRuns().get(0).getId());

        assertThat(runs.get(1).getTags(), is(parent.getTags()));
        assertEquals(2L, pipelineRunDao.countRootRuns(filterVO, null).longValue());

    }

    @Test
    public void searchPipelineRuns() {
        Pipeline testPipeline2 = getPipeline();

        LocalDate now = LocalDate.now();
        LocalDate date = LocalDate.of(now.getYear(), now.getMonth(), 1);
        PipelineRun stopped = new PipelineRun();
        stopped.setPipelineId(testPipeline.getId());
        stopped.setVersion(TEST_REVISION_1);
        stopped.setStartDate(Date.from(date.atStartOfDay(ZONE_ID).toInstant()));
        stopped.setEndDate(stopped.getStartDate());
        stopped.setStatus(TaskStatus.STOPPED);
        stopped.setCommitStatus(CommitStatus.NOT_COMMITTED);
        stopped.setLastChangeCommitTime(new Date());
        stopped.setPodId(TEST_POD_ID);
        stopped.setParams(TEST_PARAMS);
        stopped.setOwner(USER);
        stopped.setConfigurationId(CONFIGURATION_ID_1);
        stopped.setEntitiesIds(Stream.of(ENTITY_ID_1, ENTITY_ID_2).collect(Collectors.toList()));
        stopped.setPlatform(TEST_PLATFORM);
        setRunInstance(stopped);
        pipelineRunDao.createPipelineRun(stopped);

        LocalDate date2 = LocalDate.of(now.getYear(), now.getMonth(), 2);
        PipelineRun failed = new PipelineRun();
        failed.setPipelineId(testPipeline.getId());
        failed.setVersion(TEST_REVISION_3);
        failed.setStartDate(Date.from(date2.atStartOfDay(ZoneId.systemDefault()).toInstant()));
        failed.setEndDate(failed.getStartDate());
        failed.setStatus(TaskStatus.FAILURE);
        failed.setCommitStatus(CommitStatus.NOT_COMMITTED);
        failed.setLastChangeCommitTime(new Date());
        failed.setPodId(TEST_POD_ID);
        failed.setParams(TEST_PARAMS);
        failed.setOwner(USER);
        failed.setConfigurationId(CONFIGURATION_ID_2);
        failed.setEntitiesIds(Stream.of(ENTITY_ID_2, ENTITY_ID_3).collect(Collectors.toList()));
        failed.setPlatform(TEST_PLATFORM);
        setRunInstance(failed);
        pipelineRunDao.createPipelineRun(failed);

        LocalDate date3 = LocalDate.of(now.getYear(), now.getMonth(), 3);
        PipelineRun running = new PipelineRun();
        running.setPipelineId(testPipeline2.getId());
        running.setVersion(TEST_REVISION_2);
        running.setStartDate(Date.from(date3.atStartOfDay(ZoneId.systemDefault()).toInstant()));
        running.setEndDate(running.getStartDate());
        running.setStatus(TaskStatus.RUNNING);
        running.setCommitStatus(CommitStatus.NOT_COMMITTED);
        running.setLastChangeCommitTime(new Date());
        running.setPodId(TEST_POD_ID);
        running.setParams(TEST_PARAMS);
        running.setOwner(USER);
        running.setConfigurationId(CONFIGURATION_ID_3);
        running.setEntitiesIds(Stream.of(ENTITY_ID_1, ENTITY_ID_3).collect(Collectors.toList()));
        running.setPlatform(TEST_PLATFORM);
        setRunInstance(running);
        pipelineRunDao.createPipelineRun(running);

        PagingRunFilterVO filterVO = new PagingRunFilterVO();
        filterVO.setPage(1);
        filterVO.setPageSize(TEST_PAGE_SIZE);
        List<PipelineRun> runs = pipelineRunDao.searchPipelineRuns(filterVO);
        assertFalse(runs.isEmpty());
        assertEquals(3, runs.size());

        filterVO.setPipelineIds(Collections.singletonList(testPipeline.getId()));
        runs = pipelineRunDao.searchPipelineRuns(filterVO);
        assertEquals(2, runs.size());

        assertTrue(runs.stream().allMatch(r -> r.getVersion().equals(TEST_REVISION_1) || r.getVersion()
                .equals(TEST_REVISION_3)));

        filterVO.setStatuses(Arrays.asList(TaskStatus.FAILURE, TaskStatus.STOPPED));
        runs = pipelineRunDao.searchPipelineRuns(filterVO);
        assertEquals(2, runs.size());
        filterVO.setStatuses(null);

        filterVO.setVersions(Collections.singletonList(TEST_REVISION_3));
        runs = pipelineRunDao.searchPipelineRuns(filterVO);
        assertEquals(1, runs.size());
        assertTrue(runs.stream().allMatch(r -> r.getVersion().equals(TEST_REVISION_3)));

        filterVO.setStatuses(Collections.singletonList(TaskStatus.RUNNING));
        runs = pipelineRunDao.searchPipelineRuns(filterVO);
        assertTrue(runs.isEmpty());

        filterVO.setVersions(null);
        filterVO.setPipelineIds(null);
        filterVO.setStatuses(Collections.singletonList(TaskStatus.FAILURE));
        runs = pipelineRunDao.searchPipelineRuns(filterVO);
        assertEquals(1, runs.size());
        assertTrue(runs.stream().allMatch(r -> r.getStatus() == TaskStatus.FAILURE));

        filterVO.setStatuses(null);
        filterVO.setStartDateFrom(Date.from(date2.atStartOfDay(ZoneId.systemDefault()).toInstant()));
        runs = pipelineRunDao.searchPipelineRuns(filterVO);
        assertEquals(2, runs.size());
        assertTrue(runs.stream().allMatch(r -> r.getStartDate().getTime() >=
                date2.atStartOfDay(ZoneId.systemDefault()).toInstant().getEpochSecond()));

        filterVO.setEndDateTo(Date.from(LocalDateTime.of(now.getYear(), now.getMonth(), 2, HOURS_23, MINUTES_59)
                .atZone(ZoneId.systemDefault()).toInstant()));
        runs = pipelineRunDao.searchPipelineRuns(filterVO);
        assertEquals(1, runs.size());

        // test filter by configuration ids
        filterVO.setStartDateFrom(null);
        filterVO.setEndDateTo(null);
        filterVO.setConfigurationIds(Stream.of(CONFIGURATION_ID_1, CONFIGURATION_ID_2).collect(Collectors.toList()));
        runs = pipelineRunDao.searchPipelineRuns(filterVO);
        assertEquals(2, runs.size());

        // test filter by entities ids
        filterVO.setConfigurationIds(null);
        filterVO.setEntitiesIds(Stream.of(ENTITY_ID_1, ENTITY_ID_2).collect(Collectors.toList()));
        runs = pipelineRunDao.searchPipelineRuns(filterVO);
        assertEquals(3, runs.size());

        filterVO.setEntitiesIds(Stream.of(ENTITY_ID_1).collect(Collectors.toList()));
        runs = pipelineRunDao.searchPipelineRuns(filterVO);
        assertEquals(2, runs.size());
    }

    @Test
    public void testPaging() {
        createTestPipelineRun();

        int count = pipelineRunDao.countFilteredPipelineRuns(new PipelineRunFilterVO(), null);
        assertTrue(count > 0);
    }

    @Test
    public void runPipelineWithEntitiesIds() {
        Long entitiesId = 1L;

        PipelineRun run = createRunWithEntitiesIds(testPipeline.getId(), TaskStatus.SUCCESS, null, entitiesId);
        PipelineRun loadedRun = pipelineRunDao.loadPipelineRun(run.getId());
        assertEquals(Collections.singletonList(entitiesId), loadedRun.getEntitiesIds());
    }

    @Test
    public void spotOnDemandSelectionTest() {
        createRunWithSpotFlag(null);
        createRunWithSpotFlag(true);
        createRunWithSpotFlag(false);
        List<PipelineRun> runs = pipelineRunDao.loadAllRunsForPipeline(testPipeline.getId());
        assertNull(getSpotFlag(runs.get(0)));
        assertEquals(true, getSpotFlag(runs.get(1)));
        assertEquals(false, getSpotFlag(runs.get(2)));
    }

    @Test
    public void runPipelineWithConfiguration() {
        Long configurationId = 1L;

        PipelineRun run = createRunWithConfigurationId(testPipeline.getId(), configurationId);
        PipelineRun loadedRun = pipelineRunDao.loadPipelineRun(run.getId());
        assertEquals(configurationId, loadedRun.getConfigurationId());
    }

    @Test
    public void updatePodStatus() {
        PipelineRun run = createRun(testPipeline.getId(), null, TaskStatus.SUCCESS, null);
        run.setPodStatus(POD_STATUS);
        pipelineRunDao.updatePodStatus(run);
        PipelineRun loadedRun = pipelineRunDao.loadPipelineRun(run.getId());
        assertEquals(POD_STATUS, loadedRun.getPodStatus());
    }

    @Test
    public void updateProlongedAtTimeTest() {
        PipelineRun run = createTestPipelineRun();
        LocalDateTime time = DateUtils.nowUTC();

        PipelineRun loadedRun = pipelineRunDao.loadPipelineRun(run.getId());
        assertNull(loadedRun.getProlongedAtTime());

        run.setProlongedAtTime(time);
        pipelineRunDao.updateProlongIdleRunAndLastIdleNotificationTime(run);

        loadedRun = pipelineRunDao.loadPipelineRun(run.getId());
        assertEquals(time, loadedRun.getProlongedAtTime());
    }

    @Test
    public void runPipelineWithRunSids() {
        List<RunSid> runSids = new ArrayList<>();
        RunSid runSid1 = runSid(TEST_USER, true);
        runSids.add(runSid1);

        RunSid runSid2 = runSid(GROUP_NAME, false);
        runSids.add(runSid2);

        Pipeline testPipeline = getPipeline();
        PipelineRun run = createRunWithRunSids(testPipeline.getId(), null, runSids);
        PipelineRun loadedRun = pipelineRunDao.loadPipelineRun(run.getId());
        assertEquals(runSids.size(), loadedRun.getRunSids().size());
    }

    @Test
    public void testUpdateWithRunSids() {
        List<RunSid> runSids = new ArrayList<>();
        RunSid runSid1 = runSid(TEST_USER, true);
        runSids.add(runSid1);

        RunSid runSid2 = runSid(GROUP_NAME, false);

        Pipeline testPipeline = getPipeline();
        PipelineRun run = createRunWithRunSids(testPipeline.getId(), null, runSids);
        pipelineRunDao.deleteRunSids(run.getId());
        PipelineRun loadedRuns = pipelineRunDao.loadPipelineRun(run.getId());
        assertTrue(loadedRuns.getRunSids().isEmpty());

        runSids.add(runSid2);
        pipelineRunDao.createRunSids(run.getId(), runSids);
        loadedRuns = pipelineRunDao.loadPipelineRun(run.getId());
        assertEquals(2, loadedRuns.getRunSids().size());
    }

    @Test
    public void loadPipelineWithEnvVars() {
        PipelineRun run = createTestPipelineRun();
        PipelineRun loadedRun = pipelineRunDao.loadPipelineRun(run.getId());

        assertEquals(run.getId(), loadedRun.getId());
        assertEquals(run.getEnvVars(), loadedRun.getEnvVars());
    }

    @Test
    public void testLoadRunWithoutPipeline() {
        PipelineRun run = createTestPipelineRun(null);
        PipelineRun loadedRun = pipelineRunDao.loadPipelineRun(run.getId());

        assertNull(loadedRun.getPipelineId());
    }

    @Test
    public void testUpdateWithPrettyUrlRun() {
        PipelineRun run = createTestPipelineRun(testPipeline.getId());
        run.setPrettyUrl(PRETTY_URL);
        pipelineRunDao.updateRun(run);
        PipelineRun loaded = pipelineRunDao.loadPipelineRun(run.getId());
        assertEquals(run.getId(), loaded.getId());
        assertEquals(PRETTY_URL, loaded.getPrettyUrl());

        Optional<PipelineRun> runByPrettyUrl = pipelineRunDao.loadRunByPrettyUrl(PRETTY_URL);
        assertTrue(runByPrettyUrl.isPresent());
        assertEquals(run.getId(), runByPrettyUrl.get().getId());
    }

    @Test
    public void testLoadActiveSharedRunsByOwner() {
        PipelineRun run = createTestPipelineRun();
        createPipelineRunServiceUrl(run.getId());

        PagingRunFilterVO filterVO = new PagingRunFilterVO();
        filterVO.setPage(1);
        filterVO.setPageSize(TEST_PAGE_SIZE);

        PipelineUser user = new PipelineUser();
        user.setUserName(USER);
        List<PipelineRun> runs = pipelineRunDao.loadActiveSharedRuns(filterVO, user);
        assertEquals(1, runs.size());
        assertEquals(run.getId(), runs.get(0).getId());
        assertEquals(1, runs.size());
    }

    @Test
    public void loadSharedRunsShouldNotReturnRunsWithoutServiceUrlForOwner() {
        createTestPipelineRun(testPipeline.getId());
        PagingRunFilterVO filterVO = new PagingRunFilterVO();
        filterVO.setPage(1);
        filterVO.setPageSize(TEST_PAGE_SIZE);

        PipelineUser user = new PipelineUser();
        user.setUserName(USER);
        List<PipelineRun> runs = pipelineRunDao.loadActiveSharedRuns(filterVO, user);
        assertEquals(0, runs.size());
    }

    @Test
    public void testLoadActiveSharedRunsByUserIsPrincipal() {
        List<RunSid> runSids = new ArrayList<>();

        RunSid runSid1 = new RunSid();
        runSid1.setName(TEST_USER);
        runSid1.setIsPrincipal(true);
        runSids.add(runSid1);

        Pipeline testPipeline = getPipeline();
        PipelineRun run = createRunWithRunSids(testPipeline.getId(), null, runSids);
        createPipelineRunServiceUrl(run.getId());

        PagingRunFilterVO filterVO = new PagingRunFilterVO();
        filterVO.setPage(1);
        filterVO.setPageSize(TEST_PAGE_SIZE);

        PipelineUser user = new PipelineUser();
        user.setUserName(TEST_USER);
        List<PipelineRun> runs = pipelineRunDao.loadActiveSharedRuns(filterVO, user);
        assertEquals(1, runs.size());
        assertEquals(run.getId(), runs.get(0).getId());
        assertEquals(1, runs.size());

        int servicesCount = pipelineRunDao.countActiveSharedRuns(user);
        assertEquals(runs.size(), servicesCount);
    }

    @Test
    public void testLoadActiveSharedRunsByUserInGroup() {
        List<RunSid> runSids = new ArrayList<>();

        RunSid runSid = new RunSid();
        runSid.setName(GROUP_NAME);
        runSid.setIsPrincipal(false);
        runSids.add(runSid);

        Pipeline testPipeline = getPipeline();
        PipelineRun run = createRunWithRunSids(testPipeline.getId(), null, runSids);
        createPipelineRunServiceUrl(run.getId());

        PagingRunFilterVO filterVO = new PagingRunFilterVO();
        filterVO.setPage(1);
        filterVO.setPageSize(TEST_PAGE_SIZE);

        PipelineUser user = new PipelineUser();
        user.setUserName(TEST_USER);
        user.setGroups(Collections.singletonList(GROUP_NAME));
        List<PipelineRun> runs = pipelineRunDao.loadActiveSharedRuns(filterVO, user);
        assertEquals(1, runs.size());
        assertEquals(run.getId(), runs.get(0).getId());
        assertEquals(1, runs.size());

    }

    @Test
    public void testUpdateRunsLastNotification() {
        PipelineRun run1 = createTestPipelineRun();

        Date lastNotificationDate = DateUtils.now();
        LocalDateTime lastIdleNotificationDate = DateUtils.nowUTC();
        run1.setLastNotificationTime(lastNotificationDate);
        run1.setLastIdleNotificationTime(lastIdleNotificationDate);

        pipelineRunDao.updateRunLastNotification(run1);
        PipelineRun loadedRun = pipelineRunDao.loadPipelineRun(run1.getId());

        assertEquals(loadedRun.getLastNotificationTime(), lastNotificationDate);
        assertEquals(loadedRun.getLastIdleNotificationTime(), lastIdleNotificationDate);

        PipelineRun run2 = createTestPipelineRun();
        PipelineRun run3 = createTestPipelineRun();
        Stream.of(run2, run3).forEach(r -> {
            r.setLastNotificationTime(lastNotificationDate);
            r.setLastIdleNotificationTime(lastIdleNotificationDate);
        });

        pipelineRunDao.updateRunsLastNotification(Arrays.asList(run2, run3));
        Stream.of(run2, run3).forEach(r -> {
            PipelineRun loaded = pipelineRunDao.loadPipelineRun(r.getId());
            assertEquals(loaded.getLastNotificationTime(), lastNotificationDate);
            assertEquals(loaded.getLastIdleNotificationTime(), lastIdleNotificationDate);
        });

        List<PipelineRun> running = pipelineRunDao.loadRunningPipelineRuns();
        assertFalse(running.isEmpty());
        running.forEach(loaded -> {
            assertEquals(loaded.getLastNotificationTime(), lastNotificationDate);
            assertEquals(loaded.getLastIdleNotificationTime(), lastIdleNotificationDate);
        });
    }

    @Test
    public void testLoadRunWithPricePerHour() {
        PipelineRun run = createTestPipelineRun(testPipeline.getId());
        run.setPricePerHour(PRICE_PER_HOUR);
        run.setComputePricePerHour(COMPUTE_PRICE_PER_HOUR);
        run.setDiskPricePerHour(DISK_PRICE_PER_HOUR);
        pipelineRunDao.updateRun(run);
        PipelineRun loaded = pipelineRunDao.loadPipelineRun(run.getId());
        assertEquals(run.getId(), loaded.getId());
        assertEquals(PRICE_PER_HOUR, loaded.getPricePerHour());
        assertEquals(COMPUTE_PRICE_PER_HOUR, loaded.getComputePricePerHour());
        assertEquals(DISK_PRICE_PER_HOUR, loaded.getDiskPricePerHour());
    }

    @Test
    public void loadRunShouldReturnInitializedStatus() {
        final PipelineRun run = createTestPipelineRun();
        validateLoadRunBooleanFieldValue(false, run, PipelineRun::getInitialized);

        createLog(run, TaskStatus.RUNNING, initTaskName);
        validateLoadRunBooleanFieldValue(false, run, PipelineRun::getInitialized);

        createLog(run, TaskStatus.SUCCESS, initTaskName);
        validateLoadRunBooleanFieldValue(true, run, PipelineRun::getInitialized);
    }

    @Test
    public void loadRunShouldReturnQueuedStatus() {
        final PipelineRun run = createTestPipelineRun();
        validateLoadRunBooleanFieldValue(true, run, PipelineRun::getQueued);

        createLog(run, TaskStatus.RUNNING, initTaskName);
        validateLoadRunBooleanFieldValue(true, run, PipelineRun::getQueued);

        createLog(run, TaskStatus.RUNNING, nodeUpTaskName);
        validateLoadRunBooleanFieldValue(false, run, PipelineRun::getQueued);
    }

    @Test
    public void shouldLoadRunsByStatuses() {
        final PipelineRun running = buildPipelineRun(null);
        running.setStatus(TaskStatus.RUNNING);
        pipelineRunDao.createPipelineRun(running);

        final PipelineRun pausing = buildPipelineRun(null);
        pausing.setStatus(TaskStatus.PAUSING);
        pipelineRunDao.createPipelineRun(pausing);

        final PipelineRun resuming = buildPipelineRun(null);
        resuming.setStatus(TaskStatus.RESUMING);
        pipelineRunDao.createPipelineRun(resuming);

        final List<PipelineRun> runs = pipelineRunDao.loadRunsByStatuses(
                Arrays.asList(TaskStatus.PAUSING, TaskStatus.RESUMING));
        assertEquals(2, runs.size());
    }

    @Test
    public void shouldCreateRunWithCustomInstanceNodeImage() {
        final PipelineRun run = buildPipelineRun(testPipeline.getId());
        run.getInstance().setNodeImage(TEST_NODE_IMAGE);
        pipelineRunDao.createPipelineRun(run);

        final PipelineRun loadedRun = pipelineRunDao.loadPipelineRun(run.getId());
        
        assertNotNull(loadedRun.getInstance());
        assertThat(loadedRun.getInstance().getNodeImage(), is(TEST_NODE_IMAGE));
    }

    @Test
    public void shouldLoadRunByIdIn() {
        final RunSid userSid = runSid(TEST_USER, true);
        final RunSid groupSid = runSid(GROUP_NAME, false);
        final List<RunSid> runSids = Arrays.asList(userSid, groupSid);
        final PipelineRun run1 = buildRunWithTool(testPipeline.getId(),
                PRETTY_URL + generateRandomString(3), runSids);
        final PipelineRun run2 = buildRunWithTool(testPipeline.getId(),
                PRETTY_URL + generateRandomString(3), runSids);
        pipelineRunDao.createPipelineRun(run1);
        pipelineRunDao.createPipelineRun(run2);

        final List<PipelineRun> result = pipelineRunDao.loadRunByIdIn(Arrays.asList(run1.getId(), run2.getId()));

        assertThat(result.size(), is(2));
        assertThat(result, hasItems(run1, run2));
        result.forEach(run -> {
            assertThat(run.getStatus(), is(TaskStatus.RUNNING));
            assertThat(run.getOwner(), is(USER));
            assertThat(run.getDockerImage(), is(DOCKER_IMAGE));
            assertNotNull(run.getRunSids());
            assertThat(run.getRunSids().size(), is(2));
            run.getRunSids().forEach(sid -> assertThat(sid.getRunId(), is(run.getId())));
            assertNotNull(run.getPrettyUrl());
            assertThat(run.getPrettyUrl(), startsWith(PRETTY_URL));
            assertTrue(run.getSensitive());
        });
    }

    @Test
    public void shouldCreatePipelineRunWithPipelineName() {
        final PipelineRun run = buildPipelineRun(testPipeline.getId());
        pipelineRunDao.createPipelineRun(run);

        final PipelineRun loadedRun = pipelineRunDao.loadPipelineRun(run.getId());
        assertThat(loadedRun.getPipelineName(), is(TEST_PIPELINE_NAME));
    }

    @Test
    public void shouldBatchUpdateRuns() {
        final PipelineRun run1 = buildPipelineRun(testPipeline.getId());
        final PipelineRun run2 = buildPipelineRun(testPipeline.getId());
        pipelineRunDao.createPipelineRun(run1);
        pipelineRunDao.createPipelineRun(run2);

        run1.setPipelineName(TEST_NEW_PIPELINE_NAME);
        run1.setPipelineId(null);
        run2.setPipelineName(TEST_NEW_PIPELINE_NAME);
        run2.setPipelineId(null);
        pipelineRunDao.updateRuns(Arrays.asList(run1, run2));

        final List<PipelineRun> result = pipelineRunDao.loadRunByIdIn(Arrays.asList(run1.getId(), run2.getId()));
        assertThat(result.size(), is(2));
        assertThat(result, hasItems(run1, run2));
        result.forEach(run -> {
            assertThat(run.getPipelineName(), is(TEST_NEW_PIPELINE_NAME));
            assertNull(run.getPipelineId());
        });
    }

    @Test
    public void shouldLoadAndUpdateKubeServiceFlag() {
        final PipelineRun run = buildPipelineRun(testPipeline.getId());
        pipelineRunDao.createPipelineRun(run);

        final PipelineRun loadedRun = pipelineRunDao.loadPipelineRun(run.getId());
        assertFalse(loadedRun.isKubeServiceEnabled());

        run.setKubeServiceEnabled(true);
        pipelineRunDao.updateRun(run);
        final PipelineRun updatedRun = pipelineRunDao.loadPipelineRun(run.getId());
        assertTrue(updatedRun.isKubeServiceEnabled());
    }

    @Test
    public void shouldNotDeleteRunIfPipelineDeleted() {
        final Pipeline pipeline = getPipeline();
        final PipelineRun run = buildPipelineRun(pipeline.getId());
        run.setPipelineName(TEST_PIPELINE_NAME);
        pipelineRunDao.createPipelineRun(run);
        pipelineDao.deletePipeline(pipeline.getId());

        run.setPipelineId(null);
        pipelineRunDao.updateRun(run);

        final PipelineRun result = pipelineRunDao.loadPipelineRun(run.getId());
        assertNotNull(result);
        assertThat(result.getPipelineName(), is(TEST_PIPELINE_NAME));
        assertNull(result.getPipelineId());
    }

    @Test
    public void shoudlFindRunByNodeName() {
        final PipelineRun run = buildPipelineRun(null);
        run.getInstance().setNodeName(NODE_NAME);
        pipelineRunDao.createPipelineRun(run);
        final List<PipelineRun> loaded = pipelineRunDao.loadRunsByNodeName(NODE_NAME);
        assertThat(loaded.size(), equalTo(1));
        assertThat(loaded.get(0).getId(), equalTo(run.getId()));
    }

    @Test
    public void shouldLoadServiceUrls() {
        final PipelineRun run = buildPipelineRun(testPipeline.getId());
        pipelineRunDao.createPipelineRun(run);
        createPipelineRunServiceUrl(run.getId());

        final PipelineRun loadedRun = pipelineRunDao.loadPipelineRun(run.getId());
        final Map<String, String> loadedServiceUrls = loadedRun.getServiceUrl();
        assertThat(loadedServiceUrls.size(), equalTo(1));
        assertTrue(loadedRun.getServiceUrl().containsKey(TEST_REGION));
        assertTrue(loadedRun.getServiceUrl().containsValue(TEST_SERVICE_URL));
    }

    private PipelineRun createTestPipelineRun() {
        return createTestPipelineRun(testPipeline.getId());
    }

    private PipelineRun createTestPipelineRun(Long pipelineId) {
        PipelineRun run = buildPipelineRun(pipelineId);
        pipelineRunDao.createPipelineRun(run);
        return run;
    }

    private PipelineRun buildPipelineRun(final Long pipelineId) {
        final Date now = Date.from(LocalDateTime.now().atZone(ZoneId.systemDefault()).toInstant());
        return buildPipelineRun(pipelineId, now, now);
    }

    private PipelineRun buildPipelineRun(final Long pipelineId, final Date start, final Date end) {
        PipelineRun run = new PipelineRun();
        run.setPipelineId(pipelineId);
        run.setPipelineName(TEST_PIPELINE_NAME);
        run.setVersion("abcdefg");
        run.setStartDate(start);
        run.setEndDate(end);
        run.setStatus(TaskStatus.RUNNING);
        run.setCommitStatus(CommitStatus.NOT_COMMITTED);
        run.setLastChangeCommitTime(new Date());
        run.setPodId(TEST_POD_ID);
        run.setParams(TEST_PARAMS);
        run.setOwner(USER);
<<<<<<< HEAD
        run.setServiceUrl(serviceUrl);
=======
>>>>>>> 0eb93f63
        run.setPlatform(TEST_PLATFORM);

        Map<SystemParams, String> systemParams = EnvVarsBuilderTest.matchSystemParams();
        PipelineConfiguration configuration = EnvVarsBuilderTest.matchPipeConfig();
        EnvVarsBuilder.buildEnvVars(run, configuration, systemParams, null);
        run.setEnvVars(run.getEnvVars());
        setRunInstance(run);
        return run;
    }

    private void setRunInstance(final PipelineRun run) {
        RunInstance runInstance = new RunInstance();
        runInstance.setCloudProvider(CloudProvider.AWS);
        runInstance.setCloudRegionId(cloudRegion.getId());
        runInstance.setNodePlatform(TEST_PLATFORM);
        run.setInstance(runInstance);
    }

    private Boolean getSpotFlag(PipelineRun pipelineRun) {
        pipelineRunDao.loadAllRunsForPipeline(testPipeline.getId());
        return pipelineRun.getInstance().getSpot();
    }

    private void checkOnlyOneParentPresent(Long parentId) {
        PagingRunFilterVO filterVO = new PagingRunFilterVO();
        filterVO.setPage(1);
        filterVO.setPageSize(TEST_PAGE_SIZE);
        filterVO.setParentId(parentId);

        List<PipelineRun> runs = pipelineRunDao.searchPipelineRuns(filterVO);
        assertEquals(5, runs.size());
        assertTrue(runs.stream().allMatch(run ->
                run.getPipelineRunParameters()
                        .stream()
                        .allMatch(param ->
                                !param.getName().equals("parent-id") ||
                                        param.getValue().equals(String.valueOf(parentId)))));
    }

    private PipelineRun createRunWithParams(Long pipelineId, String params) {
        return createRun(pipelineId, params, TaskStatus.STOPPED, null);
    }

    private PipelineRun createRun(Long pipelineId, String params, TaskStatus status, Long parentRunId) {
        return createPipelineRun(pipelineId, params, status,
                parentRunId, null, null, null, null);
    }

    private PipelineRun createRunWithEntitiesIds(Long pipelineId, TaskStatus status, Long parentRunId,
                                                 Long entitiesId) {
        return createPipelineRun(pipelineId, null, status,
                parentRunId, entitiesId, null, null, null);
    }

    private PipelineRun createRunWithSpotFlag(Boolean isSpot) {
        return createPipelineRun(testPipeline.getId(), null, TaskStatus.STOPPED,
                null, null, isSpot, null, null);
    }

    private PipelineRun createRunWithConfigurationId(Long pipelineId, Long configurationId) {
        return createPipelineRun(pipelineId, null, TaskStatus.SUCCESS,
                null, null, null, configurationId, null);
    }

    private PipelineRun createRunWithRunSids(Long pipelineId, String params, List<RunSid> runSids) {
        return createPipelineRun(pipelineId, params, TaskStatus.RUNNING,
                null, null, null, null, runSids);
    }

    private PipelineRun createPipelineRun(Long pipelineId, String params, TaskStatus status, Long parentRunId,
                                          Long entitiesId,  Boolean isSpot, Long configurationId,
                                          List<RunSid> runSids) {
        PipelineRun run = new PipelineRun();
        run.setPipelineId(pipelineId);
        run.setVersion(TEST_REVISION_1);
        run.setStartDate(new Date());
        run.setEndDate(new Date());
        run.setStatus(status);
        run.setCommitStatus(CommitStatus.NOT_COMMITTED);
        run.setLastChangeCommitTime(new Date());
        run.setPodId(TEST_POD_ID);
        run.setParams(params);
        run.setOwner(USER);
        run.setParentRunId(parentRunId);
        run.setRunSids(runSids);
<<<<<<< HEAD
        run.setServiceUrl(TEST_SERVICE_URL);
=======
>>>>>>> 0eb93f63
        run.setPlatform(TEST_PLATFORM);

        RunInstance instance = new RunInstance();
        instance.setCloudRegionId(cloudRegion.getId());
        instance.setCloudProvider(CloudProvider.AWS);
        instance.setSpot(isSpot);
        instance.setNodeId("1");
        instance.setNodePlatform(TEST_PLATFORM);
        run.setInstance(instance);
        run.setEntitiesIds(Collections.singletonList(entitiesId));
        run.setConfigurationId(configurationId);
        pipelineRunDao.createPipelineRun(run);
        return run;
    }

    private Pipeline getPipeline() {
        Pipeline testPipeline2 = new Pipeline();
        testPipeline2.setName(TEST_PIPELINE_NAME);
        testPipeline2.setRepository(TEST_REPO);
        testPipeline2.setRepositorySsh(TEST_REPO_SSH);
        testPipeline2.setOwner(TEST_USER);
        pipelineDao.createPipeline(testPipeline2);
        return testPipeline2;
    }

    private void updateTagsAndVerifySaveIsCorrect(final PipelineRun run, final Map<String, String> tags) {
        run.setTags(tags);
        pipelineRunDao.updateRunTags(run);
        loadTagsAndCompareWithExpected(run.getId(), tags);
    }

    private void loadTagsAndCompareWithExpected(final Long runId, final Map<String, String> tags) {
        final Map<String, String> loadedTags = pipelineRunDao.loadPipelineRun(runId).getTags();
        assertThat(loadedTags, is(tags));
    }

    private RunLog createLog(final PipelineRun run,
                             final TaskStatus running,
                             final String taskName) {
        RunLog runLog = new RunLog();
        runLog.setDate(DateUtils.now());
        runLog.setLogText("Log");
        runLog.setStatus(running);
        runLog.setRunId(run.getId());
        runLog.setTaskName(taskName);
        runLog.setTask(new PipelineTask(taskName));
        logDao.createRunLog(runLog);
        return runLog;
    }

    private void validateLoadRunBooleanFieldValue(final boolean expectedFieldValue,
                                                  final PipelineRun run,
                                                  final Function<PipelineRun, Boolean> fieldFunction) {
        assertEquals(expectedFieldValue, fieldFunction.apply(pipelineRunDao.loadPipelineRun(run.getId())));
        assertEquals(expectedFieldValue,
                fieldFunction.apply(pipelineRunDao.loadPipelineRuns(Collections.singletonList(run.getId())).get(0)));
        final PagingRunFilterVO pagingRunFilterVO = new PagingRunFilterVO();
        pagingRunFilterVO.setPage(1);
        pagingRunFilterVO.setPageSize(TEST_PAGE_SIZE);
        pagingRunFilterVO.setPipelineIds(Collections.singletonList(run.getPipelineId()));
        assertEquals(expectedFieldValue,
                fieldFunction.apply(pipelineRunDao.searchPipelineRuns(pagingRunFilterVO).get(0)));
        assertEquals(expectedFieldValue,
                fieldFunction.apply(pipelineRunDao.searchPipelineGroups(pagingRunFilterVO, null).get(0)));
    }

    private void createRunWithStartEndDates(final LocalDateTime startDate, final LocalDateTime endDate) {
        final PipelineRun run = buildPipelineRun(testPipeline.getId(),
                                                 TestUtils.convertLocalDateTimeToDate(startDate),
                                                 TestUtils.convertLocalDateTimeToDate(endDate));
        if (endDate != null) {
            run.setStatus(TaskStatus.PAUSED);
        } else {
            run.setStatus(TaskStatus.STOPPED);
        }
        pipelineRunDao.createPipelineRun(run);
    }

    private PipelineRun buildRunWithTool(final Long pipelineId, final String prettyUrl, final List<RunSid> sids) {
        final PipelineRun pipelineRun = buildPipelineRun(pipelineId);
        pipelineRun.setDockerImage(DOCKER_IMAGE);
        pipelineRun.setPrettyUrl(prettyUrl);
        pipelineRun.setSensitive(true);
        pipelineRun.setRunSids(sids);
        return pipelineRun;
    }

    private RunSid runSid(final String sidName, final boolean principal) {
        final RunSid runSid = new RunSid();
        runSid.setName(sidName);
        runSid.setIsPrincipal(principal);
        runSid.setAccessType(RunAccessType.ENDPOINT);
        return runSid;
    }

    private PipelineRunServiceUrl createPipelineRunServiceUrl(final Long runId) {
        final PipelineRunServiceUrl pipelineRunServiceUrl = new PipelineRunServiceUrl();
        pipelineRunServiceUrl.setServiceUrl(TEST_SERVICE_URL);
        pipelineRunServiceUrl.setRegion(TEST_REGION);
        pipelineRunServiceUrl.setPipelineRunId(runId);
        pipelineRunServiceUrlRepository.save(pipelineRunServiceUrl);
        return pipelineRunServiceUrl;
    }
}<|MERGE_RESOLUTION|>--- conflicted
+++ resolved
@@ -129,10 +129,7 @@
     private static final String TEST_NEW_PIPELINE_NAME = "AnotherName";
     private static final String NODE_NAME = "node-12323";
     private static final String TEST_PLATFORM = "linux";
-<<<<<<< HEAD
-=======
     private static final String TEST_REGION = "region";
->>>>>>> 0eb93f63
 
     @Autowired
     private PipelineRunDao pipelineRunDao;
@@ -988,10 +985,6 @@
         run.setPodId(TEST_POD_ID);
         run.setParams(TEST_PARAMS);
         run.setOwner(USER);
-<<<<<<< HEAD
-        run.setServiceUrl(serviceUrl);
-=======
->>>>>>> 0eb93f63
         run.setPlatform(TEST_PLATFORM);
 
         Map<SystemParams, String> systemParams = EnvVarsBuilderTest.matchSystemParams();
@@ -1077,10 +1070,6 @@
         run.setOwner(USER);
         run.setParentRunId(parentRunId);
         run.setRunSids(runSids);
-<<<<<<< HEAD
-        run.setServiceUrl(TEST_SERVICE_URL);
-=======
->>>>>>> 0eb93f63
         run.setPlatform(TEST_PLATFORM);
 
         RunInstance instance = new RunInstance();
