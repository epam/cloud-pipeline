--- conflicted
+++ resolved
@@ -34,30 +34,13 @@
     }
     implementation project(":cloud-pipeline-common:model")
     compile('org.springframework.boot:spring-boot-starter-web')
-
-    //Swagger
     compile('io.springfox:springfox-swagger2:2.9.2')
     compile('io.springfox:springfox-swagger-ui:2.9.2')
-
-    //Lombok
     compileOnly 'org.projectlombok:lombok:1.18.8'
     annotationProcessor 'org.projectlombok:lombok:1.18.8'
-
-    //Jackson
+    testImplementation('org.junit.jupiter:junit-jupiter-api:5.4.2')
+    testRuntime('org.junit.jupiter:junit-jupiter-engine:5.4.2')
     compile group: 'com.fasterxml.jackson.core', name: 'jackson-core', version: '2.10.0.pr1'
     compile group: 'com.fasterxml.jackson.core', name: 'jackson-databind', version: '2.10.0.pr1'
-<<<<<<< HEAD
-
-    //Logger
-    compile('org.springframework.boot:spring-boot-starter-log4j2'){
-        exclude group: 'org.springframework.boot', module: 'spring-boot-starter-logging'
-    }
-
-    //Tests
-    testImplementation('org.junit.jupiter:junit-jupiter-api:5.4.2')
-    testRuntime('org.junit.jupiter:junit-jupiter-engine:5.4.2')
-    testCompile("org.springframework.boot:spring-boot-starter-test")
-=======
     compile('org.springframework.boot:spring-boot-starter-log4j2')
->>>>>>> e5a8dcdc
 }