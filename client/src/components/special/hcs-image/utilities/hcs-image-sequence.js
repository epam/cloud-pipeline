--- conflicted
+++ resolved
@@ -89,17 +89,14 @@
     this.error = undefined;
     this.omeTiff = undefined;
     this.offsetsJson = undefined;
-<<<<<<< HEAD
     this.metadata = [];
     this.timeouts = [];
-=======
   }
 
   destroy () {
     this.wells.forEach(aWell => aWell.destroy());
     this.wells = undefined;
     this.objectStorage = undefined;
->>>>>>> 3aa14b5e
   }
 
   fetch () {
