<!DOCTYPE suite SYSTEM "http://testng.org/testng-1.0.dtd" >

<suite name="UITests" verbose="1" parallel="classes" thread-count="1">

    <test name="RunToolsInSandBoxTest">
        <classes>
            <class name="com.epam.pipeline.autotests.RunToolsInSandBoxTest"/>
        </classes>
    </test>

    <test name="RunToolsInSandboxCheckDataStorageTest">
        <classes>
            <class name="com.epam.pipeline.autotests.RunToolsInSandboxCheckDataStorageTest"/>
        </classes>
    </test>

    <test name="StorageRulesTest">
        <classes>
            <class name="com.epam.pipeline.autotests.StorageRulesTest"/>
        </classes>
    </test>

    <test name="NfsDataStorageTest">
        <classes>
            <class name="com.epam.pipeline.autotests.NfsDataStorageTest"/>
        </classes>
    </test>

    <test name="PipelineReleaseTest">
        <classes>
            <class name="com.epam.pipeline.autotests.PipelineReleaseTest"/>
        </classes>
    </test>

    <test name="PipelineEditingTest">
        <classes>
            <class name="com.epam.pipeline.autotests.PipelineEditingTest"/>
        </classes>
    </test>

    <test name="PipelineEditingRepositoryTest">
        <classes>
            <class name="com.epam.pipeline.autotests.PipelineEditingRepositoryTest"/>
        </classes>
    </test>

    <test name="ToolsTest">
        <classes>
            <class name="com.epam.pipeline.autotests.ToolsTest"/>
        </classes>
    </test>

    <!--<test name="RegistryAdditionDeletionTest">-->
        <!--<classes>-->
            <!--<class name="com.epam.pipeline.autotests.RegistryAdditionDeletionTest"/>-->
        <!--</classes>-->
    <!--</test>-->

    <test name="DataStoragesTest">
        <classes>
            <class name="com.epam.pipeline.autotests.DataStoragesTest"/>
        </classes>
    </test>

    <test name="StoragePaginationTest">
        <classes>
            <class name="com.epam.pipeline.autotests.StoragePaginationTest"/>
        </classes>
    </test>

    <test name="RoleModelTest">
        <classes>
            <class name="com.epam.pipeline.autotests.RoleModelTest"/>
        </classes>
    </test>

    <!--<test name="RegistryTest">-->
        <!--<classes>-->
            <!--<class name="com.epam.pipeline.autotests.RegistryTest"/>-->
        <!--</classes>-->
    <!--</test>-->

    <test name="SshShellTest">
        <classes>
            <class name="com.epam.pipeline.autotests.SshShellTest"/>
        </classes>
    </test>

    <test name="SshPermissionTest">
        <classes>
            <class name="com.epam.pipeline.autotests.SshPermissionTest"/>
        </classes>
    </test>

    <test name="DockerCommitTest">
        <classes>
            <class name="com.epam.pipeline.autotests.DockerCommitTest"/>
        </classes>
    </test>

    <test name="PipelineDockerCommitTest">
        <classes>
            <class name="com.epam.pipeline.autotests.PipelineDockerCommitTest"/>
        </classes>
    </test>

    <test name="WDLPipelineTest">
        <classes>
            <class name="com.epam.pipeline.autotests.WDLPipelineTest"/>
        </classes>
    </test>

    <test name="WDLEditorTest">
        <classes>
            <class name="com.epam.pipeline.autotests.WDLEditorTest"/>
        </classes>
    </test>

    <test name="WDLTaskEditorTest">
        <classes>
            <class name="com.epam.pipeline.autotests.WDLTaskEditorTest"/>
        </classes>
    </test>

    <test name="WDLScatterEditorTest">
        <classes>
            <class name="com.epam.pipeline.autotests.WDLScatterEditorTest"/>
        </classes>
    </test>

    <test name="LaunchClusterTest">
        <classes>
            <class name="com.epam.pipeline.autotests.LaunchClusterTest"/>
        </classes>
    </test>

    <test name="RunPipelineWithOutputParameterTest">
        <classes>
            <class name="com.epam.pipeline.autotests.RunPipelineWithOutputParameterTest"/>
        </classes>
    </test>

    <test name="RunPipelineWithSeveralOutputParametersTest">
        <classes>
            <class name="com.epam.pipeline.autotests.RunPipelineWithSeveralOutputParametersTest"/>
        </classes>
    </test>

    <test name="LaunchParametersNavigationTest">
        <classes>
            <class name="com.epam.pipeline.autotests.LaunchParametersNavigationTest"/>
        </classes>
    </test>

    <test name="LaunchParametersRoleModelTest">
        <classes>
            <class name="com.epam.pipeline.autotests.LaunchParametersRoleModelTest"/>
        </classes>
    </test>

    <test name="LaunchParametersTypesTest">
        <classes>
            <class name="com.epam.pipeline.autotests.LaunchParametersTypesTest"/>
        </classes>
    </test>

    <test name="Launch_NonRequiredParameterTest">
        <classes>
            <class name="com.epam.pipeline.autotests.Launch_NonRequiredParameterTest"/>
        </classes>
    </test>

    <test name="Launch_InstanceConfigTest">
        <classes>
            <class name="com.epam.pipeline.autotests.Launch_InstanceConfigTest"/>
        </classes>
    </test>

    <test name="Launch_ParameterWithNoValueTest">
        <classes>
            <class name="com.epam.pipeline.autotests.Launch_ParameterWithNoValueTest"/>
        </classes>
    </test>

    <test name="Launch_ChangeLanguageToWDLTest">
        <classes>
            <class name="com.epam.pipeline.autotests.Launch_ChangeLanguageToWDLTest"/>
        </classes>
    </test>

    <test name="Launch_DifferentTypesParametersValidationTest">
        <classes>
            <class name="com.epam.pipeline.autotests.Launch_DifferentTypesParametersValidationTest"/>
        </classes>
    </test>

    <test name="FolderNavigationTest">
        <classes>
            <class name="com.epam.pipeline.autotests.FolderNavigationTest"/>
        </classes>
    </test>

    <test name="Launch_ChangeLanguageToLuigiTest">
        <classes>
            <class name="com.epam.pipeline.autotests.Launch_ChangeLanguageToLuigiTest"/>
        </classes>
    </test>

    <test name="Launch_ChangeLanguageFromWDL">
        <classes>
            <class name="com.epam.pipeline.autotests.Launch_ChangeLanguageFromWDLTest"/>
        </classes>
    </test>

    <test name="Launch_ChangeCMDTemplateTest">
        <classes>
            <class name="com.epam.pipeline.autotests.Launch_ChangeCMDTemplateTest"/>
        </classes>
    </test>

    <test name="Launch_VersionReleaseTest">
        <classes>
            <class name="com.epam.pipeline.autotests.Launch_VersionReleaseTest"/>
        </classes>
    </test>

    <test name="Launch_InputDataValidationTest">
        <classes>
            <class name="com.epam.pipeline.autotests.Launch_InputDataValidationTest"/>
        </classes>
    </test>
    <!--Disabled. Reason - CP doesn't support new EPAM GitLab 12-->
    <!--<test name="RemotePipelineRepositoryTest">-->
        <!--<classes>-->
            <!--<class name="com.epam.pipeline.autotests.RemotePipelineRepositoryTest"/>-->
        <!--</classes>-->
    <!--</test>-->

    <test name="ObjectMetadataFolderTest">
        <classes>
            <class name="com.epam.pipeline.autotests.ObjectMetadataFolderTest"/>
        </classes>
    </test>

    <test name="ObjectMetadataPipelineTest">
        <classes>
            <class name="com.epam.pipeline.autotests.ObjectMetadataPipelineTest"/>
        </classes>
    </test>

    <test name="ObjectMetadataBucketTest">
        <classes>
            <class name="com.epam.pipeline.autotests.ObjectMetadataBucketTest"/>
        </classes>
    </test>

    <test name="ObjectMetadataFileTest">
        <classes>
            <class name="com.epam.pipeline.autotests.ObjectMetadataFileTest"/>
        </classes>
    </test>

    <test name="ObjectMetadataToolTest">
        <classes>
            <class name="com.epam.pipeline.autotests.ObjectMetadataToolTest"/>
        </classes>
    </test>

    <test name="SamplesMetadataTest">
        <classes>
            <class name="com.epam.pipeline.autotests.SamplesMetadataTest"/>
        </classes>
    </test>

    <test name="VersionControlTest">
        <classes>
            <class name="com.epam.pipeline.autotests.VersionControlTest"/>
        </classes>
    </test>

    <test name="PipelineConfigurationTest">
        <classes>
            <class name="com.epam.pipeline.autotests.PipelineConfigurationTest"/>
        </classes>
    </test>

    <test name="LaunchParameterRemoveParameterTest">
        <classes>
            <class name="com.epam.pipeline.autotests.LaunchParameterRemoveParameterTest"/>
        </classes>
    </test>

    <test name="DetachedConfigurationsTest">
        <classes>
            <class name="com.epam.pipeline.autotests.DetachedConfigurationsTest"/>
        </classes>
    </test>

    <test name="PauseResumeTest">
        <classes>
            <class name="com.epam.pipeline.autotests.PauseResumeTest"/>
        </classes>
    </test>

    <test name="AutopauseTest">
        <classes>
            <class name="com.epam.pipeline.autotests.AutopauseTest"/>
        </classes>
    </test>

    <!-- SLOW TESTS BELOW -->

    <test name="ClusterNodeTest" >
        <classes>
            <class name="com.epam.pipeline.autotests.ClusterNodeTest" />
        </classes>
    </test>

    <test name="Launch_PipelineRunTimeoutTest" >
        <classes>
            <class name="com.epam.pipeline.autotests.Launch_PipelineRunTimeoutTest" />
        </classes>
    </test>

    <test name="RunPipelineTest" >
        <classes>
            <class name="com.epam.pipeline.autotests.RunPipelineTest" />
        </classes>
    </test>

    <test name="PipelineDetailsTest">
        <classes>
            <class name="com.epam.pipeline.autotests.PipelineDetailsTest"/>
        </classes>
    </test>

    <test name="Launch_OutputParameterTest">
        <classes>
            <class name="com.epam.pipeline.autotests.Launch_OutputParameterTest"/>
        </classes>
    </test>

    <test name="Launch_JsonOutputFileTest">
        <classes>
            <class name="com.epam.pipeline.autotests.Launch_JsonOutputFileTest"/>
        </classes>
    </test>

    <test name="ToolsParametersTest">
        <classes>
            <class name="com.epam.pipeline.autotests.ToolsParametersTest"/>
        </classes>
    </test>

    <test name="PipelineFromTemplateTest">
        <classes>
            <class name="com.epam.pipeline.autotests.PipelineFromTemplateTest"/>
        </classes>
    </test>

    <test name="NotificationsTest">
        <classes>
            <class name="com.epam.pipeline.autotests.NotificationsTest"/>
        </classes>
    </test>

    <test name="ToolsScanTest">
        <classes>
            <class name="com.epam.pipeline.autotests.ToolsScanTest"/>
        </classes>
    </test>

    <test name="GlobalSearchTest">
        <classes>
            <class name="com.epam.pipeline.autotests.GlobalSearchTest"/>
        </classes>
    </test>

    <test name="SystemLoggingTest">
        <classes>
            <class name="com.epam.pipeline.autotests.SystemLoggingTest"/>
        </classes>
    </test>

    <test name="RoleBasedAccessControlTest">
        <classes>
            <class name="com.epam.pipeline.autotests.RoleBasedAccessControlTest"/>
        </classes>
    </test>

    <test name="RunsTest">
        <classes>
            <class name="com.epam.pipeline.autotests.RunsTest"/>
        </classes>
    </test>

    <test name="Launch_LimitMountsTest">
        <classes>
            <class name="com.epam.pipeline.autotests.LaunchLimitMountsTest"/>
        </classes>
    </test>

    <test name="PipelinesAndStoragesRepositories">
        <classes>
            <class name="com.epam.pipeline.autotests.PipelinesAndStoragesRepositories"/>
        </classes>
    </test>

    <test name="SharingRunsTest">
        <classes>
            <class name="com.epam.pipeline.autotests.SharingRunsTest"/>
        </classes>
    </test>

    <test name="ParallelLoadTests" enabled="false">
        <classes>
            <class name="com.epam.pipeline.autotests.ParallelLoadTests"/>
        </classes>
    </test>

    <test name="DataStoragesCLITest">
        <classes>
            <class name="com.epam.pipeline.autotests.DataStoragesCLITest"/>
        </classes>
    </test>

    <test name="CustomNodeImagesForRunsTest">
        <classes>
            <class name="com.epam.pipeline.autotests.CustomNodeImagesForRunsTest"/>
        </classes>
    </test>

    <test name="SampleProcessingModuleTest">
        <classes>
            <class name="com.epam.pipeline.autotests.SampleProcessingModuleTest"/>
        </classes>
    </test>

    <test name="PipelineLibraryTest">
        <classes>
            <class name="com.epam.pipeline.autotests.PipelineLibraryTest"/>
        </classes>
    </test>

    <test name="StorageSynchronizationTest">
        <classes>
            <class name="com.epam.pipeline.autotests.StorageSynchronizationTest"/>
        </classes>
    </test>

    <test name="RunAsTest">
        <classes>
            <class name="com.epam.pipeline.autotests.RunAsTest"/>
        </classes>
    </test>

    <test name="PlatformPreferencesTest">
        <classes>
            <class name="com.epam.pipeline.autotests.PlatformPreferencesTest"/>
        </classes>
    </test>

    <test name="PipeCLITest">
        <classes>
            <class name="com.epam.pipeline.autotests.PipeCLITest"/>
        </classes>
    </test>

    <test name="DataStoragesFeaturesTest">
        <classes>
            <class name="com.epam.pipeline.autotests.DataStoragesFeaturesTest"/>
        </classes>
    </test>

    <test name="LimitMountsTest">
        <classes>
            <class name="com.epam.pipeline.autotests.LimitMountsTest"/>
        </classes>
    </test>

    <test name="DavMountStorageLimitTest">
        <classes>
            <class name="com.epam.pipeline.autotests.DavMountStorageLimitTest"/>
        </classes>
    </test>

    <test name="LaunchParametersTest">
        <classes>
            <class name="com.epam.pipeline.autotests.LaunchParametersTest"/>
        </classes>
    </test>

    <test name="NATGatewayTest">
        <classes>
            <class name="com.epam.pipeline.autotests.NATGatewayTest"/>
        </classes>
    </test>

    <test name="ADInfoTest">
        <classes>
            <class name="com.epam.pipeline.autotests.ADInfoTest"/>
        </classes>
    </test>

<<<<<<< HEAD
    <test name="MaintenanceModeTest">
        <classes>
            <class name="com.epam.pipeline.autotests.MaintenanceModeTest"/>
=======
    <test name="PlatformUsageTest">
        <classes>
            <class name="com.epam.pipeline.autotests.PlatformUsageTest"/>
>>>>>>> 6e7bffb0
        </classes>
    </test>

    <test name="RestrictionsOnInstancePriceTypeTest">
        <classes>
            <class name="com.epam.pipeline.autotests.RestrictionsOnInstancePriceTypeTest"/>
        </classes>
    </test>
</suite><|MERGE_RESOLUTION|>--- conflicted
+++ resolved
@@ -502,15 +502,15 @@
         </classes>
     </test>
 
-<<<<<<< HEAD
+    <test name="PlatformUsageTest">
+        <classes>
+            <class name="com.epam.pipeline.autotests.PlatformUsageTest"/>
+        </classes>
+    </test>
+
     <test name="MaintenanceModeTest">
         <classes>
             <class name="com.epam.pipeline.autotests.MaintenanceModeTest"/>
-=======
-    <test name="PlatformUsageTest">
-        <classes>
-            <class name="com.epam.pipeline.autotests.PlatformUsageTest"/>
->>>>>>> 6e7bffb0
         </classes>
     </test>
 
