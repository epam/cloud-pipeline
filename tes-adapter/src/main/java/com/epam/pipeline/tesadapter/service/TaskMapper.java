--- conflicted
+++ resolved
@@ -5,13 +5,10 @@
 import com.epam.pipeline.entity.configuration.ExecutionEnvironment;
 import com.epam.pipeline.entity.configuration.PipeConfValueVO;
 import com.epam.pipeline.entity.pipeline.PipelineRun;
-<<<<<<< HEAD
 import com.epam.pipeline.entity.pipeline.RunLog;
 import com.epam.pipeline.entity.pipeline.TaskStatus;
-=======
 import com.epam.pipeline.entity.pipeline.PipelineTask;
 import com.epam.pipeline.entity.pipeline.Tool;
->>>>>>> 46ec052f
 import com.epam.pipeline.entity.pipeline.run.PipelineStart;
 import com.epam.pipeline.entity.pipeline.run.parameter.PipelineRunParameter;
 import com.epam.pipeline.tesadapter.common.MessageConstants;
@@ -35,32 +32,16 @@
 
 import java.util.Arrays;
 import java.util.Collections;
-<<<<<<< HEAD
-import java.util.HashMap;
-import java.util.List;
-import java.util.Map;
-=======
 import java.util.Comparator;
 import java.util.HashMap;
 import java.util.List;
 import java.util.Map;
 import java.util.Optional;
->>>>>>> 46ec052f
 import java.util.stream.Collectors;
 
 @Slf4j
 @Service
 public class TaskMapper {
-<<<<<<< HEAD
-
-    private final String defaultInstanceType;
-    private final Integer defaultHddSize;
-
-    @Autowired
-    private MessageHelper messageHelper;
-
-    private CloudPipelineAPIClient cloudPipelineAPIClient;
-=======
     private final Integer defaultHddSize;
     private final Double defaultRamGb;
     private final Long defaultCpuCore;
@@ -69,7 +50,6 @@
     private MessageHelper messageHelper;
     private final CloudPipelineAPIClient cloudPipelineAPIClient;
 
->>>>>>> 46ec052f
     private static final String SEPARATOR = " ";
     private static final String INPUT_TYPE = "input";
     private static final String OUTPUT_TYPE = "output";
@@ -82,10 +62,8 @@
     private static final String EXECUTORS = "executors";
     private static final String ZONES = "zones";
     private static final Integer FIRST = 0;
-<<<<<<< HEAD
     private static final String OUTPUT_LOG_STRING_FORMAT = "%s - %s - %s";
     private static final String CARRIAGE_RETURN = "\n";
-=======
     private static final Integer ONLY_ONE = 1;
     private static final Double KIB_TO_GIB = 0.00000095367432;
     private static final Double MIB_TO_GIB = 0.0009765625;
@@ -94,7 +72,6 @@
     private static final Double PIB_TO_GIB = 1048576.0;
     private static final Double EIB_TO_GIB = 1073741824.0;
 
->>>>>>> 46ec052f
 
     @Autowired
     public TaskMapper(@Value("${cloud.pipeline.hddSize}") Integer hddSize,
@@ -245,11 +222,8 @@
                 .inputs(createTesInput(ListUtils.emptyIfNull(run.getPipelineRunParameters())))
                 .outputs(createTesOutput(ListUtils.emptyIfNull(run.getPipelineRunParameters())))
                 .creationTime(run.getStartDate().toString())
-<<<<<<< HEAD
                 .logs(createTesTaskLog(run.getId()))
-=======
                 .state(createTesState(run))
->>>>>>> 46ec052f
                 .build();
     }
 
@@ -326,9 +300,4 @@
                 .logs(tesExecutorLogList)
                 .build());
     }
-
-    @Autowired
-    public void setCloudPipelineAPIClient(CloudPipelineAPIClient cloudPipelineAPIClient) {
-        this.cloudPipelineAPIClient = cloudPipelineAPIClient;
-    }
 }