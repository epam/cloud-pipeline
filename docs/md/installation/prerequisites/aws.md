--- conflicted
+++ resolved
@@ -14,28 +14,30 @@
 
 * A routable subnet with /26 CIDR or a subnet with the Elastic IPs allowed. It will be used to deploy user-facing services
 * Non routable subnets with any CIDR range (e.g. /16) in each of the available Availability Zones. These subnets will be used to launch the worker nodes. E.g. for us-east-1 region, the following subnets/CIDRs can be created:
-    * us-east-1a: 10.0.0.0/23
-    * us-east-1b: 10.0.2.0/23
-    * us-east-1c: 10.0.4.0/23
-    * us-east-1d: 10.0.6.0/23
-    * us-east-1e: 10.0.8.0/23
-    * us-east-1f: 10.0.10.0/23
+  * us-east-1a: 10.0.0.0/23
+  * us-east-1b: 10.0.2.0/23
+  * us-east-1c: 10.0.4.0/23
+  * us-east-1d: 10.0.6.0/23
+  * us-east-1e: 10.0.8.0/23
+  * us-east-1f: 10.0.10.0/23
 
 ## Security Groups
 
 * CP-Cluster-Internal:
-    * Traffic type: ALL
-    * Ports: ALL
-    * Inbound: from <CP-Cluster-Internal>
-    * Outbound: to <CP-Cluster-Internal>
+  * Traffic type: ALL
+  * Ports: ALL
+  * Inbound: from <CP-Cluster-Internal>
+  * Outbound: to <CP-Cluster-Internal>
+
 * CP-HTTPS-Access:
-    * Traffic type: HTTPS
-    * Port: 443
-    * Inbound: from `Internal networks or 0.0.0.0 (for the Elastic IPs usage)`
+  * Traffic type: HTTPS
+  * Port: 443
+  * Inbound: from `Internal networks or 0.0.0.0 (for the Elastic IPs usage)`
+
 * CP-Internet-Access:
-    * Traffic type: Any
-    * Port: 3128
-    * Outbound: to `Egress HTTP proxy, if applicable`
+  * Traffic type: Any
+  * Port: 3128
+  * Outbound: to `Egress HTTP proxy, if applicable`
 
 ## AMI
 
@@ -70,7 +72,7 @@
 
 * Name: **CP-Service-Policy**
 
-``` json
+```
 {
     "Version": "2012-10-17",
     "Statement": [
@@ -214,7 +216,7 @@
 
 * Name: **CP-KMS-Assume-Policy**
 
-``` json
+```
 {
     "Version": "2012-10-17",
     "Statement": [
@@ -237,7 +239,7 @@
 
 * Name: **CP-S3viaSTS-Policy**
 
-``` json
+```
 {
     "Version": "2012-10-17",
     "Statement": [
@@ -304,14 +306,9 @@
 ### Roles
 
 * **AWSServiceRoleForEC2Spot**: policies according to the AWS Documentation [Manually create the AWSServiceRoleForEC2Spot service-linked role](https://docs.aws.amazon.com/AWSEC2/latest/UserGuide/spot-requests.html#service-linked-roles-spot-instance-requests)
+
 * **CP-Service**: CP-Service-Policy and CP-KMS-Assume-Policy
-* **CP-S3viaSTS**:
-    * Policies: CP-S3viaSTS-Policy and CP-KMS-Assume-Policy
-    * Trust relationship:
-
-<<<<<<< HEAD
-``` json
-=======
+
 * **CP-SLS-Service**: CP-SLS-Policy 
   * Trust relationship:
 ```
@@ -335,7 +332,6 @@
   * Policies: CP-S3viaSTS-Policy and CP-KMS-Assume-Policy
   * Trust relationship:
 ```
->>>>>>> d021f979
 {
   "Version": "2012-10-17",
   "Statement": [
@@ -353,7 +349,6 @@
 ## KMS
 
 The following AWS KMS key shall be created:
-
 * Region: `<region-id>`
 * Name: CP-KMS-`<region-id>`
 * Description: Cloud Pipeline KMS encryption key
@@ -361,7 +356,7 @@
 
 The following policy shall be attached to the key:
 
-``` json
+```
 {
     "Id": "CP-KMS-Key-Policy",
     "Version": "2012-10-17",
