--- conflicted
+++ resolved
@@ -176,16 +176,13 @@
     selectedItems: this.props.initialSelection ? this.props.initialSelection : [],
     selectedItemsCanBeSkipped: false,
     selectedItemsAreShowing: false,
-<<<<<<< HEAD
     selectedColumns: [],
     selectionStart: null,
     selectionDirection: '',
     selectedCells: [],
-=======
     defaultColumnsNames: [],
     columns: [],
     totalCount: 0,
->>>>>>> 438c3706
     filterModel: {
       startDateFrom: undefined,
       endDateTo: undefined,
@@ -1554,11 +1551,7 @@
           );
         })
       },
-<<<<<<< HEAD
-      ...this.columns.filter(c => this.state.selectedColumns.indexOf(c) >= 0).map((key, index) => {
-=======
-      ...this.state.columns.filter(c => c.selected).map(({key}) => {
->>>>>>> 438c3706
+      ...this.state.columns.filter(c => c.selected).map(({key}, index) => {
         return {
           accessor: key,
           index,
