--- conflicted
+++ resolved
@@ -26,11 +26,8 @@
 
 CP_FSBROWSER_PORT="${CP_FSBROWSER_PORT:-8091}"
 CP_FSBROWSER_WD="${CP_FSBROWSER_WD:-/}"
-<<<<<<< HEAD
+CP_FSBROWSER_TMP="${CP_FSBROWSER_TMP:-/tmp}"
 CP_FSBROWSER_BLACK_LIST="${CP_FSBROWSER_BLACK_LIST:-/bin,/var,/home,/root,/sbin,/sys,/usr,/boot,/dev,/lib,/proc}"
-=======
-CP_FSBROWSER_TMP="${CP_FSBROWSER_TMP:-/tmp}"
->>>>>>> ca62da84
 if [ -z "$CP_FSBROWSER_STORAGE" ]; then
     CP_FSBROWSER_STORAGE="$(curl -k \
                                     -s \
@@ -57,9 +54,6 @@
 nohup fsbrowser --host 0.0.0.0 \
                 --port "${CP_FSBROWSER_PORT}" \
                 --working_directory "${CP_FSBROWSER_WD}" \
-<<<<<<< HEAD
+                --tmp_directory "${CP_FSBROWSER_TMP}" \
                 --exclude "${CP_FSBROWSER_BLACK_LIST}" \
-=======
-                --tmp_directory "${CP_FSBROWSER_TMP}" \
->>>>>>> ca62da84
                 --transfer_storage "${CP_FSBROWSER_STORAGE}" > /var/log/fsbrowser.log 2>&1 &