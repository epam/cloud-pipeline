--- conflicted
+++ resolved
@@ -2,7 +2,9 @@
 from .hcs_pipeline import ImageCoords, HcsPipeline, PipelineState
 from multiprocessing import Process
 from time import sleep
-<<<<<<< HEAD
+import glob
+import os
+from .z_planes_pipeline import ZPlanesPipeline
 from tifffile import imread
 import numpy as np
 from moviepy.editor import ImageSequenceClip
@@ -10,16 +12,10 @@
 from PIL import Image, ImageOps
 import xml.etree.ElementTree as ET
 import json
-import os
 import errno
 
 CELLPROFILER_API_COMMON_RESULTS_DIR = os.getenv('CELLPROFILER_API_COMMON_RESULTS_DIR')
 HCS_CLOUD_FILES_SCHEMA = os.getenv('HCS_PARSING_CLOUD_FILES_SCHEMA', 's3')
-=======
-import glob
-import os
-from .z_planes_pipeline import ZPlanesPipeline
->>>>>>> 7581e6b5
 
 
 class HCSManager:
