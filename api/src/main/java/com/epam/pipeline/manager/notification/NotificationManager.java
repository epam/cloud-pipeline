/*
 * Copyright 2017-2021 EPAM Systems, Inc. (https://www.epam.com/)
 *
 * Licensed under the Apache License, Version 2.0 (the "License");
 * you may not use this file except in compliance with the License.
 * You may obtain a copy of the License at
 *
 *     http://www.apache.org/licenses/LICENSE-2.0
 *
 * Unless required by applicable law or agreed to in writing, software
 * distributed under the License is distributed on an "AS IS" BASIS,
 * WITHOUT WARRANTIES OR CONDITIONS OF ANY KIND, either express or implied.
 * See the License for the specific language governing permissions and
 * limitations under the License.
 */

package com.epam.pipeline.manager.notification;

import com.epam.pipeline.entity.datastorage.AbstractDataStorage;
import com.epam.pipeline.entity.datastorage.NFSStorageMountStatus;
import com.epam.pipeline.entity.datastorage.nfs.NFSDataStorage;
import com.epam.pipeline.entity.datastorage.nfs.NFSQuotaNotificationEntry;
import com.epam.pipeline.entity.datastorage.nfs.NFSQuotaNotificationRecipient;

import java.time.LocalDateTime;
import java.time.temporal.ChronoUnit;
import java.util.ArrayList;
import java.util.Arrays;
import java.util.Collections;
import java.util.Comparator;
import java.util.HashMap;
import java.util.List;
import java.util.Map;
import java.util.Objects;
import java.util.Optional;
import java.util.function.Function;
import java.util.regex.Matcher;
import java.util.regex.Pattern;
import java.util.stream.Collectors;

import com.epam.pipeline.entity.cluster.monitoring.ELKUsageMetric;
import com.epam.pipeline.entity.notification.NotificationGroup;
import com.epam.pipeline.entity.notification.NotificationMessage;
import com.epam.pipeline.entity.notification.filter.NotificationFilter;
import com.epam.pipeline.entity.notification.NotificationSettings;
import com.epam.pipeline.entity.notification.NotificationTemplate;
import com.epam.pipeline.entity.notification.NotificationTimestamp;
import com.epam.pipeline.entity.notification.NotificationType;
import com.epam.pipeline.entity.pipeline.RunInstance;
import com.epam.pipeline.entity.pipeline.TaskStatus;
import com.epam.pipeline.entity.pipeline.run.RunStatus;
import com.epam.pipeline.entity.utils.DateUtils;
import com.epam.pipeline.manager.datastorage.DataStorageManager;
import org.apache.commons.collections4.ListUtils;
import org.apache.commons.lang3.StringUtils;
import org.apache.commons.lang3.tuple.Pair;
import org.slf4j.Logger;
import org.slf4j.LoggerFactory;
import org.springframework.beans.factory.annotation.Autowired;
import org.springframework.stereotype.Service;
import org.springframework.transaction.annotation.Propagation;
import org.springframework.transaction.annotation.Transactional;
import org.springframework.util.AntPathMatcher;
import org.springframework.util.Assert;
import org.springframework.util.CollectionUtils;

import com.epam.pipeline.common.MessageConstants;
import com.epam.pipeline.common.MessageHelper;
import com.epam.pipeline.config.JsonMapper;
import com.epam.pipeline.dao.notification.MonitoringNotificationDao;
import com.epam.pipeline.entity.AbstractSecuredEntity;
import com.epam.pipeline.entity.issue.Issue;
import com.epam.pipeline.entity.issue.IssueComment;
import com.epam.pipeline.entity.pipeline.PipelineRun;
import com.epam.pipeline.entity.user.DefaultRoles;
import com.epam.pipeline.entity.user.PipelineUser;
import com.epam.pipeline.manager.EntityManager;
import com.epam.pipeline.manager.preference.PreferenceManager;
import com.epam.pipeline.manager.preference.SystemPreferences;
import com.epam.pipeline.manager.user.RoleManager;
import com.epam.pipeline.manager.user.UserManager;
import com.epam.pipeline.mapper.PipelineRunMapper;
import com.epam.pipeline.controller.vo.notification.NotificationMessageVO;
import com.fasterxml.jackson.core.type.TypeReference;

@Service
public class NotificationManager implements NotificationService { // TODO: rewrite with Strategy pattern?
    private static final double PERCENT = 100.0;
    private static final Logger LOGGER = LoggerFactory.getLogger(NotificationManager.class);
    private static final Pattern MENTION_PATTERN = Pattern.compile("@([^ ]*\\b)");

    @Autowired
    private UserManager userManager;

    @Autowired
    private RoleManager roleManager;

    @Autowired
    private MonitoringNotificationDao monitoringNotificationDao;

    @Autowired
    private NotificationSettingsManager notificationSettingsManager;

    @Autowired
    private ContextualNotificationManager contextualNotificationManager;

    @Autowired
    private MessageHelper messageHelper;

    @Autowired
    private EntityManager entityManager;

    @Autowired
    private JsonMapper jsonMapper;

    @Autowired
    private PreferenceManager preferenceManager;

    @Autowired
    private DataStorageManager dataStorageManager;

    private final AntPathMatcher matcher = new AntPathMatcher();

    /**
     * Internal method for creating notification message that selecting appropriate email template from db,
     * serialize PipelineRun to key-value object and save it to notification_queue table.
     * @param run
     * @param duration Running duration of a run in seconds.
     * @param settings defines, if a long initialization or long running message template should be used
     */
    @Override
    @Transactional(propagation = Propagation.REQUIRED)
    public void notifyLongRunningTask(PipelineRun run, Long duration, NotificationSettings settings) {
        LOGGER.debug(messageHelper.getMessage(MessageConstants.INFO_NOTIFICATION_SUBMITTED, run.getPodId()));

        final String instanceTypesToExclude = preferenceManager.getPreference(SystemPreferences
                .SYSTEM_NOTIFICATIONS_EXCLUDE_INSTANCE_TYPES);

        if (!noneMatchExcludedInstanceType(run, instanceTypesToExclude)) {
            return;
        }

        if (matchExcludeRunParameters(run, parseRunExcludeParams())) {
            return;
        }

        NotificationMessage notificationMessage = new NotificationMessage();

        if (settings.isKeepInformedOwner()) {
            PipelineUser pipelineOwner = userManager.loadUserByName(run.getOwner());
            notificationMessage.setToUserId(pipelineOwner.getId());
        }

        notificationMessage.setCopyUserIds(getCCUsers(settings));

        notificationMessage.setTemplate(new NotificationTemplate(settings.getTemplateId()));
        if (notificationMessage.getTemplate() == null) {
            LOGGER.error(messageHelper.getMessage(MessageConstants.ERROR_NOTIFICATION_NOT_FOUND,
                    settings.getTemplateId()));
        }

        notificationMessage.setTemplateParameters(PipelineRunMapper.map(run, settings.getThreshold(), duration));
        monitoringNotificationDao.createMonitoringNotification(notificationMessage);
    }

    /**
     * Notify users that a new issue was created for a given entity. Will notify mentioned users as well.
     *
     * @param issue an issue to notify about
     * @param entity an entity for wich issue was created
     */
    @Override
    @Transactional(propagation = Propagation.REQUIRED)
    public void notifyIssue(Issue issue, AbstractSecuredEntity entity, String htmlText) {
        NotificationSettings newIssueSettings = notificationSettingsManager.load(NotificationType.NEW_ISSUE);
        if (newIssueSettings == null || !newIssueSettings.isEnabled()) {
            LOGGER.info(messageHelper.getMessage(MessageConstants.INFO_NOTIFICATION_TEMPLATE_NOT_CONFIGURED,
                            "new issue"));
            return;
        }

        NotificationMessage message = new NotificationMessage();
        message.setTemplate(new NotificationTemplate(newIssueSettings.getTemplateId()));
        message.setCopyUserIds(getMentionedUsers(issue.getText()));

        Issue copyWithHtml = issue.toBuilder().text(htmlText).build();
        message.setTemplateParameters(jsonMapper.convertValue(copyWithHtml,
                                                              new TypeReference<Map<String, Object>>() {}));

        if (newIssueSettings.isKeepInformedOwner()) {
            PipelineUser owner = userManager.loadUserByName(entity.getOwner());
            message.setToUserId(owner.getId());
        }

        monitoringNotificationDao.createMonitoringNotification(message);
    }

    @Override
    @Transactional(propagation = Propagation.REQUIRED)
    public void notifyIssueComment(IssueComment comment, Issue issue, String htmlText) {
        NotificationSettings newIssueCommentSettings = notificationSettingsManager
                .load(NotificationType.NEW_ISSUE_COMMENT);
        if (newIssueCommentSettings == null || !newIssueCommentSettings.isEnabled()) {
            LOGGER.info(messageHelper.getMessage(MessageConstants.INFO_NOTIFICATION_TEMPLATE_NOT_CONFIGURED,
                    "new issue"));
            return;
        }

        NotificationMessage message = new NotificationMessage();
        message.setTemplate(new NotificationTemplate(newIssueCommentSettings.getTemplateId()));

        AbstractSecuredEntity entity = entityManager.load(issue.getEntity().getEntityClass(),
                                                          issue.getEntity().getEntityId());
        List<PipelineUser> referencedUsers = userManager.loadUsersByNames(Arrays.asList(entity.getOwner(),
                                                                                        issue.getAuthor()));
        List<Long> ccUserIds = getMentionedUsers(comment.getText());
        referencedUsers.stream()
            .filter(u -> u.getUserName().equals(entity.getOwner()))
            .findFirst()
            .ifPresent(owner -> ccUserIds.add(owner.getId()));

        message.setCopyUserIds(ccUserIds);

        if (newIssueCommentSettings.isKeepInformedOwner()) {
            PipelineUser author = referencedUsers.stream()
                .filter(u -> u.getUserName().equals(issue.getAuthor()))
                .findFirst()
                .orElseThrow(() -> new IllegalArgumentException("No issue author was found"));
            message.setToUserId(author.getId());
        }

        IssueComment copyWithHtml = comment.toBuilder().text(htmlText).build();

        Map<String, Object> commentParams = jsonMapper.convertValue(copyWithHtml,
                                                                    new TypeReference<Map<String, Object>>() {});
        commentParams.put("issue", jsonMapper.convertValue(issue, new TypeReference<Map<String, Object>>() {}));
        message.setTemplateParameters(commentParams);

        monitoringNotificationDao.createMonitoringNotification(message);
    }

    @Override
    @Transactional(propagation = Propagation.REQUIRED)
    public void notifyRunStatusChanged(PipelineRun pipelineRun) {
        contextualNotificationManager.notifyRunStatusChanged(pipelineRun);

        NotificationSettings runStatusSettings = notificationSettingsManager.load(NotificationType.PIPELINE_RUN_STATUS);
        if (runStatusSettings == null || !runStatusSettings.isEnabled()) {
            LOGGER.info("No template configured for pipeline run status changes notifications or it was disabled!");
            return;
        }

        final List<TaskStatus> runStatusesToReport = ListUtils.emptyIfNull(runStatusSettings.getStatusesToInform());
        if (!CollectionUtils.isEmpty(runStatusesToReport) && !runStatusesToReport.contains(pipelineRun.getStatus())) {
            LOGGER.info(messageHelper.getMessage(MessageConstants.INFO_RUN_STATUS_NOT_CONFIGURED_FOR_NOTIFICATION,
                    pipelineRun.getStatus(),
                    runStatusesToReport.stream().map(TaskStatus::name).collect(Collectors.joining(", "))));
            return;
        }

        NotificationMessage message = new NotificationMessage();
        message.setTemplate(new NotificationTemplate(runStatusSettings.getTemplateId()));
        message.setTemplateParameters(PipelineRunMapper.map(pipelineRun));

        message.setCopyUserIds(getCCUsers(runStatusSettings));

        if (runStatusSettings.isKeepInformedOwner()) {
            PipelineUser pipelineOwner = userManager.loadUserByName(pipelineRun.getOwner());
            message.setToUserId(pipelineOwner.getId());
        }

        monitoringNotificationDao.createMonitoringNotification(message);
    }

    /**
     * Issues a notification of an idle Pipeline Run for multiple runs.
     *
     * @param pipelineCpuRatePairs a list of pairs of PipelineRun and Double cpu usage rate value
     * @param notificationType a type of notification to be issued. Supported types are IDLE_RUN, IDLE_RUN_PAUSED,
     *                         IDLE_RUN_STOPPED
     * @throws IllegalArgumentException if notificationType is not from IDLE_RUN group
     */
    @Override
    @Transactional(propagation = Propagation.REQUIRED)
    public void notifyIdleRuns(List<Pair<PipelineRun, Double>> pipelineCpuRatePairs,
                               NotificationType notificationType) {
        if (CollectionUtils.isEmpty(pipelineCpuRatePairs)) {
            return;
        }

        Assert.isTrue(NotificationGroup.IDLE_RUN == notificationType.getGroup(),
                      "Only IDLE_RUN group notification types are allowed");

        NotificationSettings idleRunSettings = notificationSettingsManager.load(notificationType);
        if (idleRunSettings == null || !idleRunSettings.isEnabled()) {
            LOGGER.info("No template configured for idle pipeline run notifications or it was disabled!");
            return;
        }

        final List<Long> ccUserIds = getCCUsers(idleRunSettings);
        final Map<String, PipelineUser> pipelineOwners = getPipelinesOwners(pipelineCpuRatePairs);

        final double idleCpuLevel = preferenceManager.getPreference(
                SystemPreferences.SYSTEM_IDLE_CPU_THRESHOLD_PERCENT);
        final String instanceTypesToExclude = preferenceManager.getPreference(SystemPreferences
                .SYSTEM_NOTIFICATIONS_EXCLUDE_INSTANCE_TYPES);
        final Map<String, NotificationFilter> runParametersFilters = parseRunExcludeParams();

        final List<Pair<PipelineRun, Double>> filtered = pipelineCpuRatePairs.stream()
                .filter(pair -> shouldNotifyIdleRun(pair.getLeft().getId(), notificationType, idleRunSettings))
                .filter(pair -> noneMatchExcludedInstanceType(pair.getLeft(), instanceTypesToExclude))
                .filter(pair -> !matchExcludeRunParameters(pair.getLeft(), runParametersFilters))
                .collect(Collectors.toList());
        final List<NotificationMessage> messages = filtered.stream()
                .map(pair -> buildMessageForIdleRun(idleRunSettings, ccUserIds, pipelineOwners, idleCpuLevel, pair))
                .collect(Collectors.toList());
        monitoringNotificationDao.createMonitoringNotifications(messages);

        if (NotificationType.IDLE_RUN.equals(notificationType)) {
            final List<Long> runIds = filtered.stream()
                    .map(pair -> pair.getLeft().getId()).collect(Collectors.toList());
            monitoringNotificationDao.updateNotificationTimestamp(runIds, NotificationType.IDLE_RUN);
        }
    }

    @Override
    @Transactional(propagation = Propagation.REQUIRED)
    public void notifyHighResourceConsumingRuns(
            final List<Pair<PipelineRun, Map<ELKUsageMetric, Double>>> pipelinesMetrics,
            final NotificationType notificationType) {
        if (CollectionUtils.isEmpty(pipelinesMetrics)) {
            LOGGER.debug("No pipelines are high loaded, notifications won't be sent!");
            return;
        }

        final NotificationSettings notificationSettings = notificationSettingsManager.load(notificationType);
        if (notificationSettings == null || !notificationSettings.isEnabled()) {
            LOGGER.info("No template configured for high consuming pipeline run notifications or it was disabled!");
            return;
        }

        final List<Pair<PipelineRun, Map<ELKUsageMetric, Double>>> filtered = pipelinesMetrics.stream()
                .filter(run -> shouldNotify(run.getLeft().getId(), notificationSettings))
                .collect(Collectors.toList());

        LOGGER.debug("High resource consuming notifications for pipelines: " +
                filtered.stream()
                        .map(p -> p.getLeft().getId().toString())
                        .collect(Collectors.joining(",")) + " will be sent!");

        final List<Long> ccUserIds = getCCUsers(notificationSettings);

        final Map<String, PipelineUser> pipelineOwners = getPipelinesOwners(filtered);

        final double memThreshold = preferenceManager.getPreference(SystemPreferences.SYSTEM_MEMORY_THRESHOLD_PERCENT);
        final double diskThreshold = preferenceManager.getPreference(SystemPreferences.SYSTEM_DISK_THRESHOLD_PERCENT);

        final List<NotificationMessage> messages = filtered.stream().map(pair -> {
            NotificationMessage message = new NotificationMessage();
            message.setTemplate(new NotificationTemplate(notificationSettings.getTemplateId()));
            message.setTemplateParameters(PipelineRunMapper.map(pair.getLeft()));
            message.getTemplateParameters().put("memoryThreshold", memThreshold);
            message.getTemplateParameters().put("memoryRate",
                    pair.getRight().getOrDefault(ELKUsageMetric.MEM, 0.0) * PERCENT);
            message.getTemplateParameters().put("diskThreshold", diskThreshold);
            message.getTemplateParameters().put("diskRate", pair.getRight()
                    .getOrDefault(ELKUsageMetric.FS, 0.0) * PERCENT);
            if (notificationSettings.isKeepInformedOwner()) {
                message.setToUserId(pipelineOwners.getOrDefault(pair.getLeft().getOwner(), new PipelineUser()).getId());
            }
            message.setCopyUserIds(ccUserIds);
            return message;
        }).collect(Collectors.toList());

        final List<Long> runIds = filtered.stream()
                .map(pm -> pm.getLeft().getId()).collect(Collectors.toList());
        monitoringNotificationDao.createMonitoringNotifications(messages);
        monitoringNotificationDao.updateNotificationTimestamp(runIds, notificationType);
    }

    @Override
    @Transactional(propagation = Propagation.REQUIRED)
    public void notifyStuckInStatusRuns(final List<PipelineRun> runs) {
        final NotificationSettings settings = notificationSettingsManager.load(NotificationType.LONG_STATUS);

        if (settings == null || !settings.isEnabled() || settings.getTemplateId() == 0) {
            LOGGER.info("No template configured for stuck status notifications or it was disabled!");
            return;
        }

        final LocalDateTime now = DateUtils.nowUTC();
        final Long threshold = settings.getThreshold();
        if (threshold == null || threshold <= 0) {
            return;
        }
        runs.stream()
                .filter(run -> isRunStuckInStatus(settings, now, threshold, run))
                .forEach(run -> {
                    LOGGER.debug("Sending stuck status {} notification for run {}.",
                            run.getStatus(), run.getId());
                    final NotificationMessage notificationMessage = new NotificationMessage();
                    if (settings.isKeepInformedOwner()) {
                        PipelineUser pipelineOwner = userManager.loadUserByName(run.getOwner());
                        notificationMessage.setToUserId(pipelineOwner.getId());
                    }
                    notificationMessage.setCopyUserIds(getCCUsers(settings));
                    notificationMessage.setTemplate(new NotificationTemplate(settings.getTemplateId()));
                    notificationMessage.setTemplateParameters(PipelineRunMapper.map(run, settings.getThreshold()));
                    monitoringNotificationDao.createMonitoringNotification(notificationMessage);
                });
    }

    /**
     * Creates notifications for long paused runs.
     * @param pausedRuns the list of the {@link PipelineRun} objects that in paused state
     */
    @Override
    @Transactional(propagation = Propagation.REQUIRED)
    public void notifyLongPausedRuns(final List<PipelineRun> pausedRuns) {
        final List<PipelineRun> longPausedRuns = createNotificationsForLongPausedRuns(pausedRuns,
                NotificationType.LONG_PAUSED);

        if (CollectionUtils.isEmpty(longPausedRuns)) {
            return;
        }

        final List<Long> runIds = longPausedRuns.stream()
                .map(PipelineRun::getId)
                .collect(Collectors.toList());
        monitoringNotificationDao.updateNotificationTimestamp(runIds, NotificationType.LONG_PAUSED);
    }

    /**
     * Creates notifications for long paused runs that shall be stopped.
     * @param pausedRuns the list of the {@link PipelineRun} objects that in paused state
     * @return the list of the {@link PipelineRun} objects that in long paused state
     */
    @Override
    @Transactional(propagation = Propagation.REQUIRED)
    public List<PipelineRun> notifyLongPausedRunsBeforeStop(final List<PipelineRun> pausedRuns) {
        return createNotificationsForLongPausedRuns(pausedRuns, NotificationType.LONG_PAUSED_STOPPED);
    }

    /**
     * Creates notifications regarding storage quotas.
     * @param storage the NFS storage that exceeding the quota
     * @param exceededQuota the quota, that was exceeded
     * @param recipients list of users to be notified
     */
    @Override
    @Transactional(propagation = Propagation.REQUIRED)
    public void notifyOnStorageQuotaExceeding(final NFSDataStorage storage,
                                              final NFSStorageMountStatus newStatus,
                                              final NFSQuotaNotificationEntry exceededQuota,
                                              final List<NFSQuotaNotificationRecipient> recipients) {
        final NotificationSettings notificationSettings =
            notificationSettingsManager.load(NotificationType.STORAGE_QUOTA_EXCEEDING);
        if (notificationSettings == null || !notificationSettings.isEnabled()) {
            LOGGER.info("No template configured for storage quotas notifications or it was disabled!");
            return;
        }
        LOGGER.info("Storage quota exceeding notification for datastorage id={} will be sent!", storage.getId());

        final List<Long> ccUserIds = mapRecipientsToUserIds(recipients);
        if (CollectionUtils.isEmpty(ccUserIds)) {
            LOGGER.info("Resolved list of users is empty, skipping notification creation...");
            return;
        }

        final NotificationMessage quotaNotificationMessage = new NotificationMessage();
        quotaNotificationMessage.setCopyUserIds(ccUserIds);
        quotaNotificationMessage.setTemplate(new NotificationTemplate(notificationSettings.getTemplateId()));
        quotaNotificationMessage.setTemplateParameters(buildQuotasPlaceholdersDict(storage, exceededQuota, newStatus));
        monitoringNotificationDao.createMonitoringNotification(quotaNotificationMessage);
    }

    @Override
    @Transactional(propagation = Propagation.REQUIRED)
    public void notifyInactiveUsers(final List<PipelineUser> inactiveUsers) {
        if (CollectionUtils.isEmpty(inactiveUsers)) {
            LOGGER.debug("No inactive users found");
            return;
        }
        final NotificationSettings notificationSettings =
                notificationSettingsManager.load(NotificationType.INACTIVE_USERS);
        if (notificationSettings == null || !notificationSettings.isEnabled()) {
            LOGGER.info("No template configured for users notifications or it was disabled!");
            return;
        }

        final List<Long> ccUserIds = getCCUsers(notificationSettings);

        final List<Long> storageIdsToLoad = inactiveUsers.stream()
                .map(PipelineUser::getDefaultStorageId)
                .filter(Objects::nonNull)
                .distinct()
                .collect(Collectors.toList());
        final Map<Long, String> userStorages = ListUtils.emptyIfNull(
                dataStorageManager.getDatastoragesByIds(storageIdsToLoad)).stream()
                .collect(Collectors.toMap(AbstractDataStorage::getId, AbstractDataStorage::getName));

        final NotificationMessage notificationMessage = new NotificationMessage();
        notificationMessage.setTemplate(new NotificationTemplate(notificationSettings.getTemplateId()));
        notificationMessage.setTemplateParameters(buildUsersTemplateArguments(inactiveUsers, userStorages));
        notificationMessage.setCopyUserIds(ccUserIds);
        monitoringNotificationDao.createMonitoringNotification(notificationMessage);
    }

    private List<Long> mapRecipientsToUserIds(List<NFSQuotaNotificationRecipient> recipients) {
        return recipients.stream()
            .map(NFSQuotaNotificationRecipient::getName)
            .map(userManager::loadUserByName)
            .filter(Objects::nonNull)
            .map(PipelineUser::getId)
            .collect(Collectors.toList());
    }

    private Map<String, Object> buildQuotasPlaceholdersDict(final NFSDataStorage storage,
                                                            final NFSQuotaNotificationEntry quota,
                                                            final NFSStorageMountStatus newStatus) {
        final Map<String, Object> templateParameters = new HashMap<>();
        templateParameters.put("storageId", storage.getId());
        templateParameters.put("storageName", storage.getName());
        templateParameters.put("threshold", quota.toThreshold());
        templateParameters.put("previousMountStatus", storage.getMountStatus());
        templateParameters.put("newMountStatus", newStatus);
        return templateParameters;
    }

    private boolean isRunStuckInStatus(final NotificationSettings settings,
                                       final LocalDateTime now,
                                       final Long threshold,
                                       final PipelineRun run) {
        final List<RunStatus> runStatuses = run.getRunStatuses();
        if (CollectionUtils.isEmpty(runStatuses)) {
            LOGGER.debug("Status timestamps are not available for run {}. " +
                    "Skipping stuck status duration check.", run.getId());
            return false;
        }

        final Optional<RunStatus> lastStatus = runStatuses.stream()
                .filter(status -> run.getStatus().equals(status.getStatus()))
                .max(Comparator.comparing(RunStatus::getTimestamp));

        return lastStatus
                .map(status -> {
                    final long secondsFromStatusUpdate = status.getTimestamp().until(now, ChronoUnit.SECONDS);
                    return secondsFromStatusUpdate >= threshold && shouldNotify(run.getId(), settings);
                })
                .orElseGet(() -> {
                    LOGGER.debug("Failed to find status {} timestamp for run {}.", run.getStatus(), run.getId());
                    return false;
                });
    }


    /**
     * Creates a custom notification.
     *
     * @param messageVO Notification message request that contains at least subject, body and toUser fields.
     * @return Created notification.
     */
    @Transactional(propagation = Propagation.REQUIRED)
    public NotificationMessage createNotification(final NotificationMessageVO messageVO) {
        Assert.notNull(messageVO.getSubject(), messageHelper.getMessage(
                MessageConstants.ERROR_NOTIFICATION_SUBJECT_NOT_SPECIFIED));
        Assert.notNull(messageVO.getBody(), messageHelper.getMessage(
                MessageConstants.ERROR_NOTIFICATION_BODY_NOT_SPECIFIED));
        Assert.notNull(messageVO.getToUser(), messageHelper.getMessage(
                MessageConstants.ERROR_NOTIFICATION_RECEIVER_NOT_SPECIFIED));

        final NotificationMessage message = toMessage(messageVO);
        monitoringNotificationDao.createMonitoringNotification(message);

        return message;
    }

    @Transactional(propagation = Propagation.REQUIRED)
    public void removeNotificationTimestamps(final Long runId) {
        monitoringNotificationDao.deleteNotificationTimestampsForRun(runId);
    }

    public Optional<NotificationTimestamp> loadLastNotificationTimestamp(final Long runId,
                                                                         final NotificationType type) {
        return monitoringNotificationDao.loadNotificationTimestamp(runId, type);
    }

    private boolean shouldNotify(final Long runId, final NotificationSettings notificationSettings) {
        final Long resendDelay = notificationSettings.getResendDelay();
        final Optional<NotificationTimestamp> notificationTimestamp = loadLastNotificationTimestamp(
                runId,
                notificationSettings.getType());

        return notificationTimestamp
                .map(timestamp -> NotificationTimestamp.isTimeoutEnds(timestamp, resendDelay,  ChronoUnit.SECONDS))
                .orElse(true);
    }

    private <T> Map<String, PipelineUser> getPipelinesOwners(List<Pair<PipelineRun, T>> pipelineCpuRatePairs) {
        return userManager.loadUsersByNames(pipelineCpuRatePairs.stream()
                .map(p -> p.getLeft().getOwner())
                .collect(Collectors.toList())).stream()
                .collect(Collectors.toMap(PipelineUser::getUserName, user -> user));

    }

    private Map<String, PipelineUser> getPipelinesOwnersFromRuns(final List<PipelineRun> runs) {
        return userManager
                .loadUsersByNames(runs.stream()
                        .map(AbstractSecuredEntity::getOwner)
                        .collect(Collectors.toList())
                ).stream()
                .collect(Collectors.toMap(PipelineUser::getUserName, Function.identity()));
    }

    private List<Long> getCCUsers(final NotificationSettings idleRunSettings) {
        final List<Long> ccUserIds = getKeepInformedUserIds(idleRunSettings);

        if (idleRunSettings.isKeepInformedAdmins()) {
            final List<Long> adminsIds = roleManager.loadRoleWithUsers(DefaultRoles.ROLE_ADMIN.getId())
                    .getUsers().stream().map(PipelineUser::getId).collect(Collectors.toList());
            return ListUtils.union(ccUserIds, adminsIds);
        }
        return ccUserIds;
    }

    private List<Long> getKeepInformedUserIds(final NotificationSettings settings) {
        return ListUtils.emptyIfNull(settings.getInformedUserIds());
    }

    private List<Long> getMentionedUsers(final String text) {
        final Matcher matcher = MENTION_PATTERN.matcher(text);

        final List<String> userNames = new ArrayList<>(matcher.groupCount());
        while (matcher.find()) {
            userNames.add(matcher.group(1));
        }

        return userManager.loadUsersByNames(userNames).stream()
                .map(PipelineUser::getId)
                .collect(Collectors.toList());

    }

    private NotificationMessage toMessage(final NotificationMessageVO messageVO) {
        final NotificationMessage message = new NotificationMessage();
        message.setSubject(messageVO.getSubject());
        message.setBody(messageVO.getBody());
        message.setTemplateParameters(messageVO.getParameters());
        final List<Long> copyUserIds = ListUtils.emptyIfNull(messageVO.getCopyUsers())
                .stream()
                .filter(StringUtils::isNotBlank)
                .map(this::getUserByName)
                .map(PipelineUser::getId)
                .collect(Collectors.toList());
        message.setCopyUserIds(copyUserIds);
        message.setToUserId(getUserByName(messageVO.getToUser()).getId());
        return message;
    }

    private PipelineUser getUserByName(final String username) {
        final PipelineUser user = userManager.loadUserByName(username);
        Assert.notNull(user, messageHelper.getMessage(MessageConstants.ERROR_USER_NAME_NOT_FOUND, username));
        return user;
    }

    private NotificationMessage buildMessageForLongPausedRun(final PipelineRun run, final List<Long> ccUsers,
                                                             final NotificationSettings settings,
                                                             final Map<String, PipelineUser> pipelineOwners) {
        LOGGER.debug("Sending long paused run notification for run {}.", run.getId());
        final NotificationMessage message = new NotificationMessage();
        if (settings.isKeepInformedOwner()) {
            message.setToUserId(pipelineOwners.getOrDefault(run.getOwner(), new PipelineUser()).getId());
        }
        message.setCopyUserIds(ccUsers);
        message.setTemplate(new NotificationTemplate(settings.getTemplateId()));
        message.setTemplateParameters(PipelineRunMapper.map(run, settings.getThreshold()));
        return message;
    }

    private List<PipelineRun> createNotificationsForLongPausedRuns(final List<PipelineRun> pausedRuns,
                                                                   final NotificationType notificationType) {
        final NotificationSettings settings = notificationSettingsManager.load(notificationType);

        if (settings == null || !settings.isEnabled() || settings.getTemplateId() == 0) {
            LOGGER.info("No template configured for long paused status notifications or it was disabled!");
            return Collections.emptyList();
        }

        final LocalDateTime now = DateUtils.nowUTC();
        final Long threshold = settings.getThreshold();
        if (threshold == null || threshold <= 0) {
            LOGGER.debug("Threshold is not specified for notification type '{}'", notificationType.name());
            return Collections.emptyList();
        }

        final String instanceTypesToExclude = preferenceManager.getPreference(SystemPreferences
                .SYSTEM_NOTIFICATIONS_EXCLUDE_INSTANCE_TYPES);
        final Map<String, NotificationFilter> runParametersFilters = parseRunExcludeParams();

        final List<Long> ccUsers = getCCUsers(settings);
        final List<PipelineRun> filtered = pausedRuns.stream()
                .filter(run -> noneMatchExcludedInstanceType(run, instanceTypesToExclude))
                .filter(run -> !matchExcludeRunParameters(run, runParametersFilters))
                .filter(run -> isRunStuckInStatus(settings, now, threshold, run))
                .collect(Collectors.toList());
        final Map<String, PipelineUser> pipelineOwners = getPipelinesOwnersFromRuns(filtered);
        final List<NotificationMessage> messages = filtered.stream()
                .map(run -> buildMessageForLongPausedRun(run, ccUsers, settings, pipelineOwners))
                .collect(Collectors.toList());
        monitoringNotificationDao.createMonitoringNotifications(messages);

        return filtered;
    }

    private boolean noneMatchExcludedInstanceType(final PipelineRun run, final String instanceTypesToExclude) {
        if (StringUtils.isBlank(instanceTypesToExclude)) {
            return true;
        }
        final RunInstance instance = run.getInstance();
        if (Objects.isNull(instance)) {
            LOGGER.debug("Cannot get instance info for run '{}'", run.getId());
            return true;
        }
        final String nodeType = instance.getNodeType();
        if (StringUtils.isBlank(nodeType)) {
            LOGGER.debug("Cannot get node type for run '{}'", run.getId());
            return true;
        }
        return Arrays.stream(instanceTypesToExclude.split(","))
                .noneMatch(pattern -> matcher.match(pattern, nodeType));
    }

    private NotificationMessage buildMessageForIdleRun(final NotificationSettings idleRunSettings,
                                                       final List<Long> ccUserIds,
                                                       final Map<String, PipelineUser> pipelineOwners,
                                                       final double idleCpuLevel,
                                                       final Pair<PipelineRun, Double> pair) {
        LOGGER.debug("Sending idle run notification for run '{}'.", pair.getLeft().getId());
        final NotificationMessage message = new NotificationMessage();
        message.setTemplate(new NotificationTemplate(idleRunSettings.getTemplateId()));
        message.setTemplateParameters(PipelineRunMapper.map(pair.getLeft()));
        message.getTemplateParameters().put("idleCpuLevel", idleCpuLevel);
        message.getTemplateParameters().put("cpuRate", pair.getRight() * PERCENT);
        if (idleRunSettings.isKeepInformedOwner()) {
            message.setToUserId(pipelineOwners.getOrDefault(pair.getLeft().getOwner(), new PipelineUser()).getId());
        }
        message.setCopyUserIds(ccUserIds);
        return message;
    }

    private boolean shouldNotifyIdleRun(final Long runId, final NotificationType notificationType,
                                        final NotificationSettings notificationSettings) {
        if (!NotificationType.IDLE_RUN.equals(notificationType)) {
            return true;
        }
        return shouldNotify(runId, notificationSettings);
    }

<<<<<<< HEAD
    private Map<String, NotificationFilter> parseRunExcludeParams() {
        final Map<String, NotificationFilter> excludeParams = preferenceManager.getPreference(
                SystemPreferences.SYSTEM_NOTIFICATIONS_EXCLUDE_PARAMS);

        if (CollectionUtils.isEmpty(excludeParams)) {
            return Collections.emptyMap();
        }

        return excludeParams;
    }

    private boolean matchExcludeRunParameters(final PipelineRun run,
                                              final Map<String, NotificationFilter> filters) {
        if (CollectionUtils.isEmpty(filters) || CollectionUtils.isEmpty(run.getPipelineRunParameters())) {
            return false;
        }

        return run.getPipelineRunParameters().stream()
                .filter(parameter -> filters.containsKey(parameter.getName()))
                .anyMatch(parameter -> matchFilter(filters.get(parameter.getName()), parameter.getValue()));
    }

    private boolean matchFilter(final NotificationFilter filter, final String currentValue) {
        switch (filter.getOperator()) {
            case EQUAL:
                return Objects.equals(currentValue, filter.getValue());
            case NOT_EQUAL:
                return !Objects.equals(currentValue, filter.getValue());
            default:
                return false;
        }
=======
    private Map<String, Object> buildUsersTemplateArguments(final List<PipelineUser> users,
                                                            final Map<Long, String> userStorages) {
        final Map<String, Object> templateArguments = new HashMap<>();
        templateArguments.put("users", users.stream()
                .map(user -> buildUserTemplateArguments(user, userStorages))
                .collect(Collectors.toList()));
        return templateArguments;
    }

    private Map<String, Object> buildUserTemplateArguments(final PipelineUser user,
                                                           final Map<Long, String> userStorages) {
        final Map<String, Object> userArguments = new HashMap<>();
        userArguments.put("name", user.getUserName());
        userArguments.put("email", user.getEmail());
        if (Objects.nonNull(user.getDefaultStorageId())) {
            userArguments.put("storage_name", userStorages.get(user.getDefaultStorageId()));
        }
        userArguments.put("registration_date", user.getRegistrationDate());
        if (Objects.nonNull(user.getLastLoginDate())) {
            userArguments.put("last_login_date", user.getLastLoginDate());
        }
        if (Objects.nonNull(user.getBlockDate())) {
            userArguments.put("block_date", user.getBlockDate());
        }
        return userArguments;
>>>>>>> 8366ac33
    }
}<|MERGE_RESOLUTION|>--- conflicted
+++ resolved
@@ -757,7 +757,33 @@
         return shouldNotify(runId, notificationSettings);
     }
 
-<<<<<<< HEAD
+    private Map<String, Object> buildUsersTemplateArguments(final List<PipelineUser> users,
+                                                            final Map<Long, String> userStorages) {
+        final Map<String, Object> templateArguments = new HashMap<>();
+        templateArguments.put("users", users.stream()
+                .map(user -> buildUserTemplateArguments(user, userStorages))
+                .collect(Collectors.toList()));
+        return templateArguments;
+    }
+
+    private Map<String, Object> buildUserTemplateArguments(final PipelineUser user,
+                                                           final Map<Long, String> userStorages) {
+        final Map<String, Object> userArguments = new HashMap<>();
+        userArguments.put("name", user.getUserName());
+        userArguments.put("email", user.getEmail());
+        if (Objects.nonNull(user.getDefaultStorageId())) {
+            userArguments.put("storage_name", userStorages.get(user.getDefaultStorageId()));
+        }
+        userArguments.put("registration_date", user.getRegistrationDate());
+        if (Objects.nonNull(user.getLastLoginDate())) {
+            userArguments.put("last_login_date", user.getLastLoginDate());
+        }
+        if (Objects.nonNull(user.getBlockDate())) {
+            userArguments.put("block_date", user.getBlockDate());
+        }
+        return userArguments;
+    }
+
     private Map<String, NotificationFilter> parseRunExcludeParams() {
         final Map<String, NotificationFilter> excludeParams = preferenceManager.getPreference(
                 SystemPreferences.SYSTEM_NOTIFICATIONS_EXCLUDE_PARAMS);
@@ -789,32 +815,5 @@
             default:
                 return false;
         }
-=======
-    private Map<String, Object> buildUsersTemplateArguments(final List<PipelineUser> users,
-                                                            final Map<Long, String> userStorages) {
-        final Map<String, Object> templateArguments = new HashMap<>();
-        templateArguments.put("users", users.stream()
-                .map(user -> buildUserTemplateArguments(user, userStorages))
-                .collect(Collectors.toList()));
-        return templateArguments;
-    }
-
-    private Map<String, Object> buildUserTemplateArguments(final PipelineUser user,
-                                                           final Map<Long, String> userStorages) {
-        final Map<String, Object> userArguments = new HashMap<>();
-        userArguments.put("name", user.getUserName());
-        userArguments.put("email", user.getEmail());
-        if (Objects.nonNull(user.getDefaultStorageId())) {
-            userArguments.put("storage_name", userStorages.get(user.getDefaultStorageId()));
-        }
-        userArguments.put("registration_date", user.getRegistrationDate());
-        if (Objects.nonNull(user.getLastLoginDate())) {
-            userArguments.put("last_login_date", user.getLastLoginDate());
-        }
-        if (Objects.nonNull(user.getBlockDate())) {
-            userArguments.put("block_date", user.getBlockDate());
-        }
-        return userArguments;
->>>>>>> 8366ac33
     }
 }