--- conflicted
+++ resolved
@@ -26,15 +26,7 @@
 import com.epam.pipeline.controller.vo.TaskGraphVO;
 import com.epam.pipeline.controller.vo.UploadFileMetadata;
 import com.epam.pipeline.entity.cluster.InstancePrice;
-<<<<<<< HEAD
 import com.epam.pipeline.entity.git.*;
-=======
-import com.epam.pipeline.entity.git.GitCommitEntry;
-import com.epam.pipeline.entity.git.GitCommitsFilter;
-import com.epam.pipeline.entity.git.GitCredentials;
-import com.epam.pipeline.entity.git.GitRepositoryEntry;
-import com.epam.pipeline.entity.git.GitTagEntry;
->>>>>>> 4e5ed0bb
 import com.epam.pipeline.entity.git.gitreader.GitReaderDiff;
 import com.epam.pipeline.entity.git.gitreader.GitReaderDiffEntry;
 import com.epam.pipeline.entity.git.gitreader.GitReaderEntryIteratorListing;
@@ -338,32 +330,19 @@
     }
 
     @PreAuthorize(PIPELINE_ID_READ)
-<<<<<<< HEAD
-    public GitReaderEntryListing<GitReaderRepositoryLogEntry> logsTreeRepositoryContent(final Long id,
-                                                                                        final String version,
-                                                                                        final GitReaderLogsPathFilter paths) {
-=======
     public GitReaderEntryListing<GitReaderRepositoryLogEntry> logsTreeRepositoryContent(
             final Long id,
             final String version,
             final GitReaderLogsPathFilter paths) {
->>>>>>> 4e5ed0bb
         return gitManager.logsTreeRepositoryContent(id, version, paths);
     }
 
     @PreAuthorize(PIPELINE_ID_READ)
-<<<<<<< HEAD
-    public GitReaderEntryIteratorListing<GitReaderRepositoryCommit> logRepositoryCommits(final Long id,
-                                                                                         final Long page,
-                                                                                         final Integer pageSize,
-                                                                                         final GitCommitsFilter filter) {
-=======
     public GitReaderEntryIteratorListing<GitReaderRepositoryCommit> logRepositoryCommits(
             final Long id,
             final Long page,
             final Integer pageSize,
             final GitCommitsFilter filter) {
->>>>>>> 4e5ed0bb
         return gitManager.logRepositoryCommits(id, page, pageSize, filter);
     }
 
@@ -378,13 +357,10 @@
     public GitReaderDiffEntry getRepositoryCommitDiff(final Long id, final String commit, final String path) {
         return gitManager.getRepositoryCommitDiff(id, commit, path);
     }
-<<<<<<< HEAD
 
     @PreAuthorize(PIPELINE_ID_READ)
     public Pair<String, byte[]> generateReportForVersionedStorage(final Long id, final GitDiffReportFilter reportFilters) {
         return fileGenerationManager
                 .generateVersionStorageReport(id, reportFilters);
     }
-=======
->>>>>>> 4e5ed0bb
 }