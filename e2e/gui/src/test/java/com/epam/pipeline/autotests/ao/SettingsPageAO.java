--- conflicted
+++ resolved
@@ -1014,11 +1014,6 @@
         }
 
         public PreferencesAO save() {
-<<<<<<< HEAD
-            By saveButton = byId("edit-preference-form-ok-button");
-            $(saveButton).shouldBe(visible).click();
-            $(saveButton).shouldBe(disabled);
-=======
             click(SAVE);
             get(SAVE).shouldBe(disabled);
             return this;
@@ -1028,7 +1023,6 @@
             if(get(SAVE).isEnabled()) {
                 save();
             }
->>>>>>> badb35a2
             return this;
         }
 
