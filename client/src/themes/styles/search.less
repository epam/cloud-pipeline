--- conflicted
+++ resolved
@@ -184,19 +184,11 @@
 }
 
 .cp-search-preview-wrapper {
-<<<<<<< HEAD
-  background: @input-placeholder-color;
-}
-
-.cp-search-preview {
-  background-color: @search-preview-background-color;
-=======
   background: @modal-mask-background;
 }
 
 .cp-search-preview {
   background-color: @panel-background-color;
->>>>>>> 97c8bb17
   border: 1px solid @panel-border-color;
 }
 
@@ -212,21 +204,8 @@
   color: @color-red;
 }
 
-<<<<<<< HEAD
-.cp-search-preview-error-light-mode {
-  color: @color-pink;
-}
-
-.cp-search-first-row {
-  color: @search-first-row-color;
-}
-
-.cp-search-header-description {
-  color: @panel-border-color;
-=======
 .cp-search-comment-header {
   color: @application-color-faded;
->>>>>>> 97c8bb17
 }
 
 .cp-search-header-image {
@@ -243,48 +222,15 @@
 .cp-search-content-preview-run,
 .cp-search-content-preview-run i,
 .cp-search-content-preview-run-task {
-<<<<<<< HEAD
-  color:  @application-color;
-}
-
-.cp-search-preview-iframe {
-  background-color:  @search-preview-text-color;
-}
-
-.cp-search-description-tag {
-  background-color: @code-background-color;
-=======
   color: @application-color;
 }
 
 .cp-search-description-tag {
   background-color: darken(@card-background-color, 5%);
->>>>>>> 97c8bb17
   color: @application-color;
 }
 
 .cp-search-attribute-name {
-<<<<<<< HEAD
-  background-color: @search-preview-attributes-name;
-}
-
-.cp-search-attribute-value {
-  background-color: @search-preview-attributes-value;
-}
-
-.cp-search-attribute-value:hover {
-  background-color: @search-preview-attributes-value-hovered;
-  color: @application-color;
-}
-
-.cp-search-even-table-row {
-  background-color: @application-background-color;
-}
-
-.cp-search-highlight {
-  background-color: @search-highlight-background-color;
-  color:  @search-header-light-color;
-=======
   background-color: @tag-key-background-color;
   border-bottom: 1px solid @tag-key-value-divider-color;
 }
@@ -295,7 +241,6 @@
 
 .cp-search-highlight {
   background-color: @card-background-color;
->>>>>>> 97c8bb17
 }
 
 .cp-search-highlight-text {
@@ -304,60 +249,16 @@
 }
 
 .cp-search-csv-table {
-<<<<<<< HEAD
-  border: 1px solid @search-table-border-color; 
-  background-color: @search-table-background-color;
-=======
   border: 1px solid @card-border-color;
   background-color: @card-background-color;
->>>>>>> 97c8bb17
   color: @application-color;
 }
 
 .cp-search-csv-table-cell {
-<<<<<<< HEAD
-  border-color: @search-table-border-color;
-  color: @application-color;
-}
-
-.cp-search-run-table-icon {
-  color: @search-header-light-color;
-}
-
-.cp-search-preview-separator {
-  background-color: @search-header-light-color;
-}
-
-.cp-search-md-preview {
-  color: @application-color;
-}
-
-.cp-search-md-preview h1,
-.cp-search-md-preview h2,
-.cp-search-md-preview h3,
-.cp-search-md-preview h4,
-.cp-search-md-preview h5,
-.cp-search-md-preview h6 {
-  color: @search-header-light-color;
-}
-
-.cp-search-md-preview code {
-  color: @color-pink;
-  background-color: @color-pink-dusty;
-  box-shadow: inset 0 -1px 0 @search-md-preview-code-shadow;
-}
-.cp-search-md-preview pre {
-  color: @search-md-preview-text-color;
-  background-color: @tag-key-background-color;
-  border: 1px solid @panel-border-color;
-}
-
-=======
   border: 1px solid @card-border-color;
   color: @application-color;
 }
 
->>>>>>> 97c8bb17
 .cp-search-faceted-button {
   color: @application-color;
   background-color: @panel-background-color;
@@ -393,41 +294,23 @@
 }
 
 .cp-search-type-button {
-<<<<<<< HEAD
-  background-color: @search-type-button-background-color;
-  color: @search-type-button-color;
-=======
   background-color: fade(@card-background-color, 50%);
   color: @application-color;
->>>>>>> 97c8bb17
   border: 2px solid transparent;
 }
 
 .cp-search-type-button.selected {
-<<<<<<< HEAD
-  background-color: @search-type-button-selected;
-  border: 2px solid @search-type-button-color;
+  background-color: @card-background-color;
+  color: @application-color;
+  border: 2px solid @application-color;
 }
 
 .cp-search-type-button:hover {
-  background-color: @search-type-button-hover;
-=======
-  background-color: @card-background-color;
-  color: @application-color;
-  border: 2px solid @application-color;
-}
-
-.cp-search-type-button:hover {
-  background-color: @card-background-color;
->>>>>>> 97c8bb17
+  background-color: @card-background-color;
 }
 
 .cp-search-type-button.disabled {
   background-color: transparent;
-<<<<<<< HEAD
-  color: @search-type-button-disabled;
-=======
   color: @application-color-disabled;
->>>>>>> 97c8bb17
   cursor: not-allowed;
 }