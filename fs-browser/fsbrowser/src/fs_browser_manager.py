# Copyright 2017-2019 EPAM Systems, Inc. (https://www.epam.com/)
#
# Licensed under the Apache License, Version 2.0 (the "License");
# you may not use this file except in compliance with the License.
# You may obtain a copy of the License at
#
#    http://www.apache.org/licenses/LICENSE-2.0
#
# Unless required by applicable law or agreed to in writing, software
# distributed under the License is distributed on an "AS IS" BASIS,
# WITHOUT WARRANTIES OR CONDITIONS OF ANY KIND, either express or implied.
# See the License for the specific language governing permissions and
# limitations under the License.

import os
import uuid
import shutil
from multiprocessing.pool import ThreadPool

from fsbrowser.src.cloud_pipeline_api_provider import CloudPipelineApiProvider
from fsbrowser.src.model.file import File
from fsbrowser.src.model.folder import Folder
from fsbrowser.src.pattern_utils import PatternMatcher
from fsbrowser.src.transfer_task import TransferTask, TaskStatus


class FsBrowserManager(object):

<<<<<<< HEAD
    def __init__(self, working_directory, process_count, logger, storage, follow_symlinks, exclude):
=======
    def __init__(self, working_directory, process_count, logger, storage, follow_symlinks, tmp):
>>>>>>> ca62da84
        self.tasks = {}
        self.pool = ThreadPool(processes=process_count)
        self.working_directory = working_directory
        self.logger = logger
        self.storage_name, self.storage_path = self._parse_transfer_storage_path(storage)
        self.follow_symlinks = follow_symlinks
<<<<<<< HEAD
        self.exclude_list = self._parse_exclude_list(exclude)
=======
        self._create_tmp_dir_if_needed(tmp)
        self.tmp = tmp
>>>>>>> ca62da84

    def list(self, path):
        items = []
        full_path = os.path.join(self.working_directory, path)
        if PatternMatcher.match_any(full_path, self.exclude_list):
            return items
        if os.path.isfile(full_path):
            items.append(File(os.path.basename(path), path, full_path).to_json())
        else:
            for item_name in os.listdir(full_path):
                full_item_path = os.path.join(full_path, item_name)
                if PatternMatcher.match_any(full_item_path, self.exclude_list):
                    continue
                if os.path.isfile(full_item_path):
                    items.append(File(item_name, os.path.join(path, item_name), full_item_path).to_json())
                else:
                    items.append(Folder(item_name, os.path.join(path, item_name)).to_json())
        return items

    def run_download(self, path):
        task_id = str(uuid.uuid4().hex)
        task = TransferTask(task_id, self.storage_name, self.storage_path, self.logger)
        self.tasks.update({task_id: task})
<<<<<<< HEAD
        self.pool.apply_async(task.download, [path, self.working_directory, self.follow_symlinks, self.exclude_list])
=======
        self.pool.apply_async(task.download, [path, self.working_directory, self.tmp, self.follow_symlinks])
>>>>>>> ca62da84
        return task_id

    def init_upload(self, path):
        full_destination_path = os.path.join(self.working_directory, path)
        if PatternMatcher.match_any(full_destination_path, self.exclude_list):
            raise RuntimeError("Failed to upload item by path '%s': this item included into black list"
                               % full_destination_path)
        task_id = str(uuid.uuid4().hex)
        task = TransferTask(task_id, self.storage_name, self.storage_path, self.logger)
        task.upload_path = path
        self.tasks.update({task_id: task})
        pipeline_client = CloudPipelineApiProvider(self.logger.log_dir)
        storage_id = pipeline_client.load_storage_id_by_name(self.storage_name)
        upload_url = pipeline_client.get_upload_url(storage_id, os.path.join(self.storage_path, task_id, path))
        return task_id, upload_url

    def run_upload(self, task_id):
        task = self._check_task_exists(task_id)
        if task.status != TaskStatus.PENDING:
            raise RuntimeError("Failed to start upload task: expected task state 'pending' but actual %s" % task.status)
        self.pool.apply_async(task.upload, [self.working_directory])
        return task_id

    def cancel(self, task_id):
        task = self._check_task_exists(task_id)
        if TaskStatus.is_terminal(task.status):
            raise RuntimeError('The task %s is already completed with status %s' % (task_id, task.status))
        task.cancel(self.working_directory)
        return task.to_json()

    def get_task_status(self, task_id):
        task = self.tasks[task_id]
        return task.to_json()

    def delete(self, path):
        full_path = os.path.join(self.working_directory, path)
        if os.path.isfile(full_path):
            os.remove(full_path)
        else:
            shutil.rmtree(full_path)
        self.logger.log("Data by path '%s' has been successfully deleted" % full_path)
        return path

    @staticmethod
    def _parse_transfer_storage_path(storage):
        if not storage:
            raise RuntimeError('Transfer storage path must be specified')
        parts = storage.split("/", 1)
        storage_name = parts[0]
        storage_path = ''
        if len(parts) > 1 and parts[1]:
            storage_path = parts[1]
        return storage_name, storage_path

    def _check_task_exists(self, task_id):
        if task_id in self.tasks:
            return self.tasks[task_id]
        raise RuntimeError('Requested task %s does not exists' % task_id)

    @staticmethod
<<<<<<< HEAD
    def _parse_exclude_list(exclude_string):
        result = []
        if not exclude_string:
            return result
        for part in exclude_string.split(","):
            if os.path.isdir(part):
                part = os.path.join(part, "*")
            result.append(part)
        return result
=======
    def _create_tmp_dir_if_needed(tmp_dir):
        if os.path.exists(tmp_dir) and os.path.isdir(tmp_dir):
            return
        os.makedirs(tmp_dir)
>>>>>>> ca62da84
<|MERGE_RESOLUTION|>--- conflicted
+++ resolved
@@ -26,23 +26,16 @@
 
 class FsBrowserManager(object):
 
-<<<<<<< HEAD
-    def __init__(self, working_directory, process_count, logger, storage, follow_symlinks, exclude):
-=======
-    def __init__(self, working_directory, process_count, logger, storage, follow_symlinks, tmp):
->>>>>>> ca62da84
+    def __init__(self, working_directory, process_count, logger, storage, follow_symlinks, tmp, exclude):
         self.tasks = {}
         self.pool = ThreadPool(processes=process_count)
         self.working_directory = working_directory
         self.logger = logger
         self.storage_name, self.storage_path = self._parse_transfer_storage_path(storage)
         self.follow_symlinks = follow_symlinks
-<<<<<<< HEAD
-        self.exclude_list = self._parse_exclude_list(exclude)
-=======
         self._create_tmp_dir_if_needed(tmp)
         self.tmp = tmp
->>>>>>> ca62da84
+        self.exclude_list = self._parse_exclude_list(exclude)
 
     def list(self, path):
         items = []
@@ -66,11 +59,8 @@
         task_id = str(uuid.uuid4().hex)
         task = TransferTask(task_id, self.storage_name, self.storage_path, self.logger)
         self.tasks.update({task_id: task})
-<<<<<<< HEAD
-        self.pool.apply_async(task.download, [path, self.working_directory, self.follow_symlinks, self.exclude_list])
-=======
-        self.pool.apply_async(task.download, [path, self.working_directory, self.tmp, self.follow_symlinks])
->>>>>>> ca62da84
+        self.pool.apply_async(task.download, [path, self.working_directory, self.tmp, self.follow_symlinks,
+                                              self.exclude_list])
         return task_id
 
     def init_upload(self, path):
@@ -131,7 +121,12 @@
         raise RuntimeError('Requested task %s does not exists' % task_id)
 
     @staticmethod
-<<<<<<< HEAD
+    def _create_tmp_dir_if_needed(tmp_dir):
+        if os.path.exists(tmp_dir) and os.path.isdir(tmp_dir):
+            return
+        os.makedirs(tmp_dir)
+
+    @staticmethod
     def _parse_exclude_list(exclude_string):
         result = []
         if not exclude_string:
@@ -140,10 +135,4 @@
             if os.path.isdir(part):
                 part = os.path.join(part, "*")
             result.append(part)
-        return result
-=======
-    def _create_tmp_dir_if_needed(tmp_dir):
-        if os.path.exists(tmp_dir) and os.path.isdir(tmp_dir):
-            return
-        os.makedirs(tmp_dir)
->>>>>>> ca62da84
+        return result