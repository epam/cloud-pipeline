/*
 * Copyright 2017-2020 EPAM Systems, Inc. (https://www.epam.com/)
 *
 * Licensed under the Apache License, Version 2.0 (the "License");
 * you may not use this file except in compliance with the License.
 * You may obtain a copy of the License at
 *
 *     http://www.apache.org/licenses/LICENSE-2.0
 *
 * Unless required by applicable law or agreed to in writing, software
 * distributed under the License is distributed on an "AS IS" BASIS,
 * WITHOUT WARRANTIES OR CONDITIONS OF ANY KIND, either express or implied.
 * See the License for the specific language governing permissions and
 * limitations under the License.
 */
package com.epam.pipeline.autotests.ao;

import com.codeborne.selenide.Condition;
import com.codeborne.selenide.ElementsCollection;
import com.codeborne.selenide.SelenideElement;
import com.epam.pipeline.autotests.utils.Utils;
import org.apache.commons.lang3.StringUtils;
import org.openqa.selenium.By;
import org.openqa.selenium.Keys;
import org.openqa.selenium.SearchContext;
import org.openqa.selenium.WebElement;

import java.time.LocalDateTime;
import java.util.ArrayList;
import java.util.Arrays;
import java.util.List;
import java.util.Map;
import java.util.NoSuchElementException;

import static com.codeborne.selenide.Condition.*;
import static com.codeborne.selenide.Selectors.*;
import static com.codeborne.selenide.Selenide.$;
import static com.codeborne.selenide.Selenide.$$;
import static com.codeborne.selenide.Selenide.actions;
import static com.epam.pipeline.autotests.ao.Primitive.*;
import static com.epam.pipeline.autotests.utils.PipelineSelectors.button;
import static com.epam.pipeline.autotests.utils.PipelineSelectors.combobox;
import static com.epam.pipeline.autotests.utils.PipelineSelectors.inputOf;
import static java.lang.String.format;
import static java.util.concurrent.TimeUnit.SECONDS;
import static java.util.stream.Collectors.toList;
import static org.openqa.selenium.By.tagName;
import static org.testng.Assert.assertTrue;

public class SettingsPageAO extends PopupAO<SettingsPageAO, PipelinesLibraryAO> implements AccessObject<SettingsPageAO> {

    protected PipelinesLibraryAO parentAO;

    @Override
    public SelenideElement context() {
        return $(byId("root-content"));
    }

    private final Map<Primitive, SelenideElement> elements = initialiseElements(
            entry(CLI_TAB, $(byXpath("//*[contains(@class, 'ant-menu-item') and contains(., 'CLI')]"))),
            entry(SYSTEM_EVENTS_TAB, $(byXpath("//*[contains(@class, 'ant-menu-item') and contains(., 'System events')]"))),
            entry(USER_MANAGEMENT_TAB, context().find(byXpath("//*[contains(@class, 'ant-menu-item') and contains(., 'User management')]"))),
            entry(PREFERENCES_TAB, context().find(byXpath("//*[contains(@class, 'ant-menu-item') and contains(., 'Preferences')]"))),
            entry(SYSTEM_LOGS_TAB, context().find(byXpath("//*[contains(@class, 'ant-menu-item') and contains(., 'System Logs')]"))),
            entry(EMAIL_NOTIFICATIONS_TAB, context().find(byXpath("//*[contains(@class, 'ant-menu-item') and contains(., 'Email notifications')]"))),
            entry(CLOUD_REGIONS_TAB, context().find(byXpath("//*[contains(@class, 'ant-menu-item') and contains(., 'Cloud regions')]"))),
            entry(OK, context().find(byId("settings-form-ok-button")))
    );

    public SettingsPageAO(PipelinesLibraryAO parent) {
        super(parent);
        this.parentAO = parent;
    }

    @Override
    public Map<Primitive, SelenideElement> elements() {
        return elements;
    }

    public CliAO switchToCLI() {
        click(CLI_TAB);
        return new CliAO(parentAO);
    }

    public SystemEventsAO switchToSystemEvents() {
        click(SYSTEM_EVENTS_TAB);
        return new SystemEventsAO(parentAO);
    }

    public UserManagementAO switchToUserManagement() {
        click(USER_MANAGEMENT_TAB);
        return new UserManagementAO(parentAO);
    }

    public PreferencesAO switchToPreferences() {
        click(PREFERENCES_TAB);
        return new PreferencesAO(parentAO);
    }

    public SystemLogsAO switchToSystemLogs() {
        click(SYSTEM_LOGS_TAB);
        return new SystemLogsAO();
    }

    @Override
    public PipelinesLibraryAO cancel() {
        click(CANCEL);
        return parentAO;
    }

    public PipelinesLibraryAO ok() {
        click(OK);
        return parentAO;
    }

    public static class CliAO extends SettingsPageAO {
        public final Map<Primitive, SelenideElement> elements = initialiseElements(
                super.elements(),
                entry(PIPE_CLI, context().findAll("tr").find(text("Pipe CLI"))),
                entry(GIT_CLI, context().findAll("tr").find(text("Git CLI"))),
                entry(GIT_COMMAND, context().find(byCssSelector(".tyles__md-preview")))
        );

        public CliAO(final PipelinesLibraryAO parent) {
            super(parent);
        }

        public CliAO switchGitCLI() {
            click(GIT_CLI);
            return this;
        }

        public CliAO ensureCodeHasText(final String text) {
            ensure(GIT_COMMAND, matchesText(text));
            return this;
        }

        @Override
        public Map<Primitive, SelenideElement> elements() {
            return elements;
        }
    }

    public class SystemEventsAO extends SettingsPageAO {
        public final Map<Primitive, SelenideElement> elements = initialiseElements(
                super.elements(),
                entry(REFRESH, context().find(byId("refresh-notifications-button"))),
                entry(ADD, context().find(byId("add-notification-button"))),
                entry(TABLE, context().find(byClassName("ant-table-content")))
        );

        public SystemEventsAO(PipelinesLibraryAO pipelinesLibraryAO) {
            super(pipelinesLibraryAO);
        }

        @Override
        public Map<Primitive, SelenideElement> elements() {
            return elements;
        }

        public SystemEventsAO ensureTableHasText(String text) {
            ensure(TABLE, matchesText(text));
            return this;
        }

        public SystemEventsAO ensureTableHasNoText(String text) {
            ensure(TABLE, not(matchesText(text)));
            return this;
        }

        public SystemEventsEntry searchForTableEntry(String title) {
            sleep(1, SECONDS);
            SelenideElement entry = elements().get(TABLE)
                    .find(byXpath(format(
                            ".//tr[contains(@class, 'ant-table-row-level-0') and contains(., '%s')]", title)))
                    .shouldBe(visible);
            return new SystemEventsEntry(this, title, entry);
        }

        public CreateNotificationPopup add() {
            click(ADD);
            return new CreateNotificationPopup(this);
        }

        public SystemEventsAO deleteAllEntries() {
            sleep(2, SECONDS);
            List<SelenideElement> entries = getAllEntries();
            if (!entries.isEmpty()) {
                entries.forEach(this::removeEntry);
            }
            return this;
        }

        private List<SelenideElement> getAllEntries() {
            return new ArrayList<>(context().find(byClassName("ant-table-content"))
                    .findAll(byXpath(".//tr[contains(@class, 'ant-table-row-level-0')]")));
        }

        private void removeEntry(SelenideElement entry) {
            entry.find(byId("delete-notification-button")).shouldBe(visible, enabled).click();
            new ConfirmationPopupAO<>(this)
                    .ensureTitleIs("Are you sure you want to delete notification")
                    .ok();
        }

        public class CreateNotificationPopup extends PopupAO<CreateNotificationPopup, SystemEventsAO> implements AccessObject<CreateNotificationPopup>{
            public final Map<Primitive, SelenideElement> elements = initialiseElements(
                    entry(TITLE, context().find(By.className("edit-notification-form-title-container")).find(byXpath("//label[contains(@title, 'Title')]"))),
                    entry(TITLE_FIELD, context().find(By.className("edit-notification-form-title-container")).find(By.className("ant-input-lg"))),
                    entry(BODY, context().find(By.className("edit-notification-form-body-container")).find(byXpath("//label[contains(@title, 'Body')]"))),
                    entry(BODY_FIELD, context().find(By.className("edit-notification-form-body-container")).find(byId("body"))),
                    entry(SEVERITY, context().find(By.className("edit-notification-form-severity-container")).find(byXpath("//label[contains(@title, 'Severity')]"))),
                    entry(SEVERITY_COMBOBOX, context().find(By.className("edit-notification-form-severity-container")).find(By.className("ant-select-selection-selected-value"))),
                    entry(STATE, context().find(By.className("edit-notification-form-state-container")).find(byXpath("//label[contains(@title, 'State')]"))),
                    entry(STATE_CHECKBOX, context().find(By.className("edit-notification-form-state-container")).find(byClassName("ant-checkbox"))),
                    entry(ACTIVE_LABEL, context().find(By.className("edit-notification-form-state-container")).find(byXpath(".//*[text() = 'Active']"))),
                    entry(CANCEL, context().find(byId("edit-notification-form-cancel-button"))),
                    entry(CREATE, context().find(byId("edit-notification-form-create-button")))
            );

            public CreateNotificationPopup(SystemEventsAO parentAO) {
                super(parentAO);
            }

            @Override
            public Map<Primitive, SelenideElement> elements() {
                return elements;
            }

            public CreateNotificationPopup ensureFieldMarkedAsRequired(Primitive field) {
                ensure(field, cssClass("ant-form-item-required"));
                return this;
            }

            public CreateNotificationPopup ensureSeverityIs(String severity) {
                ensure(SEVERITY_COMBOBOX, attribute("title", severity));
                return this;
            }

            public CreateNotificationPopup setTitle(String title) {
                setValue(TITLE_FIELD, title);
                return this;
            }

            public CreateNotificationPopup setBody(String bodyText) {
                setValue(BODY_FIELD, bodyText);
                return this;
            }

            public CreateNotificationPopup setActive() {
                click(STATE_CHECKBOX);
                return this;
            }

            public NotificationSeverityCombobox clickCombobox() {
                click(SEVERITY_COMBOBOX);
                return new NotificationSeverityCombobox(this);
            }

            public SystemEventsAO create() {
                click(CREATE);
                return parent();
            }

            public class NotificationSeverityCombobox extends ComboboxAO<NotificationSeverityCombobox, CreateNotificationPopup> {

                private final CreateNotificationPopup parentAO;

                public final Map<Primitive, SelenideElement> elements = initialiseElements(
                        entry(INFO, context().find(By.className("edit-system-notification-form__info"))),
                        entry(WARNING, context().find(By.className("edit-system-notification-form__warning"))),
                        entry(CRITICAL, context().find(By.className("edit-system-notification-form__critical")))
                );

                public NotificationSeverityCombobox(CreateNotificationPopup parentAO) {
                    super(parentAO);
                    this.parentAO = parentAO;
                }

                @Override
                public Map<Primitive, SelenideElement> elements() {
                    return elements;
                }

                @Override
                SelenideElement closingElement() {
                    return parentAO.elements().get(SEVERITY_COMBOBOX);
                }

                public CreateNotificationPopup selectSeverity(Primitive severity) {
                    click(severity);
                    return parentAO;
                }
            }
        }

        public class EditNotificationPopup extends CreateNotificationPopup {

            public final Map<Primitive, SelenideElement> elements = initialiseElements(
                    entry(TITLE, context().find(By.className("edit-notification-form-title-container")).find(byXpath("//label[contains(@title, 'Title')]"))),
                    entry(TITLE_FIELD, context().find(By.className("edit-notification-form-title-container")).find(By.className("ant-input-lg"))),
                    entry(BODY, context().find(By.className("edit-notification-form-body-container")).find(byXpath("//label[contains(@title, 'Body')]"))),
                    entry(BODY_FIELD, context().find(By.className("edit-notification-form-body-container")).find(byId("body"))),
                    entry(SEVERITY, context().find(By.className("edit-notification-form-severity-container")).find(byXpath("//label[contains(@title, 'Severity')]"))),
                    entry(SEVERITY_COMBOBOX, context().find(By.className("edit-notification-form-severity-container")).find(By.className("ant-select-selection-selected-value"))),
                    entry(STATE, context().find(By.className("edit-notification-form-state-container")).find(byXpath("//label[contains(@title, 'State')]"))),
                    entry(STATE_CHECKBOX, context().find(By.className("edit-notification-form-state-container")).find(byClassName("ant-checkbox"))),
                    entry(ACTIVE_LABEL, context().find(By.className("edit-notification-form-state-container")).find(byXpath(".//*[text() = 'Active']"))),
                    entry(CANCEL, context().find(byId("edit-notification-form-cancel-button"))),
                    entry(SAVE, context().find(byId("edit-notification-form-save-button")))
            );

            public EditNotificationPopup(SystemEventsAO parentAO) {
                super(parentAO);
            }

            @Override
            public Map<Primitive, SelenideElement> elements() {
                return elements;
            }

            public SystemEventsAO save() {
                click(SAVE);
                return parent();
            }

            public EditNotificationPopup titleTo(String newTitle) {
                clear(TITLE_FIELD);
                setTitle(newTitle);
                return this;
            }

            public EditNotificationPopup bodyTo(String newBody) {
                clear(BODY_FIELD);
                setBody(newBody);
                return this;
            }
        }

        public class SystemEventsEntry implements AccessObject<SystemEventsEntry> {
            private final SystemEventsAO parentAO;
            private SelenideElement entry;
            private final Map<Primitive, SelenideElement> elements;
            private String title;

            public SystemEventsEntry(SystemEventsAO parentAO, String title, SelenideElement entry) {
                this.parentAO = parentAO;
                this.title = title;
                this.entry = entry;
                this.elements = initialiseElements(
                        entry(EXPAND, entry.find(byClassName("ant-table-row-collapsed"))),
                        entry(NARROW, entry.find(byClassName("ant-table-row-expanded"))),
                        entry(SEVERITY_ICON, entry.find(byClassName("notification-title-column")).find(byClassName("anticon"))),
                        entry(TITLE, entry.find(byClassName("notification-title-column")).find(byClassName("ant-row"))),
                        entry(DATE, entry.find(byClassName("notification-created-date-column"))),
                        entry(STATE, entry.find(byClassName("ant-checkbox-wrapper")).find(byClassName("ant-checkbox"))),
                        entry(ACTIVE_LABEL, entry.find(byClassName("notification-status-column")).find(byXpath(".//*[text() = 'Active']"))),
                        entry(EDIT, entry.find(byId("edit-notification-button"))),
                        entry(DELETE, entry.find(byId("delete-notification-button")))
                );
            }

            @Override
            public Map<Primitive, SelenideElement> elements() {
                return elements;
            }

            public SystemEventsAO close() {
                return parentAO;
            }

            public SystemEventsEntry ensureSeverityIconIs(String severity) {
                ensure(SEVERITY_ICON, cssClass(format("tyles__%s", severity.toLowerCase())));
                return this;
            }

            public SystemEventsEntry expand() {
                click(EXPAND);
                return this;
            }

            public SystemEventsEntry narrow() {
                click(NARROW);
                return this;
            }

            public SystemEventsEntry ensureBodyHasText(String bodyText) {
                $(byXpath(format("//td[contains(., '%s')]/following::tr", title))).shouldHave(text(bodyText));
                return this;
            }

            public SystemEventsEntry ensureNoBodyText(String bodyText) {
                entry.shouldNotHave(text(bodyText));
                return this;
            }

            public SystemEventsEntry changeState() {
                click(STATE);
                return this;
            }

            public EditNotificationPopup edit() {
                click(EDIT);
                return new EditNotificationPopup(this.parentAO);
            }

            public ConfirmationPopupAO<SystemEventsAO> delete() {
                click(DELETE);
                return new ConfirmationPopupAO<>(this.parentAO);
            }
        }
    }

    public class UserManagementAO extends SettingsPageAO {
        public final Map<Primitive, SelenideElement> elements = initialiseElements(
                super.elements(),
                entry(USERS_TAB, $$(byClassName("ant-tabs-tab")).findBy(text("Users"))),
                entry(GROUPS_TAB, $$(byClassName("ant-tabs-tab")).findBy(text("Groups"))),
                entry(ROLE_TAB, $$(byClassName("ant-tabs-tab")).findBy(text("Roles")))
        );

        public UserManagementAO(PipelinesLibraryAO pipelinesLibraryAO) {
            super(pipelinesLibraryAO);
        }

        @Override
        public Map<Primitive, SelenideElement> elements() {
            return elements;
        }

        public UsersTabAO switchToUsers() {
            click(USERS_TAB);
            return new UsersTabAO(parentAO);
        }

        public GroupsTabAO switchToGroups() {
            click(GROUPS_TAB);
            return new GroupsTabAO(parentAO);
        }

        public RolesTabAO switchToRoles() {
            click(ROLE_TAB);
            return new RolesTabAO(parentAO);
        }

        public class UsersTabAO extends SystemEventsAO {
            public final Map<Primitive, SelenideElement> elements = initialiseElements(
                    super.elements(),
                    entry(TABLE, context().find(byClassName("ant-tabs-tabpane-active"))
                            .find(byClassName("ant-table-content"))),
                    entry(SEARCH, context().find(byClassName("ant-input-search"))),
                    entry(CREATE_USER, context().find(button("Create user"))),
                    entry(EXPORT_USERS, context().find(button("Export users")))
            );

            public UsersTabAO(PipelinesLibraryAO parentAO) {
                super(parentAO);
            }

            @Override
            public Map<Primitive, SelenideElement> elements() {
                return elements;
            }

            public UserEntry searchForUserEntry(String login) {
                sleep(1, SECONDS);
                final String nextPage = "Next Page";
                while (!getUser(login).isDisplayed()
                        && $(byTitle(nextPage)).has(not(cssClass("ant-pagination-disabled")))) {
                    click(byTitle(nextPage));
                }
                SelenideElement entry = getUser(login).shouldBe(visible);
                return new UserEntry(this, login, entry);
            }

            public UsersTabAO createUser(final String name) {
                click(CREATE_USER);
                setValue(byId("name"), name);
                click(byId("create-user-form-ok-button"), byClassName("ant-modal-content"));
                return this;
            }

            private SelenideElement getUser(final String login) {
                return elements().get(TABLE)
                        .find(byXpath(format(
                                ".//td[contains(@class, 'user-management-form__user-name-column') and " +
                                        "starts-with(., '%s')]", login)))
                        .closest(".ant-table-row-level-0");
            }

            public UsersTabAO clickSearch() {
                click(SEARCH);
                return this;
            }

            public UsersTabAO pressEnter() {
                actions().sendKeys(Keys.ENTER).perform();
                return this;
            }

            public UsersTabAO searchUser(String name) {
                sleep(1, SECONDS);
                return clickSearch()
                        .setSearchName(name)
                        .pressEnter();
            }

            public UsersTabAO exportUsers() {
                click(EXPORT_USERS);
                return this;
            }

            public UserEntry searchUserEntry(String login) {
                searchUser(login);
                SelenideElement entry = getUser(login).shouldBe(visible);
                return new UserEntry(this, login, entry);
            }

            public UsersTabAO checkUserExist(String name) {
                searchUser(name).sleep(1, SECONDS);
                assertTrue(getUser(name.toUpperCase()).isDisplayed(), format("User %s isn't found in list", name));
                return this;
            }

            public UsersTabAO checkUserRoles(String name, String...roles) {
                 List<String> roleLabels = getUser(name.toUpperCase())
                         .find(byClassName("user-management-form__roles-column"))
                         .findAll(byXpath(".//span"))
                         .stream()
                         .map(SelenideElement::text)
                         .collect(toList());
                Arrays.stream(roles).forEach(role -> assertTrue(roleLabels.contains(role),
                        format("Role label %s isn't found in '%s'", role, roleLabels)));
                return this;
            }

            public UsersTabAO deleteUser(String name) {
                return new UserEntry(this, name.toUpperCase(), getUser(name.toUpperCase()).shouldBe(visible))
                            .edit()
                            .deleteUser(name);
            }

            public UsersTabAO checkUserTabIsEmpty() {
                sleep(1, SECONDS);
                $(byText("No data")).shouldBe(visible, exist);
                return this;
            }

            public UsersTabAO setSearchName(String name) {
                actions().sendKeys(name).perform();
                return this;
            }

            private boolean userTabIsEmpty() {
                sleep(1, SECONDS);
                return $(byText("No data")).isDisplayed();
            }

            public CreateUserPopup clickCreateButton() {
                click(CREATE_USER);
                return new CreateUserPopup(this);
            }

            public UsersTabAO createIfNotExist(String name) {
                if (clickSearch().setSearchName(name).pressEnter().userTabIsEmpty()) {
                    clickCreateButton()
                            .setValue(NAME, name)
                            .ok();
                }
                return this;
            }

            public UsersTabAO deleteUserIfExist(String name) {
                if (!clickSearch().setSearchName(name).pressEnter().userTabIsEmpty()) {
                    SelenideElement entry = getUser(name.toUpperCase()).shouldBe(visible);
                    new UserEntry(this, name.toUpperCase(), entry)
                            .edit()
                            .delete();
                    confirmUserDeletion(name);
                }
                return this;
            }

            private UsersTabAO confirmUserDeletion(final String name) {
                new ConfirmationPopupAO(this.parentAO)
                        .ensureTitleIs(String.format("Are you sure you want to delete user %s?", name.toUpperCase()))
                        .sleep(1, SECONDS)
                        .click(OK);
                return this;
            }


            public class UserEntry implements AccessObject<SystemEventsEntry> {
                private final UsersTabAO parentAO;
                private SelenideElement entry;
                private final Map<Primitive, SelenideElement> elements;
                private String login;

                public UserEntry(UsersTabAO parentAO, String login, SelenideElement entry) {
                    this.parentAO = parentAO;
                    this.login = login;
                    this.entry = entry;
                    this.elements = initialiseElements(
                            entry(EDIT, entry.find(byId("edit-user-button")))
                    );
                }

                @Override
                public Map<Primitive, SelenideElement> elements() {
                    return elements;
                }

                public SystemEventsAO close() {
                    return parentAO;
                }

                public EditUserPopup edit() {
                    click(EDIT);
                    return new EditUserPopup(parentAO);
                }

                public class EditUserPopup extends PopupAO<EditUserPopup, UsersTabAO> implements AccessObject<EditUserPopup> {
                    private final SelenideElement element = context().find(byText("Add role or group:"))
                            .closest(".ant-row-flex").find(By.className("ant-select-allow-clear"));
                    public final Map<Primitive, SelenideElement> elements = initialiseElements(
                            entry(SEARCH, element),
                            entry(SEARCH_INPUT, element.find(By.className("ant-select-search__field"))),
                            entry(ADD_KEY, context().find(By.id("add-role-button"))),
                            entry(OK, context().find(By.id("close-edit-user-form"))),
                            entry(BLOCK, context().$(button("BLOCK"))),
                            entry(UNBLOCK, context().$(button("UNBLOCK"))),
                            entry(DELETE, context().$(byId("delete-user-button"))),
                            entry(PRICE_TYPE, context().find(byXpath(
                                    format("//div/b[text()='%s']/following::div/input", "Allowed price types"))))
                    );

                    public EditUserPopup(UsersTabAO parentAO) {
                        super(parentAO);
                    }

                    @Override
                    public Map<Primitive, SelenideElement> elements() {
                        return elements;
                    }

                    @Override
                    public UsersTabAO ok() {
                        click(OK);
                        return parentAO;
                    }

                    public UsersTabAO delete() {
                        click(DELETE);
                        return parentAO;
                    }

                    public EditUserPopup validateRoleAppearedInSearch(String role) {
                        sleep(1, SECONDS);
                        $$(byClassName("ant-select-dropdown-menu-item")).findBy(text(role)).shouldBe(visible);
                        return this;
                    }

                    public EditUserPopup searchRoleBySubstring(String substring) {
                        click(SEARCH);
                        setValue(SEARCH_INPUT, substring);
                        return this;
                    }

                    public EditUserPopup addRoleOrGroup(final String value) {
                        click(SEARCH);
                        $$(byClassName("ant-select-dropdown-menu-item")).findBy(text(value)).click();
                        click(ADD_KEY);
                        return this;
                    }

                    public EditUserPopup deleteRoleOrGroup(final String value) {
                        $$(byClassName("role-name-column"))
                                .findBy(text(value))
                                .closest("tr")
                                .find(By.id("delete-role-button"))
                                .click();
                        return this;
                    }

                    public EditUserPopup blockUser(final String user) {
                        click(BLOCK);
                        new ConfirmationPopupAO(this)
                                .ensureTitleIs(format("Are you sure you want to block user %s?", user))
                                .ok();
                        return this;
                    }

                    public EditUserPopup unblockUser(final String user) {
                        click(UNBLOCK);
                        new ConfirmationPopupAO(this)
                                .ensureTitleIs(format("Are you sure you want to unblock user %s?", user))
                                .ok();
                        return this;
                    }

                    public UsersTabAO deleteUser(final String user) {
                        click(DELETE);
                        new ConfirmationPopupAO(this)
                                .ensureTitleIs(format("Are you sure you want to delete user %s?", user))
                                .ok();
                        return parentAO;
                    }

                    public EditUserPopup addAllowedLaunchOptions(final String option, final String mask) {
                        SettingsPageAO.this.addAllowedLaunchOptions(option, mask);
                        return this;
                    }

                    public EditUserPopup setAllowedPriceType(final String priceType) {
                        click(PRICE_TYPE);
                        context().find(byClassName("ant-select-dropdown")).find(byText(priceType))
                                .shouldBe(visible)
                                .click();
                        return this;
                    }

                    public EditUserPopup clearAllowedPriceTypeField() {
                        ensureVisible(PRICE_TYPE);
                        SelenideElement type = context().$(byClassName("ant-select-selection__choice__remove"));
                        while (type.isDisplayed()) {
                            type.click();
                            sleep(1, SECONDS);
                        }
                        return this;
                    }
                }
            }

            public class CreateUserPopup extends PopupAO<CreateUserPopup, UsersTabAO> {

                public CreateUserPopup(UsersTabAO parentAO) {
                    super(parentAO);
                }

                public final Map<Primitive, SelenideElement> elements = initialiseElements(
                        entry(NAME, context().$(byId("name"))),
                        entry(OK, context().$(byId("create-user-form-ok-button")))
                );

                @Override
                public UsersTabAO ok() {
                    return click(OK).parent();
                }

                @Override
                public Map<Primitive, SelenideElement> elements() {
                    return elements;
                }
            }
        }

        public class GroupsTabAO extends SystemEventsAO {

            public final Map<Primitive, SelenideElement> elements = initialiseElements(
                    super.elements(),
                    entry(TABLE, context().find(byClassName("ant-tabs-tabpane-active"))
                            .find(byClassName("ant-table-content"))),
                    entry(SEARCH, context().find(byId("search-groups-input"))),
                    entry(CREATE_GROUP, context().$$(byAttribute("type", "button"))
                            .findBy(text("Create group")))
            );

            public GroupsTabAO(final PipelinesLibraryAO parentAO) {
                super(parentAO);
            }

            @Override
            public Map<Primitive, SelenideElement> elements() {
                return elements;
            }

            public CreateGroupPopup pressCreateGroup() {
                click(CREATE_GROUP);
                return new CreateGroupPopup(this);
            }

            public GroupsTabAO deleteGroupIfPresent(String group) {
                sleep(2, SECONDS);
                performIf(context().$$(byText(group)).filterBy(visible).first().exists(), t -> deleteGroup(group));
                return this;
            }

            public GroupsTabAO deleteGroup(final String groupName) {
                sleep(1, SECONDS);
                context().$$(byText(groupName))
                        .filterBy(visible)
                        .first()
                        .closest(".ant-table-row-level-0")
                        .find(byClassName("ant-btn-danger"))
                        .click();
                return confirmGroupDeletion(groupName);
            }

            public GroupsTabAO searchGroupBySubstring(final String part) {
                click(SEARCH);
                setValue(SEARCH, part);
                return this;
            }

            private GroupsTabAO confirmGroupDeletion(final String groupName) {
                new ConfirmationPopupAO(this.parentAO)
                        .ensureTitleIs(format("Are you sure you want to delete group '%s'?", groupName))
                        .sleep(1, SECONDS)
                        .click(OK);
                return this;
            }

            public class CreateGroupPopup extends PopupAO<CreateGroupPopup, GroupsTabAO> implements AccessObject<CreateGroupPopup> {
                private final GroupsTabAO parentAO;

                public CreateGroupPopup(final GroupsTabAO parentAO) {
                    super(parentAO);
                    this.parentAO = parentAO;
                }

                public final Map<Primitive, SelenideElement> elements = initialiseElements(
                        entry(EDIT_GROUP, context()
                                .find(byAttribute("placeholder", "Enter group name"))),
                        entry(DEFAULT_SETTINGS, context().find(byClassName("ant-checkbox-wrapper"))
                                .find(byText("Default"))),
                        entry(CREATE, context().$$(byClassName("ant-btn-primary"))
                                .exclude(cssClass("ant-dropdown-trigger")).find(Condition.exactText("Create"))),
                        entry(CANCEL, context().$$(byClassName("ant-btn-primary"))
                                .exclude(cssClass("ant-dropdown-trigger")).find(Condition.exactText("Cancel")))
                );

                @Override
                public Map<Primitive, SelenideElement> elements() {
                    return elements;
                }

                public CreateGroupPopup enterGroupName(final String groupName) {
                    click(EDIT_GROUP);
                    setValue(EDIT_GROUP, groupName);
                    return this;
                }

                public GroupsTabAO create() {
                    click(CREATE);
                    return parentAO;
                }

                public GroupsTabAO cancel() {
                    click(CANCEL);
                    return parentAO;
                }
            }
        }

        public class RolesTabAO extends SystemEventsAO {
            public final Map<Primitive, SelenideElement> elements = initialiseElements(
                    super.elements(),
                    entry(TABLE, context().find(byClassName("ant-tabs-tabpane-active"))
                            .find(byClassName("ant-table-content"))),
                    entry(SEARCH, context().find(byClassName("ant-input-search")))
            );

            public RolesTabAO(PipelinesLibraryAO parentAO) {
                super(parentAO);
            }

            @Override
            public Map<Primitive, SelenideElement> elements() {
                return elements;
            }

            public RolesTabAO editRoleIfPresent(String role) {
                sleep(2, SECONDS);
                performIf(context().$$(byText(role)).filterBy(visible).first().exists(), t -> editRole(role));
                return this;
            }

            public EditRolePopup editRole(final String role) {
                sleep(1, SECONDS);
                context().$$(byText(role))
                        .filterBy(visible)
                        .first()
                        .closest(".ant-table-row-level-0")
                        .find(byClassName("ant-btn-sm"))
                        .click();
                return new EditRolePopup(this);
            }

            public RolesTabAO clickSearch() {
                click(SEARCH);
                return this;
            }

            public class EditRolePopup extends PopupAO<EditRolePopup, RolesTabAO>
                    implements AccessObject<EditRolePopup> {
                private final RolesTabAO parentAO;
                public final Map<Primitive, SelenideElement> elements = initialiseElements(
                        entry(OK, context().find(By.id("close-edit-user-form"))),
                        entry(PRICE_TYPE, context().find(byXpath(
                                format("//div/b[text()='%s']/following::div/input", "Allowed price types"))))
                );

                public EditRolePopup(final RolesTabAO parentAO) {
                    super(parentAO);
                    this.parentAO = parentAO;
                }

                @Override
                public Map<Primitive, SelenideElement> elements() {
                    return elements;
                }

                @Override
                public RolesTabAO ok() {
                    click(OK);
                    return parentAO;
                }

                public EditRolePopup addAllowedLaunchOptions(String option, String mask) {
                    SettingsPageAO.this.addAllowedLaunchOptions(option, mask);
                    return this;
                }

                public EditRolePopup setAllowedPriceType(final String priceType) {
                    click(PRICE_TYPE);
                    context().find(byClassName("ant-select-dropdown")).find(byText(priceType))
                            .shouldBe(visible)
                            .click();
                    click(byText("Allowed price types"));
                    return this;
                }

                public EditRolePopup clearAllowedPriceTypeField() {
                    ensureVisible(PRICE_TYPE);
                    SelenideElement type = context().$(byClassName("ant-select-selection__choice__remove"));
                    while (type.isDisplayed()) {
                        type.click();
                        sleep(1, SECONDS);
                    }
                    click(byText("Allowed price types"));
                    return this;
                }
            }
        }
    }

    public class PreferencesAO extends SettingsPageAO {
        public final Map<Primitive, SelenideElement> elements = initialiseElements(
                super.elements(),
                entry(CLUSTER_TAB, $$(byClassName("preferences__preference-group-row")).findBy(text("Cluster"))),
                entry(SYSTEM_TAB, $$(byClassName("preferences__preference-group-row")).findBy(text("System"))),
                entry(DOCKER_SECURITY_TAB, $$(byClassName("preferences__preference-group-row")).findBy(text("Docker security"))),
                entry(AUTOSCALING_TAB, $$(byClassName("preferences__preference-group-row")).findBy(text("Grid engine autoscaling"))),
                entry(SEARCH,  context().find(byClassName("ant-input-search")).find(tagName("input"))),
                entry(SAVE, $(byId("edit-preference-form-ok-button")))
        );

        PreferencesAO(final PipelinesLibraryAO pipelinesLibraryAO) {
            super(pipelinesLibraryAO);
        }

        public ClusterTabAO switchToCluster() {
            click(CLUSTER_TAB);
            return new ClusterTabAO(parentAO);
        }

        public SystemTabAO switchToSystem() {
            click(SYSTEM_TAB);
            return new SystemTabAO(parentAO);
        }

        public AutoscalingTabAO switchToAutoscaling() {
            click(AUTOSCALING_TAB);
            return new AutoscalingTabAO(parentAO);
        }

        public DockerSecurityAO switchToDockerSecurity() {
            click(DOCKER_SECURITY_TAB);
            return new DockerSecurityAO(parentAO);
        }

<<<<<<< HEAD
        public PreferencesAO setSystemSshDefaultRootUserEnabled() {
            setValue(SEARCH, "system.ssh.default.root.user.enabled");
            enter();
            SelenideElement checkBox = context().shouldBe(visible)
                    .find(byXpath(".//span[.='Enabled']/preceding-sibling::span"));
            if(!checkBox.has(cssClass("ant-checkbox-checked"))) {
                checkBox.click();
            }
            if(context().find(byClassName("anticon-eye-o")).isDisplayed()) {
                context().find(byClassName("anticon-eye-o")).click();
=======
        public PreferencesAO searchPreference(String preference) {
            setValue(SEARCH, preference);
            enter();
            return this;
        }

        public PreferencesAO setPreference(String preference, String value, boolean eyeIsChecked) {
            searchPreference(preference);
            final By pref = getByField(preference);
            click(pref)
                    .clear(pref)
                    .setValue(pref, value);
            final SelenideElement eye = context().find(byClassName("preference-group__preference-row"))
                    .find(byClassName("anticon"));
            if((eye.has(cssClass("anticon-eye-o")) && eyeIsChecked) ||
                    (eye.has(cssClass("anticon-eye")) && !eyeIsChecked)) {
                eye.click();
>>>>>>> b25cb584
            }
            return this;
        }

<<<<<<< HEAD
        public PreferencesAO save() {
            click(SAVE);
=======
        private By getByField(final String variable) {
            return new By() {
                @Override
                public List<WebElement> findElements(final SearchContext context) {
                    return $$(byClassName("preference-group__preference-row"))
                            .stream()
                            .filter(element -> exactText(variable).apply(element))
                            .map(e -> e.find(".ant-input-sm"))
                            .collect(toList());
                }
            };
        }

        public PreferencesAO save() {
            click(SAVE);
            get(SAVE).shouldBe(disabled);
>>>>>>> b25cb584
            return this;
        }

        public PreferencesAO saveIfNeeded() {
            if(get(SAVE).isEnabled()) {
<<<<<<< HEAD
                click(SAVE);
=======
                save();
>>>>>>> b25cb584
            }
            return this;
        }

        public class ClusterTabAO extends PreferencesAO {

            ClusterTabAO(final PipelinesLibraryAO parentAO) {
                super(parentAO);
            }

            private By clusterHddExtraMulti() {
                return new By() {
                    @Override
                    public List<WebElement> findElements(final SearchContext context) {
                        return $$(byClassName("preference-group__preference-row"))
                                .stream()
                                .filter(element -> text("cluster.instance.hdd_extra_multi").apply(element))
                                .map(e -> e.find(".ant-input-sm"))
                                .collect(toList());
                    }
                };
            }

            public PreferencesAO setClusterHddExtraMulti(final String value) {
                final By clusterHddExtraMultiValue = clusterHddExtraMulti();
                click(clusterHddExtraMultiValue);
                clear(clusterHddExtraMultiValue);
                setValue(clusterHddExtraMultiValue, value);
                return this;
            }

            public String getClusterHddExtraMulti() {
                return $(clusterHddExtraMulti()).getValue();
            }

            public PreferencesAO setClusterAllowedStringPreference(String mask, String value) {
                return setClusterValue(mask, value);
            }

            private By getByClusterField(final String variable) {
                return new By() {
                    @Override
                    public List<WebElement> findElements(final SearchContext context) {
                        return $$(byClassName("preference-group__preference-row"))
                                .stream()
                                .filter(element -> exactText(variable).apply(element))
                                .map(e -> e.find(".ant-input-sm"))
                                .collect(toList());
                    }
                };
            }

            private ClusterTabAO setClusterValue(final String clusterPref, final String value) {
                By clusterVariable = getByClusterField(clusterPref);
                click(clusterVariable);
                clear(clusterVariable);
                setValue(clusterVariable, value);
                return this;
            }

            @Override
            public Map<Primitive, SelenideElement> elements() {
                return elements;
            }
        }

        public class SystemTabAO extends PreferencesAO {

            private final By maxIdleTimeout = getBySystemField("system.max.idle.timeout.minutes");
            private final By idleActionTimeout = getBySystemField("system.idle.action.timeout.minutes");
            private final By idleCpuThreshold = getBySystemField("system.idle.cpu.threshold");
            private final By idleAction = getBySystemField("system.idle.action");

            SystemTabAO(final PipelinesLibraryAO parentAO) {
                super(parentAO);
            }

            private By getBySystemField(final String variable) {
                return new By() {
                    @Override
                    public List<WebElement> findElements(final SearchContext context) {
                        return $$(byClassName("preference-group__preference-row"))
                                .stream()
                                .filter(element -> exactText(variable).apply(element))
                                .map(e -> e.find(".ant-input-sm"))
                                .collect(toList());
                    }
                };
            }

            public SystemTabAO setMaxIdleTimeout(final String value) {
                return setSystemValue(maxIdleTimeout, value);
            }

            public String getMaxIdleTimeout() {
                return getSystemValue(maxIdleTimeout);
            }

            public SystemTabAO setIdleActionTimeout(final String value) {
                return setSystemValue(idleActionTimeout, value);
            }

            public String getIdleActionTimeout() {
                return getSystemValue(idleActionTimeout);
            }

            public SystemTabAO setIdleCpuThreshold(final String value) {
                return setSystemValue(idleCpuThreshold, value);
            }

            public String getIdleCpuThreshold() {
                return getSystemValue(idleCpuThreshold);
            }

            public SystemTabAO setIdleAction(final String value) {
                return setSystemValue(idleAction, value);
            }

            public String getIdleAction() {
                return getSystemValue(idleAction);
            }

            private SystemTabAO setSystemValue(final By systemVariable, final String value) {
                click(systemVariable);
                clear(systemVariable);
                setValue(systemVariable, value);
                return this;
            }

            private String getSystemValue(final By systemVariable) {
                return $(systemVariable).getValue();
            }

            @Override
            public Map<Primitive, SelenideElement> elements() {
                return elements;
            }
        }

        public class DockerSecurityAO extends PreferencesAO {

            private final By policyDenyNotScanned = getByDockerSecurityCheckbox("security.tools.policy.deny.not.scanned");
            private final By graceHours = getByDockerSecurityField("security.tools.grace.hours");

            DockerSecurityAO(final PipelinesLibraryAO parentAO) {
                super(parentAO);
            }

            public DockerSecurityAO enablePolicyDenyNotScanned() {
                if (!$(policyDenyNotScanned).$(byXpath(".//span")).has(cssClass("ant-checkbox-checked"))) {
                    clickPolicyDenyNotScanned();
                }
                return this;
            }

            public DockerSecurityAO disablePolicyDenyNotScanned() {
                if ($(policyDenyNotScanned).$(byXpath(".//span")).has(cssClass("ant-checkbox-checked"))) {
                    clickPolicyDenyNotScanned();
                }
                return this;
            }

            public DockerSecurityAO clickPolicyDenyNotScanned() {
                click(policyDenyNotScanned);
                return this;
            }

            public String getGraceHours() {
                return getDockerSecurityValue(graceHours);
            }

            public boolean getPolicyDenyNotScanned() {
                return getDockerSecurityCheckbox(policyDenyNotScanned).equals("Enable");
            }

            public DockerSecurityAO setGraceHours(final String value) {
                click(graceHours);
                clear(graceHours);
                setValue(graceHours, value);
                return this;
            }

            private String getDockerSecurityValue(final By dockerSecurityVar) {
                return $(dockerSecurityVar).getValue();
            }

            private String getDockerSecurityCheckbox(final By dockerSecurityVar) {
                return $(dockerSecurityVar).getText();
            }

            private By getByDockerSecurityCheckbox(final String variable) {
                return new By() {
                    @Override
                    public List<WebElement> findElements(final SearchContext context) {
                        return $$(byClassName("preference-group__preference-row"))
                                .stream()
                                .filter(element -> text(variable).apply(element))
                                .map(e -> e.find(".ant-checkbox-wrapper"))
                                .collect(toList());
                    }
                };
            }

            private By getByDockerSecurityField(final String variable) {
                return new By() {
                    @Override
                    public List<WebElement> findElements(final SearchContext context) {
                        return $$(byClassName("preference-group__preference-row"))
                                .stream()
                                .filter(element -> exactText(variable).apply(element))
                                .map(e -> e.find(".ant-input-sm"))
                                .collect(toList());
                    }
                };
            }
        }

        public class AutoscalingTabAO extends PreferencesAO {

            private final By scaleDownTimeout = getByAutoscalingField("ge.autoscaling.scale.down.timeout");
            private final By scaleUpTimeout = getByAutoscalingField("ge.autoscaling.scale.up.timeout");

            AutoscalingTabAO(final PipelinesLibraryAO parentAO) {
                super(parentAO);
            }

            public AutoscalingTabAO setScaleDownTimeout(final String value) {
                click(scaleDownTimeout);
                clear(scaleDownTimeout);
                setValue(scaleDownTimeout, value);
                return this;
            }

            public AutoscalingTabAO setScaleUpTimeout(final String value) {
                click(scaleUpTimeout);
                clear(scaleUpTimeout);
                setValue(scaleUpTimeout, value);
                return this;
            }

            private By getByAutoscalingField(final String variable) {
                return new By() {
                    @Override
                    public List<WebElement> findElements(final SearchContext context) {
                        return $$(byClassName("preference-group__preference-row"))
                                .stream()
                                .filter(element -> exactText(variable).apply(element))
                                .map(e -> e.find(".ant-input-sm"))
                                .collect(toList());
                    }
                };
            }
        }

        @Override
        public Map<Primitive, SelenideElement> elements() {
            return elements;
        }
    }

    public class SystemLogsAO implements AccessObject<SystemLogsAO> {

        private final ElementsCollection containerLogs = $(byClassName("ant-table-tbody"))
                .should(exist)
                .findAll(byClassName("ant-table-row"));

        public SelenideElement getInfoRow(final String message, final String user, final String type) {
            return containerLogs.stream()
                    .filter(r -> r.has(matchText(message)) && r.has(text(user)) && r.has(text(type)))
                    .findFirst()
                    .orElseThrow(() -> {
                        String screenshotName = format("SystemLogsFor%s_%s", user, Utils.randomSuffix());
                        screenshot(screenshotName);
                        return new NoSuchElementException(format("Supposed log info '%s' is not found.",
                                format("%s message for %s with %s type. Screenshot: %s", message, user, type,
                                        screenshotName)));
                    });
        }

        public SystemLogsAO filterByUser(final String user) {
            selectValue(combobox("User"), user);
            return this;
        }

        public SystemLogsAO filterByMessage(final String message) {
            setValue(inputOf(filterBy("Message")), message);
            pressEnter();
            return this;
        }

        public SystemLogsAO filterByService(final String service) {
            selectValue(combobox("Service"), service);
            return this;
        }

        public SystemLogsAO clearUserFilters() {
            clearFiltersBy("User");
            return this;
        }

        public SystemLogsAO pressEnter() {
            actions().sendKeys(Keys.ENTER).perform();
            return this;
        }

        public void validateTimeOrder(final SelenideElement info1, final SelenideElement info2) {
            LocalDateTime td1 = Utils.validateDateTimeString(info1.findAll("td").get(0).getText());
            LocalDateTime td2 = Utils.validateDateTimeString(info2.findAll("td").get(0).getText());
            assertTrue(td1.isAfter(td2) || td1.isEqual(td2));
        }

        public SystemLogsAO validateRow(final String message, final String user, final String type) {
            getInfoRow(message, user, type).should(exist);
            return this;
        }

        public String getUserId(final SelenideElement element) {
            final String message = getMessage(element);
            return message.split("id=")[1].substring(0, 1);
        }

        @Override
        public Map<Primitive, SelenideElement> elements() {
            return elements;
        }

        private By filterBy(final String name) {
            return byXpath(format("(//*[contains(@class, '%s') and .//*[contains(text(), '%s')]])[last()]",
                    "ilters__filter", name
            ));
        }

        private String getMessage(final SelenideElement element) {
            return element.findAll("td").get(2).getText();
        }

        public void clearFiltersBy(final String name) {
            actions().moveToElement($(combobox(name))).build().perform();
            if ($(filterBy(name)).find(byClassName("ant-select-selection__clear")).isDisplayed()) {
                $(filterBy(name)).find(byClassName("ant-select-selection__clear")).shouldBe(visible).click();
            }
        }
    }

    private void addAllowedLaunchOptions(final String option, final String mask) {
        final By optionField = byXpath(format("//div/b[text()='%s']/following::div/input", option));
        if (StringUtils.isBlank(mask)) {
            clearByKey(optionField);
            return;
        }
        setValue(optionField, mask);
    }
}<|MERGE_RESOLUTION|>--- conflicted
+++ resolved
@@ -979,18 +979,6 @@
             return new DockerSecurityAO(parentAO);
         }
 
-<<<<<<< HEAD
-        public PreferencesAO setSystemSshDefaultRootUserEnabled() {
-            setValue(SEARCH, "system.ssh.default.root.user.enabled");
-            enter();
-            SelenideElement checkBox = context().shouldBe(visible)
-                    .find(byXpath(".//span[.='Enabled']/preceding-sibling::span"));
-            if(!checkBox.has(cssClass("ant-checkbox-checked"))) {
-                checkBox.click();
-            }
-            if(context().find(byClassName("anticon-eye-o")).isDisplayed()) {
-                context().find(byClassName("anticon-eye-o")).click();
-=======
         public PreferencesAO searchPreference(String preference) {
             setValue(SEARCH, preference);
             enter();
@@ -1008,15 +996,10 @@
             if((eye.has(cssClass("anticon-eye-o")) && eyeIsChecked) ||
                     (eye.has(cssClass("anticon-eye")) && !eyeIsChecked)) {
                 eye.click();
->>>>>>> b25cb584
-            }
-            return this;
-        }
-
-<<<<<<< HEAD
-        public PreferencesAO save() {
-            click(SAVE);
-=======
+            }
+            return this;
+        }
+
         private By getByField(final String variable) {
             return new By() {
                 @Override
@@ -1030,20 +1013,29 @@
             };
         }
 
+        public PreferencesAO setSystemSshDefaultRootUserEnabled() {
+            setValue(SEARCH, "system.ssh.default.root.user.enabled");
+            enter();
+            SelenideElement checkBox = context().shouldBe(visible)
+                    .find(byXpath(".//span[.='Enabled']/preceding-sibling::span"));
+            if(!checkBox.has(cssClass("ant-checkbox-checked"))) {
+                checkBox.click();
+            }
+            if(context().find(byClassName("anticon-eye-o")).isDisplayed()) {
+                context().find(byClassName("anticon-eye-o")).click();
+            }
+            return this;
+        }
+
         public PreferencesAO save() {
             click(SAVE);
             get(SAVE).shouldBe(disabled);
->>>>>>> b25cb584
             return this;
         }
 
         public PreferencesAO saveIfNeeded() {
             if(get(SAVE).isEnabled()) {
-<<<<<<< HEAD
-                click(SAVE);
-=======
                 save();
->>>>>>> b25cb584
             }
             return this;
         }
