# Copyright 2022 EPAM Systems, Inc. (https://www.epam.com/)
#
# Licensed under the Apache License, Version 2.0 (the "License");
# you may not use this file except in compliance with the License.
# You may obtain a copy of the License at
#
#    http://www.apache.org/licenses/LICENSE-2.0
#
# Unless required by applicable law or agreed to in writing, software
# distributed under the License is distributed on an "AS IS" BASIS,
# WITHOUT WARRANTIES OR CONDITIONS OF ANY KIND, either express or implied.
# See the License for the specific language governing permissions and
# limitations under the License.
import re

import argparse

from sls.app.cloud_storage_adapter import PlatformToCloudOperationsAdapter
from sls.app.app_mode_runner import ApplicationModeRunner
from sls.app.synchronizer.archiving_synchronizer_impl import StorageLifecycleArchivingSynchronizer
from sls.app.synchronizer.restoring_synchronizer_impl import StorageLifecycleRestoringSynchronizer
from sls.util.logger import AppLogger
from sls.app.model.config_model import SynchronizerConfig
from sls.pipelineapi.cp_api_interface_impl import configure_pipeline_api


def main():
    parser = argparse.ArgumentParser()
    parser.add_argument("--cp-api-url")
    parser.add_argument("--cp-api-token", required=False)
    parser.add_argument("--command", default="archive", choices=['archive', 'restore'])
    parser.add_argument("--mode", default="single", choices=['single', 'daemon'])
    parser.add_argument("--start-at", required=False)
    parser.add_argument("--start-each", required=False)
    parser.add_argument("--data-source", default="RESTApi", choices=['RESTApi'])
    parser.add_argument("--log-dir", default="/var/log/")
    parser.add_argument("--max-execution-running-days", default=2)

    args = parser.parse_args()
    run_application(args)


<<<<<<< HEAD
def run_application(args):
    logger = AppLogger(args.command, stdout=False)
    data_source = configure_cp_data_source(args.cp_api_url, args.cp_api_token, args.log_dir, logger, args.data_source)
=======

def run_application(args, logger):
    pipeline_api_client = configure_pipeline_api(args.cp_api_url, args.cp_api_token, args.log_dir, logger, args.data_source)
>>>>>>> 240ed2e8

    cloud_adapter = PlatformToCloudOperationsAdapter(pipeline_api_client, logger)
    config = SynchronizerConfig(args.command, args.mode, args.start_at, args.start_each, int(args.max_execution_running_days))
    logger.log("Running application with config: {}".format(config.to_json()))

    lifecycle_storage_synchronizer = StorageLifecycleRestoringSynchronizer(config, pipeline_api_client, cloud_adapter, logger) \
        if config.command == "restore" \
        else StorageLifecycleArchivingSynchronizer(config, pipeline_api_client, cloud_adapter, logger)

    ApplicationModeRunner.get_application_runner(lifecycle_storage_synchronizer, config).run()


if __name__ == '__main__':
    main()<|MERGE_RESOLUTION|>--- conflicted
+++ resolved
@@ -40,15 +40,9 @@
     run_application(args)
 
 
-<<<<<<< HEAD
 def run_application(args):
     logger = AppLogger(args.command, stdout=False)
-    data_source = configure_cp_data_source(args.cp_api_url, args.cp_api_token, args.log_dir, logger, args.data_source)
-=======
-
-def run_application(args, logger):
     pipeline_api_client = configure_pipeline_api(args.cp_api_url, args.cp_api_token, args.log_dir, logger, args.data_source)
->>>>>>> 240ed2e8
 
     cloud_adapter = PlatformToCloudOperationsAdapter(pipeline_api_client, logger)
     config = SynchronizerConfig(args.command, args.mode, args.start_at, args.start_each, int(args.max_execution_running_days))
