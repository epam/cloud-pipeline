--- conflicted
+++ resolved
@@ -34,6 +34,7 @@
 
 import static com.codeborne.selenide.Condition.*;
 import static com.codeborne.selenide.Selectors.*;
+import static com.codeborne.selenide.Selectors.byClassName;
 import static com.codeborne.selenide.Selenide.*;
 import static com.epam.pipeline.autotests.ao.Primitive.*;
 import static com.epam.pipeline.autotests.utils.PipelineSelectors.button;
@@ -418,11 +419,7 @@
     }
 
     public PipelineRunFormAO checkConfigureClusterLabel(String label) {
-<<<<<<< HEAD
         context().find(byClassName("underline"))
-=======
-        context().find(byXpath(".//div[@class='ant-row-flex launch-pipeline-form__form-item-container']/a"))
->>>>>>> 2bfe7995
                 .shouldBe(visible).shouldHave(text(label));
         return this;
     }
