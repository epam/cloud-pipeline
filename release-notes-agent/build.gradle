plugins {
    id 'java'
    id 'org.springframework.boot' version "2.0.2.RELEASE"
    id 'checkstyle'
    id 'pmd'
}

group 'com.epam.release.notes.agent'
version '1.0-SNAPSHOT'

sourceCompatibility = 8
targetCompatibility = 8

repositories {
    mavenCentral()
}

dependencies {
    configurations {
        all*.exclude module : 'spring-boot-starter-logging'
        all*.exclude module : 'spring-boot-starter-data-jpa'
    }

    // Pipeline library
    compile project(":cloud-pipeline-common:model")

    // Spring
    implementation "org.springframework.boot:spring-boot-starter:$springBootVersion"
    implementation "org.springframework.shell:spring-shell-starter:$springShellVersion"
    implementation "org.springframework.boot:spring-boot-starter-mail:$springBootVersion"
    implementation "org.springframework.boot:spring-boot-starter-thymeleaf:$springBootVersion"

    // Retrofit
    implementation "com.squareup.retrofit2:retrofit:$retrofitVersion"
    implementation "com.squareup.retrofit2:converter-jackson:$retrofitVersion"
    implementation "com.squareup.okhttp3:okhttp:$okhttpVersion"

<<<<<<< HEAD
    // Thymeleaf
    implementation "org.thymeleaf:thymeleaf-spring5:$thymeleafSpring5Version"
    implementation "nz.net.ultraq.thymeleaf:thymeleaf-layout-dialect:$thymeleafLayoutDialectVersion"

    // Javax mail
    implementation "com.sun.mail:javax.mail:$javaxMailVersion"

=======
>>>>>>> 228c64a2
    // Lombok
    compileOnly "org.projectlombok:lombok:$lombokVersion"
    annotationProcessor "org.projectlombok:lombok:$lombokVersion"
    testCompileOnly "org.projectlombok:lombok:$lombokVersion"
    testAnnotationProcessor "org.projectlombok:lombok:$lombokVersion"

    // Logging
    compile group: "org.slf4j", name: "slf4j-api", version: "1.7.24"
    compile group: "org.apache.logging.log4j", name: "log4j-slf4j-impl", version: "2.11.2"
    compile group: "org.apache.logging.log4j", name: "log4j-api", version: "2.11.2"
    compile group: "org.apache.logging.log4j", name: "log4j-core", version: "2.11.2"
    compile group: "org.apache.logging.log4j", name: "log4j-jcl", version: "2.11.2"

    // Test
    testImplementation "org.junit.jupiter:junit-jupiter-api:$junitJupiterVersion"
    testImplementation "org.junit.jupiter:junit-jupiter-engine:$junitJupiterVersion"
    testImplementation "org.springframework.boot:spring-boot-starter-test:$springBootVersion"
    testImplementation 'org.junit.jupiter:junit-jupiter-params:5.8.1'
}

test {
    useJUnitPlatform()
}<|MERGE_RESOLUTION|>--- conflicted
+++ resolved
@@ -35,16 +35,10 @@
     implementation "com.squareup.retrofit2:converter-jackson:$retrofitVersion"
     implementation "com.squareup.okhttp3:okhttp:$okhttpVersion"
 
-<<<<<<< HEAD
     // Thymeleaf
     implementation "org.thymeleaf:thymeleaf-spring5:$thymeleafSpring5Version"
     implementation "nz.net.ultraq.thymeleaf:thymeleaf-layout-dialect:$thymeleafLayoutDialectVersion"
 
-    // Javax mail
-    implementation "com.sun.mail:javax.mail:$javaxMailVersion"
-
-=======
->>>>>>> 228c64a2
     // Lombok
     compileOnly "org.projectlombok:lombok:$lombokVersion"
     annotationProcessor "org.projectlombok:lombok:$lombokVersion"
