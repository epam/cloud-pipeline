--- conflicted
+++ resolved
@@ -23,8 +23,6 @@
   width: 100%;
   height: 100%;
 }
-<<<<<<< HEAD
-=======
 
 .hcs-video-container video::-webkit-media-controls-volume-slider {
   display: none;
@@ -32,16 +30,4 @@
 
 .hcs-video-container video::-webkit-media-controls-mute-button {
   display: none;
-}
-
-.video-btn-group .btn {
-  margin-right: 0;
-  margin-left: 0;
-  line-height: 1;
-}
-
-.video-settings {
-  width: 200px;
-  padding: 5px;
-}
->>>>>>> b21ebd6a
+}