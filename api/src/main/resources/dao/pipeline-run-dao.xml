<?xml version="1.0" encoding="UTF-8"?>
<!--
  ~ Copyright 2017-2021 EPAM Systems, Inc. (https://www.epam.com/)
  ~
  ~ Licensed under the Apache License, Version 2.0 (the "License");
  ~ you may not use this file except in compliance with the License.
  ~ You may obtain a copy of the License at
  ~
  ~     http://www.apache.org/licenses/LICENSE-2.0
  ~
  ~ Unless required by applicable law or agreed to in writing, software
  ~ distributed under the License is distributed on an "AS IS" BASIS,
  ~ WITHOUT WARRANTIES OR CONDITIONS OF ANY KIND, either express or implied.
  ~ See the License for the specific language governing permissions and
  ~ limitations under the License.
  -->

<beans xmlns="http://www.springframework.org/schema/beans"
       xmlns:xsi="http://www.w3.org/2001/XMLSchema-instance"
       xsi:schemaLocation="http://www.springframework.org/schema/beans http://www.springframework.org/schema/beans/spring-beans.xsd">
    <bean class="com.epam.pipeline.dao.pipeline.PipelineRunDao" id="pipelineRunDao" autowire="byName">
        <property name="pipelineRunSequence" value="pipeline.s_pipeline_run"/>
        <property name="createPipelineRunQuery">
            <value>
                <![CDATA[
                    INSERT INTO pipeline.pipeline_run (
                        run_id,
                        pipeline_id,
                        version,
                        start_date,
                        end_date,
                        parameters,
                        status,
                        terminating,
                        pod_id,
                        node_type,
                        node_disk,
                        node_ip,
                        node_id,
                        node_name,
                        node_image,
                        node_cloud_region,
                        docker_image,
                        actual_docker_image,
                        cmd_template,
                        actual_cmd,
                        timeout,
                        owner,
                        service_url,
                        pod_ip,
                        ssh_password,
                        commit_status,
                        last_change_commit_time,
                        config_name,
                        node_count,
                        parent_id,
                        entities_ids,
                        is_spot,
                        configuration_id,
                        pod_status,
                        env_vars,
                        prolonged_at_time,
                        last_notification_time,
                        exec_preferences,
                        pretty_url,
                        price_per_hour,
                        compute_price_per_hour,
                        disk_price_per_hour,
                        state_reason,
                        non_pause,
                        node_real_disk,
                        node_cloud_provider,
                        tags,
                        sensitive,
                        pipeline_name)
                    VALUES (
                        :RUN_ID,
                        :PIPELINE_ID,
                        :VERSION,
                        :START_DATE,
                        :END_DATE,
                        :PARAMETERS,
                        :STATUS,
                        :TERMINATING,
                        :POD_ID,
                        :NODE_TYPE,
                        :NODE_DISK,
                        :NODE_IP,
                        :NODE_ID,
                        :NODE_NAME,
                        :NODE_IMAGE,
                        :NODE_CLOUD_REGION,
                        :DOCKER_IMAGE,
                        :ACTUAL_DOCKER_IMAGE,
                        :CMD_TEMPLATE,
                        :ACTUAL_CMD,
                        :TIMEOUT,
                        :OWNER,
                        :SERVICE_URL,
                        :POD_IP,
                        :SSH_PASSWORD,
                        :COMMIT_STATUS,
                        :LAST_CHANGE_COMMIT_TIME,
                        :CONFIG_NAME,
                        :NODE_COUNT,
                        :PARENT_ID,
                        :ENTITIES_IDS,
                        :IS_SPOT,
                        :CONFIGURATION_ID,
                        :POD_STATUS,
                        to_jsonb(:ENV_VARS::jsonb),
                        :PROLONGED_AT_TIME,
                        :LAST_NOTIFICATION_TIME,
                        :EXEC_PREFERENCES,
                        :PRETTY_URL,
                        :PRICE_PER_HOUR,
                        :COMPUTE_PRICE_PER_HOUR,
                        :DISK_PRICE_PER_HOUR,
                        :STATE_REASON,
                        :NON_PAUSE,
                        :NODE_REAL_DISK,
                        :NODE_CLOUD_PROVIDER,
                        to_jsonb(:TAGS::jsonb),
                        :SENSITIVE,
                        :PIPELINE_NAME)
                ]]>
            </value>
        </property>
        <property name="loadRunByIdQuery">
            <value>
                <![CDATA[
                    SELECT
                        r.run_id,
                        r.pipeline_id,
                        r.version,
                        r.start_date,
                        r.end_date,
                        r.parameters,
                        r.status,
                        r.terminating,
                        r.pod_id,
                        r.node_type,
                        r.node_disk,
                        r.node_ip,
                        r.node_id,
                        r.node_name,
                        r.node_image,
                        r.node_cloud_region,
                        r.docker_image,
                        r.actual_docker_image,
                        r.cmd_template,
                        r.actual_cmd,
                        r.timeout,
                        r.owner,
                        r.service_url,
                        r.pod_ip,
                        r.commit_status,
                        r.last_change_commit_time,
                        r.config_name,
                        r.node_count,
                        r.parent_id,
                        r.entities_ids,
                        r.is_spot,
                        r.configuration_id,
                        r.pod_status,
                        r.prolonged_at_time,
                        r.last_notification_time,
                        r.last_idle_notification_time,
                        r.exec_preferences,
                        r.pretty_url,
                        r.price_per_hour,
                        r.compute_price_per_hour,
                        r.disk_price_per_hour,
                        r.state_reason,
                        r.non_pause,
                        r.node_real_disk,
                        r.node_cloud_provider,
                        r.tags,
                        r.sensitive,
<<<<<<< HEAD
                        r.pipeline_name,
=======
                        r.kube_service_enabled,
>>>>>>> 8b0379c4
                        CASE
                            WHEN EXISTS (
                                SELECT 1 FROM pipeline.pipeline_run_log init_tasks
				                WHERE init_tasks.run_id = :RUN_ID AND init_tasks.task_name = :TASK_NAME
				                    AND init_tasks.status = :TASK_STATUS)
				            THEN TRUE
				            ELSE FALSE
				        END AS initialization_finished,
                        CASE
                            WHEN EXISTS (
                                SELECT 1 FROM pipeline.pipeline_run_log nodeup_tasks
				                WHERE nodeup_tasks.run_id = :RUN_ID AND nodeup_tasks.task_name = :NODEUP_TASK)
				            THEN FALSE
				            ELSE TRUE
				        END AS queued
                    FROM
                        pipeline.pipeline_run r
                    WHERE
                        r.run_id = :RUN_ID
                    ORDER BY
                        r.start_date
                ]]>
            </value>
        </property>
        <property name="loadSshPasswordQuery">
            <value>
                <![CDATA[
                    SELECT
                        r.ssh_password
                    FROM
                        pipeline.pipeline_run r
                    WHERE
                        r.run_id = ?
                    ORDER BY
                        r.start_date
                ]]>
            </value>
        </property>
        <property name="loadAllRunsByVersionIdQuery">
            <value>
                <![CDATA[
                    SELECT
                        run_id,
                        pipeline_id,
                        version,
                        start_date,
                        end_date,
                        parameters,
                        status,
                        terminating,
                        pod_id,
                        node_type,
                        node_disk,
                        node_ip,
                        node_id,
                        node_name,
                        node_image,
                        node_cloud_region,
                        docker_image,
                        actual_docker_image,
                        cmd_template,
                        actual_cmd,
                        timeout,
                        owner,
                        service_url,
                        pod_ip,
                        commit_status,
                        last_change_commit_time,
                        config_name,
                        node_count,
                        parent_id,
                        entities_ids,
                        is_spot,
                        configuration_id,
                        pod_status,
                        prolonged_at_time,
                        last_notification_time,
                        last_idle_notification_time,
                        exec_preferences,
                        pretty_url,
                        price_per_hour,
                        compute_price_per_hour,
                        disk_price_per_hour,
                        state_reason,
                        non_pause,
                        node_real_disk,
                        node_cloud_provider,
                        tags,
                        sensitive,
<<<<<<< HEAD
                        pipeline_name
=======
                        kube_service_enabled
>>>>>>> 8b0379c4
                    FROM
                        pipeline.pipeline_run
                    WHERE
                        version = ?
                    ORDER BY
                        start_date
                ]]>
            </value>
        </property>
        <property name="loadAllRunsByPipelineIdQuery">
            <value>
                <![CDATA[
                    SELECT
                        run_id,
                        pipeline_id,
                        version,
                        start_date,
                        end_date,
                        parameters,
                        status,
                        terminating,
                        pod_id,
                        node_type,
                        node_disk,
                        node_ip,
                        node_id,
                        node_name,
                        node_image,
                        node_cloud_region,
                        docker_image,
                        actual_docker_image,
                        cmd_template,
                        actual_cmd,
                        timeout,
                        owner,
                        service_url,
                        pod_ip,
                        commit_status,
                        last_change_commit_time,
                        config_name,
                        node_count,
                        parent_id,
                        entities_ids,
                        is_spot,
                        configuration_id,
                        pod_status,
                        prolonged_at_time,
                        last_notification_time,
                        last_idle_notification_time,
                        exec_preferences,
                        pretty_url,
                        price_per_hour,
                        compute_price_per_hour,
                        disk_price_per_hour,
                        state_reason,
                        non_pause,
                        node_real_disk,
                        node_cloud_provider,
                        tags,
                        sensitive,
<<<<<<< HEAD
                        pipeline_name
=======
                        kube_service_enabled
>>>>>>> 8b0379c4
                    FROM
                        pipeline.pipeline_run
                    WHERE
                        pipeline_id = ?
                    ORDER BY
                        start_date
                ]]>
            </value>
        </property>
        <property name="loadAllRunsByPipelineIdAndVersionQuery">
            <value>
                <![CDATA[
                    SELECT
                        run_id,
                        pipeline_id,
                        version,
                        start_date,
                        end_date,
                        parameters,
                        status,
                        terminating,
                        pod_id,
                        node_type,
                        node_disk,
                        node_ip,
                        node_name,
                        node_id,
                        node_image,
                        node_cloud_region,
                        docker_image,
                        actual_docker_image,
                        cmd_template,
                        actual_cmd,
                        timeout,
                        owner,
                        service_url,
                        pod_ip,
                        commit_status,
                        last_change_commit_time,
                        config_name,
                        node_count,
                        parent_id,
                        entities_ids,
                        is_spot,
                        configuration_id,
                        pod_status,
                        prolonged_at_time,
                        last_notification_time,
                        last_idle_notification_time,
                        exec_preferences,
                        pretty_url,
                        price_per_hour,
                        compute_price_per_hour,
                        disk_price_per_hour,
                        state_reason,
                        non_pause,
                        node_real_disk,
                        node_cloud_provider,
                        tags,
                        sensitive,
<<<<<<< HEAD
                        pipeline_name
=======
                        kube_service_enabled
>>>>>>> 8b0379c4
                    FROM
                        pipeline.pipeline_run
                    WHERE
                        pipeline_id = ? and version = ?
                    ORDER BY
                        start_date
                ]]>
            </value>
        </property>
        <property name="updateRunStatusQuery">
            <value>
                <![CDATA[
                    UPDATE pipeline.pipeline_run SET
                        status = :STATUS,
                        end_date = :END_DATE,
                        terminating = :TERMINATING
                    WHERE
                        run_id = :RUN_ID
                ]]>
            </value>
        </property>
        <property name="updateRunCommitStatusQuery">
            <value>
                <![CDATA[
                    UPDATE pipeline.pipeline_run SET
                        commit_status = :COMMIT_STATUS,
                        last_change_commit_time = :LAST_CHANGE_COMMIT_TIME
                    WHERE
                        run_id = :RUN_ID
                ]]>
            </value>
        </property>
        <property name="updateRunInstanceQuery">
            <value>
                <![CDATA[
                    UPDATE pipeline.pipeline_run SET
                        node_type = :NODE_TYPE,
                        node_id = :NODE_ID,
                        node_disk = :NODE_DISK,
                        node_ip = :NODE_IP,
                        node_image =:NODE_IMAGE,
                        node_name =:NODE_NAME,
                        is_spot =:IS_SPOT,
                        node_real_disk =:NODE_REAL_DISK
                    WHERE
                        run_id = :RUN_ID
                ]]>
            </value>
        </property>
        <property name="updateRunQuery">
            <value>
                <![CDATA[
                    UPDATE pipeline.pipeline_run SET
                        pipeline_id = :PIPELINE_ID,
                        version = :VERSION,
                        start_date = :START_DATE,
                        end_date = :END_DATE,
                        parameters = :PARAMETERS,
                        status = :STATUS,
                        terminating = :TERMINATING,
                        pod_id = :POD_ID,
                        node_type = :NODE_TYPE,
                        node_disk = :NODE_DISK,
                        node_ip = :NODE_IP,
                        node_id = :NODE_ID,
                        node_name = :NODE_NAME,
                        node_image = :NODE_IMAGE,
                        node_cloud_region = :NODE_CLOUD_REGION,
                        docker_image = :DOCKER_IMAGE,
                        actual_docker_image = :ACTUAL_DOCKER_IMAGE,
                        cmd_template = :CMD_TEMPLATE,
                        actual_cmd = :ACTUAL_CMD,
                        timeout = :TIMEOUT,
                        owner = :OWNER,
                        service_url = :SERVICE_URL,
                        pod_ip = :POD_IP,
                        commit_status = :COMMIT_STATUS,
                        last_change_commit_time = :LAST_CHANGE_COMMIT_TIME,
                        config_name = :CONFIG_NAME,
                        node_count = :NODE_COUNT,
                        parent_id = :PARENT_ID,
                        entities_ids = :ENTITIES_IDS,
                        is_spot = :IS_SPOT,
                        configuration_id = :CONFIGURATION_ID,
                        pod_status = :POD_STATUS,
                        env_vars = to_jsonb(:ENV_VARS::jsonb),
                        prolonged_at_time = :PROLONGED_AT_TIME,
                        last_notification_time = :LAST_NOTIFICATION_TIME,
                        exec_preferences = :EXEC_PREFERENCES,
                        pretty_url = :PRETTY_URL,
                        price_per_hour = :PRICE_PER_HOUR,
                        compute_price_per_hour = :COMPUTE_PRICE_PER_HOUR,
                        disk_price_per_hour = :DISK_PRICE_PER_HOUR,
                        state_reason = :STATE_REASON,
                        non_pause = :NON_PAUSE,
                        node_real_disk =:NODE_REAL_DISK,
                        tags = to_jsonb(:TAGS::jsonb),
                        sensitive = :SENSITIVE,
<<<<<<< HEAD
                        pipeline_name = :PIPELINE_NAME
=======
                        kube_service_enabled = :KUBE_SERVICE_ENABLED
>>>>>>> 8b0379c4
                    WHERE
                        run_id = :RUN_ID
                ]]>
            </value>
        </property>
        <property name="updateServiceUrlQuery">
            <value>
                <![CDATA[
                    UPDATE pipeline.pipeline_run SET
                        service_url = :SERVICE_URL
                    WHERE
                        run_id = :RUN_ID
                ]]>
            </value>
        </property>
        <property name="updatePodIPQuery">
            <value>
                <![CDATA[
                    UPDATE pipeline.pipeline_run SET
                        pod_ip = :POD_IP
                    WHERE
                        run_id = :RUN_ID
                ]]>
            </value>
        </property>
        <property name="updatePodStatusQuery">
            <value>
                <![CDATA[
                    UPDATE pipeline.pipeline_run SET
                        pod_status = :POD_STATUS
                    WHERE
                        run_id = :RUN_ID
                ]]>
            </value>
        </property>
        <property name="updateLastNotificationQuery">
            <value>
                <![CDATA[
                    UPDATE pipeline.pipeline_run SET
                        last_notification_time = :LAST_NOTIFICATION_TIME,
                        last_idle_notification_time = :LAST_IDLE_NOTIFICATION_TIME
                    WHERE
                        run_id = :RUN_ID
                ]]>
            </value>
        </property>
        <property name="updateProlongedAtTimeAndLastIdleNotificationTimeQuery">
            <value>
                <![CDATA[
                    UPDATE pipeline.pipeline_run SET
                        prolonged_at_time = :PROLONGED_AT_TIME,
                        last_idle_notification_time = :LAST_IDLE_NOTIFICATION_TIME
                    WHERE
                        run_id = :RUN_ID
                ]]>
            </value>
        </property>
        <property name="loadRunningAndTerminatedPipelineRunsQuery">
            <value>
                <![CDATA[
                      SELECT
                      r.run_id,
                      r.pipeline_id,
                      r.version,
                      r.start_date,
                      r.end_date,
                      r.parameters,
                      r.status,
                      r.terminating,
                      r.pod_id,
                      r.node_type,
                      r.node_disk,
                      r.node_ip,
                      r.node_id,
                      r.node_name,
                      r.node_image,
                      r.node_cloud_region,
                      r.docker_image,
                      r.actual_docker_image,
                      r.cmd_template,
                      r.actual_cmd,
                      r.timeout,
                      r.owner,
                      r.service_url,
                      r.pod_ip,
                      r.commit_status,
                      r.last_change_commit_time,
                      r.config_name,
                      r.node_count,
                      r.parent_id,
                      r.entities_ids,
                      r.is_spot,
                      r.configuration_id,
                      r.pod_status,
                      r.prolonged_at_time,
                      r.last_notification_time,
                      r.last_idle_notification_time,
                      r.exec_preferences,
                      r.pretty_url,
                      r.price_per_hour,
                      r.compute_price_per_hour,
                      r.disk_price_per_hour,
                      r.state_reason,
                      r.env_vars,
                      r.non_pause,
                      r.node_real_disk,
                      r.node_cloud_provider,
                      r.tags,
                      r.sensitive,
                      r.kube_service_enabled,
                      TRUE as initialization_finished,
                      FALSE as queued,
                      r.pipeline_name
                    FROM
                      pipeline.pipeline_run r
                    WHERE
                    r.status = 2 or r.terminating
                ]]>
            </value>
        </property>
        <property name="loadRunningPipelineRunsQuery">
            <!-- TODO: add check for pod_ip? -->
            <value>
                <![CDATA[
                      SELECT
                      r.run_id,
                      r.pipeline_id,
                      r.version,
                      r.start_date,
                      r.end_date,
                      r.parameters,
                      r.status,
                      r.terminating,
                      r.pod_id,
                      r.node_type,
                      r.node_disk,
                      r.node_ip,
                      r.node_id,
                      r.node_name,
                      r.node_image,
                      r.node_cloud_region,
                      r.docker_image,
                      r.actual_docker_image,
                      r.cmd_template,
                      r.actual_cmd,
                      r.timeout,
                      r.owner,
                      r.service_url,
                      r.pod_ip,
                      r.commit_status,
                      r.last_change_commit_time,
                      r.config_name,
                      r.node_count,
                      r.parent_id,
                      r.entities_ids,
                      r.is_spot,
                      r.configuration_id,
                      r.pod_status,
                      r.prolonged_at_time,
                      r.last_notification_time,
                      r.last_idle_notification_time,
                      r.exec_preferences,
                      r.pretty_url,
                      r.price_per_hour,
                      r.compute_price_per_hour,
                      r.disk_price_per_hour,
                      r.state_reason,
                      r.non_pause,
                      r.node_real_disk,
                      r.node_cloud_provider,
                      r.tags,
                      r.sensitive,
                      r.kube_service_enabled,
                      TRUE as initialization_finished,
                      FALSE as queued,
                      r.pipeline_name
                    FROM
                      pipeline.pipeline_run r
                    WHERE
                    r.status = 2
                ]]>
            </value>
        </property>
        <property name="loadActiveServicesQuery">
            <value>
                <![CDATA[
                     WITH active_run AS
                     (SELECT
                      r.run_id,
                      r.pipeline_id,
                      r.version,
                      r.start_date,
                      r.end_date,
                      r.parameters,
                      r.status,
                      r.terminating,
                      r.pod_id,
                      r.node_type,
                      r.node_disk,
                      r.node_ip,
                      r.node_id,
                      r.node_name,
                      r.node_image,
                      r.node_cloud_region,
                      r.docker_image,
                      r.actual_docker_image,
                      r.cmd_template,
                      r.actual_cmd,
                      r.timeout,
                      r.owner,
                      r.service_url,
                      r.pod_ip,
                      r.commit_status,
                      r.last_change_commit_time,
                      r.config_name,
                      r.node_count,
                      r.parent_id,
                      r.entities_ids,
                      r.is_spot,
                      r.configuration_id,
                      r.pod_status,
                      r.prolonged_at_time,
                      r.last_notification_time,
                      r.last_idle_notification_time,
                      r.exec_preferences,
                      r.pretty_url,
                      r.price_per_hour,
                      r.compute_price_per_hour,
                      r.disk_price_per_hour,
                      r.state_reason,
                      r.non_pause,
                      r.node_real_disk,
                      r.node_cloud_provider,
                      r.tags,
                      r.sensitive,
<<<<<<< HEAD
                      r.pipeline_name
=======
                      r.kube_service_enabled
>>>>>>> 8b0379c4
                    FROM
                        pipeline.pipeline_run r
                    WHERE
                        r.status = 2
                    )
                    SELECT
                      active_run.run_id,
                      active_run.pipeline_id,
                      active_run.version,
                      active_run.start_date,
                      active_run.end_date,
                      active_run.parameters,
                      active_run.status,
                      active_run.terminating,
                      active_run.pod_id,
                      active_run.node_type,
                      active_run.node_disk,
                      active_run.node_ip,
                      active_run.node_id,
                      active_run.node_name,
                      active_run.node_image,
                      active_run.node_cloud_region,
                      active_run.docker_image,
                      active_run.actual_docker_image,
                      active_run.cmd_template,
                      active_run.actual_cmd,
                      active_run.timeout,
                      active_run.owner,
                      active_run.service_url,
                      active_run.pod_ip,
                      active_run.commit_status,
                      active_run.last_change_commit_time,
                      active_run.config_name,
                      active_run.node_count,
                      active_run.parent_id,
                      active_run.entities_ids,
                      active_run.is_spot,
                      active_run.configuration_id,
                      active_run.pod_status,
                      active_run.prolonged_at_time,
                      active_run.last_notification_time,
                      active_run.last_idle_notification_time,
                      active_run.exec_preferences,
                      active_run.pretty_url,
                      active_run.price_per_hour,
                      active_run.compute_price_per_hour,
                      active_run.disk_price_per_hour,
                      active_run.state_reason,
                      active_run.non_pause,
                      active_run.node_real_disk,
                      active_run.node_cloud_provider,
                      active_run.tags,
                      active_run.sensitive,
<<<<<<< HEAD
                      active_run.pipeline_name
=======
                      active_run.kube_service_enabled
>>>>>>> 8b0379c4
                    FROM active_run
                    INNER JOIN
                        (SELECT DISTINCT run_id
                        FROM pipeline.run_user
                        @WHERE@
                    ) AS u ON (active_run.run_id = u.run_id)
                    UNION
                        SELECT * FROM active_run
                        WHERE active_run.owner = :NAME AND active_run.service_url IS NOT NULL
                    ORDER BY run_id DESC
                    LIMIT :LIMIT OFFSET :OFFSET
                ]]>
            </value>
        </property>
        <property name="countActiveServicesQuery">
            <value>
                <![CDATA[
                    WITH active_run AS
                      (SELECT
                      r.run_id,
                      r.pipeline_id,
                      r.version,
                      r.start_date,
                      r.end_date,
                      r.parameters,
                      r.status,
                      r.terminating,
                      r.pod_id,
                      r.node_type,
                      r.node_disk,
                      r.node_ip,
                      r.node_id,
                      r.node_name,
                      r.node_image,
                      r.node_cloud_region,
                      r.docker_image,
                      r.actual_docker_image,
                      r.cmd_template,
                      r.actual_cmd,
                      r.timeout,
                      r.owner,
                      r.service_url,
                      r.pod_ip,
                      r.commit_status,
                      r.last_change_commit_time,
                      r.config_name,
                      r.node_count,
                      r.parent_id,
                      r.entities_ids,
                      r.is_spot,
                      r.configuration_id,
                      r.pod_status,
                      r.prolonged_at_time,
                      r.last_notification_time,
                      r.last_idle_notification_time,
                      r.exec_preferences,
                      r.pretty_url,
                      r.price_per_hour,
                      r.compute_price_per_hour,
                      r.disk_price_per_hour,
                      r.state_reason,
                      r.non_pause,
                      r.node_real_disk,
                      r.node_cloud_provider,
                      r.tags,
                      r.sensitive,
                      r.pipeline_name
                    FROM
                        pipeline.pipeline_run r
                    WHERE
                        r.status = 2)
                    SELECT count(*) FROM (SELECT
                      active_run.run_id,
                      active_run.pipeline_id,
                      active_run.version,
                      active_run.start_date,
                      active_run.end_date,
                      active_run.parameters,
                      active_run.status,
                      active_run.terminating,
                      active_run.pod_id,
                      active_run.node_type,
                      active_run.node_disk,
                      active_run.node_ip,
                      active_run.node_id,
                      active_run.node_name,
                      active_run.node_image,
                      active_run.node_cloud_region,
                      active_run.docker_image,
                      active_run.actual_docker_image,
                      active_run.cmd_template,
                      active_run.actual_cmd,
                      active_run.timeout,
                      active_run.owner,
                      active_run.service_url,
                      active_run.pod_ip,
                      active_run.commit_status,
                      active_run.last_change_commit_time,
                      active_run.config_name,
                      active_run.node_count,
                      active_run.parent_id,
                      active_run.entities_ids,
                      active_run.is_spot,
                      active_run.configuration_id,
                      active_run.pod_status,
                      active_run.prolonged_at_time,
                      active_run.last_notification_time,
                      active_run.last_idle_notification_time,
                      active_run.exec_preferences,
                      active_run.pretty_url,
                      active_run.price_per_hour,
                      active_run.compute_price_per_hour,
                      active_run.disk_price_per_hour,
                      active_run.state_reason,
                      active_run.non_pause,
                      active_run.node_real_disk,
                      active_run.node_cloud_provider,
                      active_run.tags,
                      active_run.sensitive,
                      active_run.pipeline_name
                    FROM active_run
                    INNER JOIN
                        (SELECT DISTINCT run_id
                        FROM pipeline.run_user
                        @WHERE@
                        ) AS u ON (active_run.run_id = u.run_id)
                    UNION
                        SELECT * FROM active_run
                        WHERE active_run.owner = :NAME AND active_run.service_url IS NOT NULL) AS run_count
                ]]>
            </value>
        </property>
        <property name="loadTerminatingPipelineRunsQuery">
            <value>
                <![CDATA[
                    SELECT
                        r.run_id,
                        r.pipeline_id,
                        r.version,
                        r.start_date,
                        r.end_date,
                        r.parameters,
                        r.status,
                        r.terminating,
                        r.pod_id,
                        r.node_type,
                        r.node_disk,
                        r.node_ip,
                        r.node_id,
                        r.node_name,
                        r.node_image,
                        r.node_cloud_region,
                        r.docker_image,
                        r.actual_docker_image,
                        r.cmd_template,
                        r.actual_cmd,
                        r.owner,
                        r.timeout,
                        r.service_url,
                        r.pod_ip,
                        r.commit_status,
                        r.config_name,
                        r.node_count,
                        r.parent_id,
                        r.entities_ids,
                        r.is_spot,
                        r.configuration_id,
                        r.pod_status,
                        r.last_change_commit_time,
                        r.prolonged_at_time,
                        r.last_notification_time,
                        r.last_idle_notification_time,
                        r.exec_preferences,
                        r.pretty_url,
                        r.price_per_hour,
                        r.compute_price_per_hour,
                        r.disk_price_per_hour,
                        r.state_reason,
                        r.non_pause,
                        r.node_real_disk,
                        r.node_cloud_provider,
                        r.tags,
                        r.sensitive,
<<<<<<< HEAD
                        r.pipeline_name
=======
                        r.kube_service_enabled
>>>>>>> 8b0379c4
                    FROM
                        pipeline.pipeline_run r
                    WHERE
                        r.terminating
                ]]>
            </value>
        </property>
        <property name="loadRunByPrettyUrlQuery">
            <value>
                <![CDATA[
                    SELECT
                        r.run_id,
                        r.pipeline_id,
                        r.version,
                        r.start_date,
                        r.end_date,
                        r.parameters,
                        r.status,
                        r.terminating,
                        r.pod_id,
                        r.node_type,
                        r.node_disk,
                        r.node_ip,
                        r.node_id,
                        r.node_name,
                        r.node_image,
                        r.node_cloud_region,
                        r.docker_image,
                        r.actual_docker_image,
                        r.cmd_template,
                        r.actual_cmd,
                        r.owner,
                        r.timeout,
                        r.service_url,
                        r.pod_ip,
                        r.commit_status,
                        r.config_name,
                        r.node_count,
                        r.parent_id,
                        r.entities_ids,
                        r.is_spot,
                        r.configuration_id,
                        r.pod_status,
                        r.last_change_commit_time,
                        r.prolonged_at_time,
                        r.last_notification_time,
                        r.last_idle_notification_time,
                        r.exec_preferences,
                        r.pretty_url,
                        r.price_per_hour,
                        r.compute_price_per_hour,
                        r.disk_price_per_hour,
                        r.state_reason,
                        r.non_pause,
                        r.node_real_disk,
                        r.node_cloud_provider,
                        r.tags,
                        r.sensitive,
<<<<<<< HEAD
                        r.pipeline_name
=======
                        r.kube_service_enabled
>>>>>>> 8b0379c4
                    FROM
                        pipeline.pipeline_run r
                    WHERE
                        r.pretty_url = ?
                ]]>
            </value>
        </property>
        <property name="searchPipelineRunsBaseQuery">
            <value>
                <![CDATA[
                    SELECT
                        r.run_id,
                        r.pipeline_id,
                        r.version,
                        r.start_date,
                        r.end_date,
                        r.parameters,
                        r.status,
                        r.terminating,
                        r.pod_id,
                        r.node_type,
                        r.node_disk,
                        r.node_ip,
                        r.node_id,
                        r.node_name,
                        r.node_image,
                        r.node_cloud_region,
                        r.docker_image,
                        r.actual_docker_image,
                        r.timeout,
                        r.cmd_template,
                        r.actual_cmd,
                        r.owner,
                        r.service_url,
                        r.pod_ip,
                        r.commit_status,
                        r.last_change_commit_time,
                        r.config_name,
                        r.node_count,
                        r.parent_id,
                        r.entities_ids,
                        r.is_spot,
                        r.configuration_id,
                        r.pod_status,
                        r.prolonged_at_time,
                        r.last_notification_time,
                        r.last_idle_notification_time,
                        r.exec_preferences,
                        r.pretty_url,
                        r.price_per_hour,
                        r.compute_price_per_hour,
                        r.disk_price_per_hour,
                        r.state_reason,
                        r.non_pause,
                        r.node_real_disk,
                        r.node_cloud_provider,
                        r.tags,
                        r.sensitive,
<<<<<<< HEAD
                        r.pipeline_name,
=======
                        r.kube_service_enabled,
>>>>>>> 8b0379c4
                        CASE
                            WHEN EXISTS (
                                SELECT 1 FROM pipeline.pipeline_run_log init_tasks
				                WHERE init_tasks.run_id = r.run_id AND init_tasks.task_name = :TASK_NAME
				                    AND init_tasks.status = :TASK_STATUS)
				            THEN TRUE
				            ELSE FALSE
				        END AS initialization_finished,
                        CASE
                            WHEN EXISTS (
                                SELECT 1 FROM pipeline.pipeline_run_log nodeup_tasks
				                WHERE nodeup_tasks.run_id = r.run_id AND nodeup_tasks.task_name = :NODEUP_TASK)
				            THEN FALSE
				            ELSE TRUE
				        END AS queued
                    FROM
                        pipeline.pipeline_run r
                    @WHERE@
                    ORDER BY r.run_id DESC
                    LIMIT :LIMIT OFFSET :OFFSET
                ]]>
            </value>
        </property>
        <property name="countFilteredPipelineRunsBaseQuery">
            <value>
                <![CDATA[
                    SELECT
                        count(*) as count
                    FROM
                        pipeline.pipeline_run r
                    @WHERE@
                ]]>
            </value>
        </property>
        <property name="loadPipelineRunsWithPipelineByIdsQuery">
            <value>
                <![CDATA[
                    SELECT
                        runs.run_id,
                        runs.pipeline_id,
                        runs.version,
                        runs.start_date,
                        runs.end_date,
                        runs.parameters,
                        runs.status,
                        runs.terminating,
                        runs.pod_id,
                        runs.node_type,
                        runs.node_disk,
                        runs.node_ip,
                        runs.node_id,
                        runs.node_name,
                        runs.node_image,
                        runs.node_cloud_region,
                        runs.docker_image,
                        runs.actual_docker_image,
                        runs.cmd_template,
                        runs.actual_cmd,
                        runs.timeout,
                        runs.owner,
                        runs.service_url,
                        runs.pod_ip,
                        runs.commit_status,
                        runs.last_change_commit_time,
                        runs.config_name,
                        runs.node_count,
                        runs.parent_id,
                        runs.entities_ids,
                        runs.is_spot,
                        runs.configuration_id,
                        runs.pod_status,
                        runs.prolonged_at_time,
                        runs.last_notification_time,
                        runs.last_idle_notification_time,
                        runs.exec_preferences,
                        runs.pretty_url,
                        runs.price_per_hour,
                        runs.compute_price_per_hour,
                        runs.disk_price_per_hour,
                        runs.state_reason,
                        runs.non_pause,
                        runs.node_real_disk,
                        runs.node_cloud_provider,
                        runs.tags,
                        runs.sensitive,
                        runs.kube_service_enabled,
                        CASE
                            WHEN EXISTS (
                                SELECT 1 FROM pipeline.pipeline_run_log init_tasks
				                WHERE init_tasks.run_id = runs.run_id AND init_tasks.task_name = :TASK_NAME
				                    AND init_tasks.status = :TASK_STATUS)
				            THEN TRUE
				            ELSE FALSE
				        END AS initialization_finished,
                        CASE
                            WHEN EXISTS (
                                SELECT 1 FROM pipeline.pipeline_run_log nodeup_tasks
				                WHERE nodeup_tasks.run_id = runs.run_id AND nodeup_tasks.task_name = :NODEUP_TASK)
				            THEN FALSE
				            ELSE TRUE
				        END AS queued,
                        runs.pipeline_name
                    FROM
                        pipeline.pipeline_run runs
                    WHERE runs.run_id IN (:list)
                ]]>
            </value>
        </property>
        <property name="loadRunsGroupingQuery">
            <value>
                <![CDATA[
                    WITH RECURSIVE runs AS (
                        SELECT
                            p.run_id,
                            p.pipeline_id,
                            p.version,
                            p.start_date,
                            p.end_date,
                            p.parameters,
                            p.status,
                            p.terminating,
                            p.pod_id,
                            p.node_type,
                            p.node_disk,
                            p.node_ip,
                            p.node_id,
                            p.node_name,
                            p.node_image,
                            p.node_cloud_region,
                            p.docker_image,
                            p.actual_docker_image,
                            p.cmd_template,
                            p.actual_cmd,
                            p.timeout,
                            p.owner,
                            p.service_url,
                            p.pod_ip,
                            p.commit_status,
                            p.last_change_commit_time,
                            p.config_name,
                            p.node_count,
                            p.parent_id,
                            p.entities_ids,
                            p.is_spot,
                            p.configuration_id,
                            p.pod_status,
                            p.prolonged_at_time,
                            p.last_notification_time,
                            p.last_idle_notification_time,
                            p.exec_preferences,
                            p.pretty_url,
                            p.price_per_hour,
                            p.compute_price_per_hour,
                            p.disk_price_per_hour,
                            p.state_reason,
                            p.non_pause,
                            p.node_real_disk,
                            p.node_cloud_provider,
                            p.tags,
                            p.sensitive,
<<<<<<< HEAD
                            p.pipeline_name
=======
                            p.kube_service_enabled
>>>>>>> 8b0379c4
                        FROM (SELECT *
                            FROM pipeline.pipeline_run r
                            WHERE parent_id ISNULL @WHERE@
                            ORDER BY run_id DESC
                            LIMIT :LIMIT OFFSET :OFFSET) as p
                        UNION
                        SELECT
                            c.run_id,
                            c.pipeline_id,
                            c.version,
                            c.start_date,
                            c.end_date,
                            c.parameters,
                            c.status,
                            c.terminating,
                            c.pod_id,
                            c.node_type,
                            c.node_disk,
                            c.node_ip,
                            c.node_id,
                            c.node_name,
                            c.node_image,
                            c.node_cloud_region,
                            c.docker_image,
                            c.actual_docker_image,
                            c.cmd_template,
                            c.actual_cmd,
                            c.timeout,
                            c.owner,
                            c.service_url,
                            c.pod_ip,
                            c.commit_status,
                            c.last_change_commit_time,
                            c.config_name,
                            c.node_count,
                            c.parent_id,
                            c.entities_ids,
                            c.is_spot,
                            c.configuration_id,
                            c.pod_status,
                            c.prolonged_at_time,
                            c.last_notification_time,
                            c.last_idle_notification_time,
                            c.exec_preferences,
                            c.pretty_url,
                            c.price_per_hour,
                            c.compute_price_per_hour,
                            c.disk_price_per_hour,
                            c.state_reason,
                            c.non_pause,
                            c.node_real_disk,
                            c.node_cloud_provider,
                            c.tags,
                            c.sensitive,
<<<<<<< HEAD
                            c.pipeline_name
=======
                            c.kube_service_enabled
>>>>>>> 8b0379c4
                        FROM
                            pipeline.pipeline_run c
                        INNER JOIN runs ON runs.run_id = c.parent_id
                    )
                    SELECT
                        runs.run_id,
                        runs.pipeline_id,
                        runs.version,
                        runs.start_date,
                        runs.end_date,
                        runs.parameters,
                        runs.status,
                        runs.terminating,
                        runs.pod_id,
                        runs.node_type,
                        runs.node_disk,
                        runs.node_ip,
                        runs.node_id,
                        runs.node_name,
                        runs.node_image,
                        runs.node_cloud_region,
                        runs.docker_image,
                        runs.actual_docker_image,
                        runs.cmd_template,
                        runs.actual_cmd,
                        runs.timeout,
                        runs.owner,
                        runs.service_url,
                        runs.pod_ip,
                        runs.commit_status,
                        runs.last_change_commit_time,
                        runs.config_name,
                        runs.node_count,
                        runs.parent_id,
                        runs.entities_ids,
                        runs.is_spot,
                        runs.configuration_id,
                        runs.pod_status,
                        runs.prolonged_at_time,
                        runs.last_notification_time,
                        runs.last_idle_notification_time,
                        runs.exec_preferences,
                        runs.pretty_url,
                        runs.price_per_hour,
                        runs.compute_price_per_hour,
                        runs.disk_price_per_hour,
                        runs.state_reason,
                        runs.non_pause,
                        runs.node_real_disk,
                        runs.node_cloud_provider,
                        runs.tags,
                        runs.sensitive,
                        runs.kube_service_enabled,
                        CASE
                            WHEN EXISTS (
                                SELECT 1 FROM pipeline.pipeline_run_log init_tasks
				                WHERE init_tasks.run_id = runs.run_id AND init_tasks.task_name = :TASK_NAME
				                    AND init_tasks.status = :TASK_STATUS)
				            THEN TRUE
				            ELSE FALSE
				        END AS initialization_finished,
                        CASE
                            WHEN EXISTS (
                                SELECT 1 FROM pipeline.pipeline_run_log nodeup_tasks
				                WHERE nodeup_tasks.run_id = runs.run_id AND nodeup_tasks.task_name = :NODEUP_TASK)
				            THEN FALSE
				            ELSE TRUE
				        END AS queued,
                        runs.pipeline_name
                    FROM runs
                 ]]>
            </value>
        </property>
        <property name="countRunGroupsQuery">
            <value>
                <![CDATA[
                    SELECT
                        count(*) as count
                    FROM
                        pipeline.pipeline_run r
                    WHERE parent_id ISNULL @WHERE@
                ]]>
            </value>
        </property>
        <property name="createPipelineRunSidsQuery">
            <value>
                <![CDATA[
                    INSERT INTO pipeline.run_user (
                        run_id,
                        name,
                        is_principal,
                        access_type)
                    VALUES (
                        :RUN_ID,
                        :NAME,
                        :IS_PRINCIPAL,
                        :ACCESS_TYPE)
                ]]>
            </value>
        </property>
        <property name="loadRunSidsQuery">
            <value>
                <![CDATA[
                    SELECT
                        run_id,
                        name,
                        is_principal,
                        access_type
                    FROM
                        pipeline.run_user
                    WHERE
                        run_id = ?
                ]]>
            </value>
        </property>
        <property name="loadRunSidsQueryForList">
            <value>
                <![CDATA[
                    SELECT
                        run_id,
                        name,
                        is_principal,
                        access_type
                    FROM
                        pipeline.run_user
                    WHERE
                        run_id IN (:list)
                ]]>
            </value>
        </property>
        <property name="deleteRunSidsByRunIdQuery">
            <value>
                <![CDATA[
                    DELETE FROM pipeline.run_user WHERE run_id = ?
                ]]>
            </value>
        </property>
        <property name="loadEnvVarsQuery">
            <value>
                <![CDATA[
                    SELECT
                        r.env_vars
                    FROM
                        pipeline.pipeline_run r
                    WHERE
                        r.run_id = ?
                ]]>
            </value>
        </property>
        <property name="loadAllRunsByServiceURL">
            <value>
                <![CDATA[
                    SELECT
                        run_id,
                        pipeline_id,
                        version,
                        start_date,
                        end_date,
                        parameters,
                        status,
                        terminating,
                        pod_id,
                        node_type,
                        node_disk,
                        node_ip,
                        node_id,
                        node_name,
                        node_image,
                        node_cloud_region,
                        docker_image,
                        actual_docker_image,
                        cmd_template,
                        actual_cmd,
                        timeout,
                        owner,
                        service_url,
                        pod_ip,
                        commit_status,
                        last_change_commit_time,
                        config_name,
                        node_count,
                        parent_id,
                        entities_ids,
                        is_spot,
                        configuration_id,
                        pod_status,
                        prolonged_at_time,
                        last_notification_time,
                        last_idle_notification_time,
                        exec_preferences,
                        pretty_url,
                        price_per_hour,
                        compute_price_per_hour,
                        disk_price_per_hour,
                        state_reason,
                        non_pause,
                        node_real_disk,
                        node_cloud_provider,
                        tags,
                        sensitive,
<<<<<<< HEAD
                        pipeline_name
=======
                        kube_service_enabled
>>>>>>> 8b0379c4
                    FROM
                        pipeline.pipeline_run
                    WHERE
                        service_url LIKE :SERVICE_URL
                    ORDER BY
                        start_date DESC
                ]]>
            </value>
        </property>
        <property name="loadAllRunsPossiblyActiveInPeriodQuery">
            <value>
                <![CDATA[
                    SELECT
                        r.run_id as run_id,
                        pipeline_id,
                        version,
                        start_date,
                        end_date,
                        parameters,
                        r.status as status,
                        terminating,
                        pod_id,
                        node_type,
                        node_disk,
                        node_ip,
                        node_name,
                        node_id,
                        node_image,
                        node_cloud_region,
                        docker_image,
                        actual_docker_image,
                        cmd_template,
                        actual_cmd,
                        timeout,
                        owner,
                        service_url,
                        pod_ip,
                        commit_status,
                        last_change_commit_time,
                        config_name,
                        node_count,
                        parent_id,
                        entities_ids,
                        is_spot,
                        configuration_id,
                        pod_status,
                        prolonged_at_time,
                        last_notification_time,
                        last_idle_notification_time,
                        exec_preferences,
                        pretty_url,
                        price_per_hour,
                        compute_price_per_hour,
                        disk_price_per_hour,
                        state_reason,
                        non_pause,
                        node_real_disk,
                        node_cloud_provider,
                        tags,
                        sensitive,
<<<<<<< HEAD
                        pipeline_name
=======
                        kube_service_enabled
>>>>>>> 8b0379c4
                    FROM
                        pipeline.pipeline_run r
                    INNER JOIN (SELECT DISTINCT ON (run_id) run_id, status
									FROM pipeline.run_status_change
										WHERE date < :PERIOD_END
											ORDER BY run_id, date DESC
                                 ) as last_statuses
                    ON r.run_id = last_statuses.run_id
                    WHERE last_statuses.status IN (:TARGET_LAST_STATUSES)
                            OR r.end_date BETWEEN :PERIOD_START AND :PERIOD_END
                ]]>
            </value>
        </property>
        <property name="updateTagsQuery">
            <value>
                <![CDATA[
                    UPDATE pipeline.pipeline_run SET
                        tags = to_jsonb(:TAGS::jsonb)
                    WHERE
                        run_id = :RUN_ID
                ]]>
            </value>
        </property>
        <property name="loadAllRunsByStatusQuery">
            <value>
                <![CDATA[
                    SELECT
                        run_id,
                        pipeline_id,
                        version,
                        start_date,
                        end_date,
                        parameters,
                        status,
                        terminating,
                        pod_id,
                        node_type,
                        node_disk,
                        node_ip,
                        node_id,
                        node_name,
                        node_image,
                        node_cloud_region,
                        docker_image,
                        actual_docker_image,
                        cmd_template,
                        actual_cmd,
                        timeout,
                        owner,
                        service_url,
                        pod_ip,
                        commit_status,
                        last_change_commit_time,
                        config_name,
                        node_count,
                        parent_id,
                        entities_ids,
                        is_spot,
                        configuration_id,
                        pod_status,
                        prolonged_at_time,
                        last_notification_time,
                        last_idle_notification_time,
                        exec_preferences,
                        pretty_url,
                        price_per_hour,
                        compute_price_per_hour,
                        disk_price_per_hour,
                        state_reason,
                        non_pause,
                        node_real_disk,
                        node_cloud_provider,
                        tags,
                        sensitive,
<<<<<<< HEAD
                        pipeline_name
=======
                        kube_service_enabled
>>>>>>> 8b0379c4
                    FROM
                        pipeline.pipeline_run
                    WHERE
                        status IN (:list)
                    ORDER BY
                        start_date
                ]]>
            </value>
        </property>
        <property name="loadAllRunsByIdsQuery">
            <value>
                <![CDATA[
                    SELECT
                        run_id,
                        pipeline_id,
                        version,
                        start_date,
                        end_date,
                        parameters,
                        status,
                        terminating,
                        pod_id,
                        node_type,
                        node_disk,
                        node_ip,
                        node_id,
                        node_name,
                        node_image,
                        node_cloud_region,
                        docker_image,
                        actual_docker_image,
                        cmd_template,
                        actual_cmd,
                        timeout,
                        owner,
                        service_url,
                        pod_ip,
                        commit_status,
                        last_change_commit_time,
                        config_name,
                        node_count,
                        parent_id,
                        entities_ids,
                        is_spot,
                        configuration_id,
                        pod_status,
                        prolonged_at_time,
                        last_notification_time,
                        last_idle_notification_time,
                        exec_preferences,
                        pretty_url,
                        price_per_hour,
                        compute_price_per_hour,
                        disk_price_per_hour,
                        state_reason,
                        non_pause,
                        node_real_disk,
                        node_cloud_provider,
                        tags,
                        sensitive,
                        kube_service_enabled
                    FROM
                        pipeline.pipeline_run
                    WHERE
                        run_id IN (:list)
                    ORDER BY
                        start_date
                ]]>
            </value>
        </property>
        <property name="loadRunByPodIPQuery">
            <value>
                <![CDATA[
                    SELECT
                        run_id,
                        pipeline_id,
                        version,
                        start_date,
                        end_date,
                        parameters,
                        status,
                        terminating,
                        pod_id,
                        node_type,
                        node_disk,
                        node_ip,
                        node_id,
                        node_name,
                        node_image,
                        node_cloud_region,
                        docker_image,
                        actual_docker_image,
                        cmd_template,
                        actual_cmd,
                        timeout,
                        owner,
                        service_url,
                        pod_ip,
                        commit_status,
                        last_change_commit_time,
                        config_name,
                        node_count,
                        parent_id,
                        entities_ids,
                        is_spot,
                        configuration_id,
                        pod_status,
                        prolonged_at_time,
                        last_notification_time,
                        last_idle_notification_time,
                        exec_preferences,
                        pretty_url,
                        price_per_hour,
                        compute_price_per_hour,
                        disk_price_per_hour,
                        state_reason,
                        non_pause,
                        node_real_disk,
                        node_cloud_provider,
                        tags,
                        sensitive,
<<<<<<< HEAD
                        pipeline_name
=======
                        kube_service_enabled
>>>>>>> 8b0379c4
                    FROM
                        pipeline.pipeline_run
                    WHERE
                        status IN (:list) AND pod_ip = :POD_IP
                    ORDER BY
                        start_date
                ]]>
            </value>
        </property>
        <property name="deleteRunSidsByPipelineIdQuery">
            <value>
                <![CDATA[
                    DELETE FROM pipeline.run_user ru
                    USING pipeline.pipeline_run pr, pipeline.pipeline p
                    WHERE pr.run_id = ru.run_id AND p.pipeline_id = pr.pipeline_id AND p.pipeline_id = ?
                ]]>
            </value>
        </property>
    </bean>
</beans><|MERGE_RESOLUTION|>--- conflicted
+++ resolved
@@ -177,11 +177,8 @@
                         r.node_cloud_provider,
                         r.tags,
                         r.sensitive,
-<<<<<<< HEAD
+                        r.kube_service_enabled,
                         r.pipeline_name,
-=======
-                        r.kube_service_enabled,
->>>>>>> 8b0379c4
                         CASE
                             WHEN EXISTS (
                                 SELECT 1 FROM pipeline.pipeline_run_log init_tasks
@@ -271,11 +268,8 @@
                         node_cloud_provider,
                         tags,
                         sensitive,
-<<<<<<< HEAD
+                        kube_service_enabled,
                         pipeline_name
-=======
-                        kube_service_enabled
->>>>>>> 8b0379c4
                     FROM
                         pipeline.pipeline_run
                     WHERE
@@ -336,11 +330,8 @@
                         node_cloud_provider,
                         tags,
                         sensitive,
-<<<<<<< HEAD
+                        kube_service_enabled,
                         pipeline_name
-=======
-                        kube_service_enabled
->>>>>>> 8b0379c4
                     FROM
                         pipeline.pipeline_run
                     WHERE
@@ -401,11 +392,8 @@
                         node_cloud_provider,
                         tags,
                         sensitive,
-<<<<<<< HEAD
+                        kube_service_enabled,
                         pipeline_name
-=======
-                        kube_service_enabled
->>>>>>> 8b0379c4
                     FROM
                         pipeline.pipeline_run
                     WHERE
@@ -504,11 +492,8 @@
                         node_real_disk =:NODE_REAL_DISK,
                         tags = to_jsonb(:TAGS::jsonb),
                         sensitive = :SENSITIVE,
-<<<<<<< HEAD
+                        kube_service_enabled = :KUBE_SERVICE_ENABLED,
                         pipeline_name = :PIPELINE_NAME
-=======
-                        kube_service_enabled = :KUBE_SERVICE_ENABLED
->>>>>>> 8b0379c4
                     WHERE
                         run_id = :RUN_ID
                 ]]>
@@ -744,11 +729,8 @@
                       r.node_cloud_provider,
                       r.tags,
                       r.sensitive,
-<<<<<<< HEAD
+                      r.kube_service_enabled,
                       r.pipeline_name
-=======
-                      r.kube_service_enabled
->>>>>>> 8b0379c4
                     FROM
                         pipeline.pipeline_run r
                     WHERE
@@ -802,11 +784,8 @@
                       active_run.node_cloud_provider,
                       active_run.tags,
                       active_run.sensitive,
-<<<<<<< HEAD
+                      active_run.kube_service_enabled,
                       active_run.pipeline_name
-=======
-                      active_run.kube_service_enabled
->>>>>>> 8b0379c4
                     FROM active_run
                     INNER JOIN
                         (SELECT DISTINCT run_id
@@ -990,11 +969,8 @@
                         r.node_cloud_provider,
                         r.tags,
                         r.sensitive,
-<<<<<<< HEAD
+                        r.kube_service_enabled,
                         r.pipeline_name
-=======
-                        r.kube_service_enabled
->>>>>>> 8b0379c4
                     FROM
                         pipeline.pipeline_run r
                     WHERE
@@ -1053,11 +1029,8 @@
                         r.node_cloud_provider,
                         r.tags,
                         r.sensitive,
-<<<<<<< HEAD
+                        r.kube_service_enabled,
                         r.pipeline_name
-=======
-                        r.kube_service_enabled
->>>>>>> 8b0379c4
                     FROM
                         pipeline.pipeline_run r
                     WHERE
@@ -1116,11 +1089,8 @@
                         r.node_cloud_provider,
                         r.tags,
                         r.sensitive,
-<<<<<<< HEAD
+                        r.kube_service_enabled,
                         r.pipeline_name,
-=======
-                        r.kube_service_enabled,
->>>>>>> 8b0379c4
                         CASE
                             WHEN EXISTS (
                                 SELECT 1 FROM pipeline.pipeline_run_log init_tasks
@@ -1281,11 +1251,8 @@
                             p.node_cloud_provider,
                             p.tags,
                             p.sensitive,
-<<<<<<< HEAD
+                            p.kube_service_enabled,
                             p.pipeline_name
-=======
-                            p.kube_service_enabled
->>>>>>> 8b0379c4
                         FROM (SELECT *
                             FROM pipeline.pipeline_run r
                             WHERE parent_id ISNULL @WHERE@
@@ -1340,11 +1307,8 @@
                             c.node_cloud_provider,
                             c.tags,
                             c.sensitive,
-<<<<<<< HEAD
+                            c.kube_service_enabled,
                             c.pipeline_name
-=======
-                            c.kube_service_enabled
->>>>>>> 8b0379c4
                         FROM
                             pipeline.pipeline_run c
                         INNER JOIN runs ON runs.run_id = c.parent_id
@@ -1545,11 +1509,8 @@
                         node_cloud_provider,
                         tags,
                         sensitive,
-<<<<<<< HEAD
+                        kube_service_enabled,
                         pipeline_name
-=======
-                        kube_service_enabled
->>>>>>> 8b0379c4
                     FROM
                         pipeline.pipeline_run
                     WHERE
@@ -1610,11 +1571,8 @@
                         node_cloud_provider,
                         tags,
                         sensitive,
-<<<<<<< HEAD
+                        kube_service_enabled,
                         pipeline_name
-=======
-                        kube_service_enabled
->>>>>>> 8b0379c4
                     FROM
                         pipeline.pipeline_run r
                     INNER JOIN (SELECT DISTINCT ON (run_id) run_id, status
@@ -1689,11 +1647,8 @@
                         node_cloud_provider,
                         tags,
                         sensitive,
-<<<<<<< HEAD
+                        kube_service_enabled,
                         pipeline_name
-=======
-                        kube_service_enabled
->>>>>>> 8b0379c4
                     FROM
                         pipeline.pipeline_run
                     WHERE
@@ -1754,7 +1709,8 @@
                         node_cloud_provider,
                         tags,
                         sensitive,
-                        kube_service_enabled
+                        kube_service_enabled,
+                        pipeline_name
                     FROM
                         pipeline.pipeline_run
                     WHERE
@@ -1815,11 +1771,8 @@
                         node_cloud_provider,
                         tags,
                         sensitive,
-<<<<<<< HEAD
+                        kube_service_enabled,
                         pipeline_name
-=======
-                        kube_service_enabled
->>>>>>> 8b0379c4
                     FROM
                         pipeline.pipeline_run
                     WHERE
