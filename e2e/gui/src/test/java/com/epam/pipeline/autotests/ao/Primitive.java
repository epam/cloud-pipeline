/*
 * Copyright 2017-2022 EPAM Systems, Inc. (https://www.epam.com/)
 *
 * Licensed under the Apache License, Version 2.0 (the "License");
 * you may not use this file except in compliance with the License.
 * You may obtain a copy of the License at
 *
 *     http://www.apache.org/licenses/LICENSE-2.0
 *
 * Unless required by applicable law or agreed to in writing, software
 * distributed under the License is distributed on an "AS IS" BASIS,
 * WITHOUT WARRANTIES OR CONDITIONS OF ANY KIND, either express or implied.
 * See the License for the specific language governing permissions and
 * limitations under the License.
 */
package com.epam.pipeline.autotests.ao;

public enum Primitive {
    OK,
    CANCEL,
    COMMIT,
    PAUSE,
    RESUME,
    ENDPOINT,
    DELETE,
    REFRESH,
    RELOAD,
    EDIT_STORAGE,
    EDIT_FOLDER,
    UPLOAD,
    SELECT_ALL,
    CREATE_FOLDER,
    CREATE_PIPELINE,
    ADDRESS_BAR,
    CLEAR_SELECTION,
    REMOVE_ALL,
    EDIT,
    REGISTRY,
    DELETE_RUNTIME_FILES,
    STOP_PIPELINE,
    IMAGE_NAME,
    NAME,
    ALIAS,
    TYPE,
    VALUE,
    DELETE_ICON,
    ADD,
    ANOTHER_DOCKER_IMAGE,
    ANOTHER_COMPUTE_NODE,
    DOCKER_IMAGE_COMBOBOX,
    COMMAND,
    OUTPUT_ADD,
    INPUT_ADD,
    INPUT_PANEL,
    OUTPUT_PANEL,
    ADD_TASK,
    SAVE,
    REVERT,
    LAYOUT,
    FIT,
    SHOW_LINKS,
    ADD_SCATTER,
    PROPERTIES,
    ZOOM_IN,
    ZOOM_OUT,
    FULLSCREEN,
    STATUS,
    SSH_LINK,
    CREATE,
    CREATE_STORAGE,
    CREATE_NFS_MOUNT,
    CREATE_FILE,
    ADD_EXISTING_STORAGE,
    PATH,
    DESCRIPTION,
    REPOSITORY,
    TOKEN,
    EDIT_REPOSITORY_SETTINGS,
    EDIT_TASK,
    EDIT_WORKFLOW,
    MESSAGE,
    CLOSE,
    RENAME,
    NEW_FILE,
    RUN,
    ADD_NEW_RULE,
    TITLE,
    LABELS,
    PORT,
    LABEL_INPUT_FIELD,
    DEFAULT_COMMAND,
    CODE_TAB,
    CONFIGURATION_TAB,
    GRAPH_TAB,
    DOCUMENTS_TAB,
    HISTORY_TAB,
    CANVAS,
    DOWNLOAD,
    STORAGE_RULES_TAB,
    PIPELINE,
    VERSION,
    STARTED_TIME,
    COMPLETED_TIME,
    OWNER,
    STOP,
    LOG,
    RERUN,
    FILE_MASK,
    MOVE_TO_STS,
    RUN_NAME,
    PERMISSIONS,
    INFO,
    USER_NAME,
    PASSWORD,
    CERTIFICATE,
    EDIT_CREDENTIALS,
    STORAGEPATH,
    HEADER,
    NAVIGATION,
    STS_DURATION,
    LTS_DURATION,
    ENABLE_VERSIONING,
    BACKUP_DURATION,
    MOUNT_POINT,
    MOUNT_OPTIONS,
    UNREGISTER,
    SHOW_METADATA,
    HIDE_METADATA,
    UPLOAD_METADATA,
    ADD_KEY,
    REMOVE_ALL_KEYS,
    KEY_FIELD,
    KEY_FIELD_INPUT,
    VALUE_FIELD,
    VALUE_FIELD_INPUT,
    INFO_TAB,
    PARAMETER_NAME,
    PARAMETER_PATH,
    PARAMETER_VALUE,
    REMOVE_PARAMETER,
    BUCKET_PANEL,
    FILES_PANEL,
    CROSS,
    CONFIGURATION,
    ESTIMATE_PRICE,
    INSTANCE,
    EXEC_ENVIRONMENT,
    PARAMETERS,
    ADD_PARAMETER,
    ADD_CONFIGURATION,
    DISK,
    TIMEOUT,
    TEMPLATE,
    SET_AS_DEFAULT,
    RELEASE,
    CONFIRM_RELEASE,
    LAUNCH_CLUSTER,
    CLUSTER_DIALOG,
    WORKING_NODES,
    NEXT_PAGE,
    PREV_PAGE,
    UPDATE_CONFIGURATION,
    FIRST_VERSION,
    ADVANCED_PANEL,
    PARAMETERS_PANEL,
    BODY,
    GROUP,
    REGISTRIES_LIST,
    GROUPS_LIST,
    SETTINGS,
    REGISTRY_SETTINGS,
    GROUP_SETTINGS,
    CREATE_REGISTRY,
    EDIT_REGISTRY,
    BACK_TO_GROUP,
    RUN_DROPDOWN,
    DEFAULT_SETTINGS,
    CUSTOM_SETTINGS,
    TOOL_MENU,
    ENABLE_TOOL,
    IMAGE,
    ENABLE,
    SEARCH,
    SEARCH_INPUT,
    CREATE_PERSONAL_GROUP,
    GROUPS_SEARCH,
    CLI_TAB,
    SYSTEM_EVENTS_TAB,
    USER_MANAGEMENT_TAB,
    PREFERENCES_TAB,
    SYSTEM_LOGS_TAB,
    NAT_GATEWAY_TAB,
    USERS_TAB,
    ROLE_TAB,
    GROUPS_TAB,
    CLUSTER_TAB,
    SYSTEM_TAB,
    DOCKER_SECURITY_TAB,
    AUTOSCALING_TAB,
    USER_INTERFACE_TAB,
    LUSTRE_FS_TAB,
    LAUNCH_TAB,
    TABLE,
    EDIT_GROUP,
    DELETE_GROUP,
    SHORT_DESCRIPTION,
    FULL_DESCRIPTION,
    CREATE_GROUP,
    CREATE_USER,
    CREATE_PERSONAL_GROUP_FROM_SETTINGS,
    VERSIONS,
    PRICE_TYPE,
    IP,
    TOOL_SETTINGS,
    INSTANCE_TYPE,
    NEW_ENDPOINT,
    DOCKER_IMAGE,
    SEVERITY,
    STATE,
    STATE_CHECKBOX,
    TITLE_FIELD,
    BODY_FIELD,
    SEVERITY_COMBOBOX,
    ACTIVE_LABEL,
    WARNING,
    CRITICAL,
    EXPAND,
    NARROW,
    DATE,
    SEVERITY_ICON,
    ENLARGE,
    FILE_PREVIEW,
    VIEW_AS_TEXT,
    CREATE_CONFIGURATION,
    TREE,
    FOLDERS,
    START_IDLE,
    AUTO_PAUSE,
    LAUNCH,
    ESTIMATED_PRICE,
    INFORMATION_ICON,
    PRICE_TABLE,
    ARROW,
    PIPELINES,
    RUNS,
    TOOLS,
    DATA,
    ISSUES,
    QUESTION_MARK,
    SEARCH_RESULT,
    NEW_ISSUE,
    WRITE_TAB,
    PREVIEW_TAB,
    PREVIEW,
    HIGHLIGHTS,
    TAGS,
    ATTRIBUTES,
    ADD_SYSTEM_PARAMETER,
    NESTED_RUNS,
    WORKERS_PRICE_TYPE,
    DEFAULT_CHILD_NODES,
    RESET,
    CONTAINER_LOGS,
    BLOCK,
    UNBLOCK,
    APPLY,
    PIPE_CLI,
    GIT_CLI,
    GIT_COMMAND,
    SHARE_WITH,
    ADD_USER,
    ADD_GROUP,
    EMAIL_NOTIFICATIONS_TAB,
    CLOUD_REGIONS_TAB,
    EXPORT_USERS,
    RUN_CAPABILITIES,
    LIMIT_MOUNTS,
    SELECT_ALL_NON_SENSITIVE,
    SENSITIVE_STORAGE,
    ALL_PIPELINES,
    ALL_STORAGES,
    CLOUD_REGION,
    FRIENDLY_URL,
    SERVICES,
    NODE_IMAGE,
    GIT_REPOSITORY,
    ADD_INSTANCE,
    DO_NOT_MOUNT_STORAGES,
    LAUNCH_COMMANDS,
    CONFIGURE,
    GENERATE_URL,
    IMPERSONATE,
    MY_PROFILE,
    CONFIGURE_NOTIFICATION,
    RECIPIENTS,
    ADD_NOTIFICATION,
    CLEAR_ALL_RECIPIENTS,
    CLEAR_ALL_NOTIFICATIONS,
    ACTIONS,
    DISABLE,
    ALLOW_COMMIT,
    CONTENT_PREVIEW,
    FILE_SYSTEM_ACCESS,
    ADD_ROUTE,
    ROUTE_TABLE,
    ADD_PORT,
    SERVER_NAME,
    COMMENT,
    SPECIFY_IP,
    RESOLVE,
    DISABLE_MOUNT,
    ALLOW_MOUNT,
    SERVICE_NAME,
    CONFIGURE_DNS,
    SHOW_USERS,
    POOL_NAME,
    STARTS_ON,
    STARTS_ON_TIME,
    ENDS_ON,
    ENDS_ON_TIME,
    AUTOSCALED,
<<<<<<< HEAD
    REINDEX
=======
    PROTOCOL
>>>>>>> 162cfae7
}<|MERGE_RESOLUTION|>--- conflicted
+++ resolved
@@ -291,6 +291,7 @@
     GENERATE_URL,
     IMPERSONATE,
     MY_PROFILE,
+    FILE_SYSTEM_ACCESS,
     CONFIGURE_NOTIFICATION,
     RECIPIENTS,
     ADD_NOTIFICATION,
@@ -300,7 +301,6 @@
     DISABLE,
     ALLOW_COMMIT,
     CONTENT_PREVIEW,
-    FILE_SYSTEM_ACCESS,
     ADD_ROUTE,
     ROUTE_TABLE,
     ADD_PORT,
@@ -319,9 +319,6 @@
     ENDS_ON,
     ENDS_ON_TIME,
     AUTOSCALED,
-<<<<<<< HEAD
+    PROTOCOL,
     REINDEX
-=======
-    PROTOCOL
->>>>>>> 162cfae7
 }