--- conflicted
+++ resolved
@@ -7,16 +7,16 @@
 import com.epam.pipeline.tesadapter.entity.TesCreateTaskResponse;
 
 public interface TesTaskService {
+
     TesCreateTaskResponse submitTesTask(TesTask body);
 
     TesListTasksResponse listTesTask();
+
     void stub();
 
     TesCancelTaskResponse cancelTesTask(String id);
 
-<<<<<<< HEAD
     TesTask getTesTask(String id);
-=======
+
     TesServiceInfo getServiceInfo();
->>>>>>> da15ae0d
 }