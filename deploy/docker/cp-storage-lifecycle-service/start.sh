#!/bin/bash
# Copyright 2021 EPAM Systems, Inc. (https://www.epam.com/)
#
# Licensed under the Apache License, Version 2.0 (the "License");
# you may not use this file except in compliance with the License.
# You may obtain a copy of the License at
#
#    http://www.apache.org/licenses/LICENSE-2.0
#
# Unless required by applicable law or agreed to in writing, software
# distributed under the License is distributed on an "AS IS" BASIS,
# WITHOUT WARRANTIES OR CONDITIONS OF ANY KIND, either express or implied.
# See the License for the specific language governing permissions and
# limitations under the License.

if [ -z "$API" ]; then
    if [ -z "${CP_API_SRV_INTERNAL_HOST}" ] || [ -z "$CP_API_SRV_INTERNAL_PORT" ]; then
      echo "API is not provided and CP_API_SRV_INTERNAL_HOST CP_API_SRV_INTERNAL_PORT also is not present, can't construct API!"
      exit 22
    fi
    export API="https://${CP_API_SRV_INTERNAL_HOST}:${CP_API_SRV_INTERNAL_PORT}/pipeline/restapi/"
fi


if [ -z "${API_TOKEN}" ]; then
    if [ "CP_API_JWT_ADMIN" ]; then
       export API_TOKEN="$CP_API_JWT_ADMIN"
    else
       echo "API_TOKEN is not provided!"
       exit 22
    fi
fi

if [ -z "${CP_STORAGE_LIFECYCLE_RUN_COMMAND}" ]; then
     echo "CP_STORAGE_LIFECYCLE_RUN_COMMAND is not provided! Possible values are: 'restore' or 'archive'"
     exit 22
fi

python3 ${CP_SLS_HOME}/sls/sls/app.py --cp-api-url=${API} \
         --max-execution-running-days=${CP_STORAGE_LIFECYCLE_DAEMON_MAX_EXECUTION_RUNNING_DAYS:-2} \
         --mode=${CP_STORAGE_LIFECYCLE_DAEMON_MODE:-single} \
         --command=${CP_STORAGE_LIFECYCLE_RUN_COMMAND} \
         --start-each=${CP_STORAGE_LIFECYCLE_DAEMON_START_EACH} \
         --start-at="${CP_STORAGE_LIFECYCLE_DAEMON_START_AT}" \
<<<<<<< HEAD
=======
         --log-dir="${CP_SLS_HOME}/logs" \
>>>>>>> 266fbe30
         --log-backup-days="${CP_STORAGE_LIFECYCLE_LOGS_BACKUP_DAYS:-31}"



<|MERGE_RESOLUTION|>--- conflicted
+++ resolved
@@ -42,10 +42,7 @@
          --command=${CP_STORAGE_LIFECYCLE_RUN_COMMAND} \
          --start-each=${CP_STORAGE_LIFECYCLE_DAEMON_START_EACH} \
          --start-at="${CP_STORAGE_LIFECYCLE_DAEMON_START_AT}" \
-<<<<<<< HEAD
-=======
          --log-dir="${CP_SLS_HOME}/logs" \
->>>>>>> 266fbe30
          --log-backup-days="${CP_STORAGE_LIFECYCLE_LOGS_BACKUP_DAYS:-31}"
 
 
