--- conflicted
+++ resolved
@@ -282,16 +282,9 @@
     @GET("app/info")
     Call<Result<ApplicationInfo>> fetchVersion();
 
-<<<<<<< HEAD
-    @POST("cluster/pool/usages")
-    Call<Result<List<NodePoolUsage>>> saveNodePoolUsage(@Body final List<NodePoolUsage> records);
-
-    @DELETE("cluster/pool/usages")
-=======
     @POST("cluster/pool/usage")
     Call<Result<List<NodePoolUsage>>> saveNodePoolUsage(@Body final List<NodePoolUsage> records);
 
     @DELETE("cluster/pool/usage")
->>>>>>> 42f8378b
     Call<Result<Boolean>> deleteExpiredNodePoolUsage(@Query("date") LocalDate date);
 }