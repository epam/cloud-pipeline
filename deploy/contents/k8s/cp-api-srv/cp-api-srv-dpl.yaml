apiVersion: apps/v1
kind: Deployment
metadata:
  name: cp-api-srv
  namespace: default
spec:
<<<<<<< HEAD
  selector:
    matchLabels:
      cloud-pipeline/cp-api-srv: "true"
  replicas: 1
=======
  replicas: ${CP_API_SRV_REPLICAS}
>>>>>>> 2cf17ad4
  template:
    metadata:
      namespace: default
      labels:
        cloud-pipeline/cp-api-srv: "true"
        cloud-pipeline/core-component: "Deployment"
    spec:
      affinity:
        podAntiAffinity:
          requiredDuringSchedulingIgnoredDuringExecution:
          - labelSelector:
              matchLabels:
                cloud-pipeline/cp-api-srv: "true"
            topologyKey: kubernetes.io/hostname
      nodeSelector:
        cloud-pipeline/cp-api-srv: "true"
      tolerations:
      - key: node-role.kubernetes.io/master
        effect: NoSchedule
      terminationGracePeriodSeconds: 50
      containers:
        - name: cp-api-srv-leader-elector
          image: ${CP_DOCKER_DIST_SRV}lifescience/cloud-pipeline:leader-elector-$CP_VERSION
          imagePullPolicy: "Always"
          securityContext:
            privileged: true
          command: [ "/elector/init" ]
          ports:
            - containerPort: 4040
          env:
            - name: HA_ELECTION_SERVICE_NAME
              value: "cp-api-srv"
            - name: HA_ELECTION_PERIOD_SEC
              value: "5"
            - name: HA_VOTE_EXPIRATION_PERIOD_SEC
              value: "7"
          envFrom:
            - configMapRef:
                name: cp-config-global
          
        - name: cp-api-srv
          image: ${CP_DOCKER_DIST_SRV}lifescience/cloud-pipeline:api-srv-$CP_VERSION
          imagePullPolicy: "Always"
          securityContext:
            privileged: true
          command: ["/init-api"]
          ports:
            - containerPort: 8080
          env:
            - name: CP_KUBE_MASTER_CHECK_URL
              value: http://127.0.0.1:4040/
            - name: CP_HA_DEPLOY_ENABLED
              value: "true"
            - name: CP_API_CURRENT_POD_NAME
              valueFrom:
                fieldRef:
                  fieldPath: metadata.name
            - name: CP_API_CURRENT_NODE_NAME
              valueFrom:
                fieldRef:
                  fieldPath: spec.nodeName
          envFrom:
          - configMapRef:
              name: cp-config-global
          volumeMounts:
            - mountPath: /opt/api/pki
              name: api-pki
            - mountPath: /opt/api/sso
              name: api-sso
            - mountPath: /var/log/cp-api
              name: api-logs
            - mountPath: ${CP_PREF_TEMPLATES_DIRECTORY_EXT}
              name: api-pipe-templates
            - mountPath: ${CP_PREF_TEMPLATES_FOLDER_DIRECTORY_EXT}
              name: api-folder-templates
            - mountPath: ${CP_PREF_TEMPLATES_ERROR_PAGES_DIRECTORY_EXT}
              name: api-error-templates
            - mountPath: ${CP_PREF_API_STATIC_DIRECTORY_EXT}
              name: api-static-assets
            - mountPath: ${CP_PREF_API_ETC_DIRECTORY}
              name: api-etc-assets
            - mountPath: /opt/idp/pki
              name: idp-pki
            - mountPath: /opt/common/pki
              name: common-pki
              readOnly: true
            - mountPath: /opt/gitlab/pki
              name: git-pki
              readOnly: true
            - mountPath: /root/.kube
              name: kube-config
              readOnly: true
            - name: cp-cloud-credentials
              mountPath: "/root/.cloud"
              readOnly: true
              # Using /etc/cp_ssh instead of a "general" ~/.ssh/ because it may break some of the openssh-created files (e.g. known hosts)
              # as this volumes is mounted "read only"
            - name: cp-cluster-ssh-key
              mountPath: "/etc/cp_ssh"
              readOnly: true
          readinessProbe:
            exec:
              command:
                - /bin/sh
                - -c
                - /liveness-api-srv.sh
            initialDelaySeconds: 180
            periodSeconds: 10
          livenessProbe:
            exec:
              command:
                - /bin/sh
                - -c
                - /liveness-api-srv.sh
            # 5 min delay to make sure API is up and running and drop pod after 60 seconds (4*15s) if API didn't respond
            initialDelaySeconds: 180
            periodSeconds: 15
            failureThreshold: 4
          lifecycle:
            preStop:
              exec:
                command: ["sleep", "10"]
      dnsConfig:
        options:
          - name: ndots
            value: "1"
      volumes:
        - name: api-pki
          hostPath:
            path: /opt/api/pki
        - name: api-sso
          hostPath:
            path: /opt/api/sso
        - name: api-logs
          hostPath:
            path: /opt/api/logs
        - name: api-pipe-templates
          hostPath:
            path: /opt/api/templates/pipe-templates
        - name: api-folder-templates
          hostPath:
            path: /opt/api/templates/folder-templates
        - name: api-error-templates
          hostPath:
            path: /opt/api/templates/error-templates
        - name: api-static-assets
          hostPath:
            path: /opt/api/templates/static
        - name: api-etc-assets
          hostPath:
            path: /opt/api/etc
        - name: idp-pki
          hostPath:
            path: /opt/idp/pki
        - name: common-pki
          hostPath:
            path: /opt/common/pki
        - name: git-pki
          hostPath:
            path: /opt/gitlab/pki
        - name: kube-config
          hostPath:
            path: /root/.kube
        - name: cp-cloud-credentials
          secret:
            secretName: cp-cloud-credentials
        - name: cp-cluster-ssh-key
          secret:
            secretName: cp-cluster-ssh-key
            # Kube accepts mode in decimal. So 384 gives 600, which is required for SSH keys
            defaultMode: 384
      imagePullSecrets:
        - name: cp-distr-docker-registry-secret<|MERGE_RESOLUTION|>--- conflicted
+++ resolved
@@ -1,17 +1,10 @@
-apiVersion: apps/v1
+apiVersion: extensions/v1beta1
 kind: Deployment
 metadata:
   name: cp-api-srv
   namespace: default
 spec:
-<<<<<<< HEAD
-  selector:
-    matchLabels:
-      cloud-pipeline/cp-api-srv: "true"
-  replicas: 1
-=======
   replicas: ${CP_API_SRV_REPLICAS}
->>>>>>> 2cf17ad4
   template:
     metadata:
       namespace: default
