--- conflicted
+++ resolved
@@ -284,11 +284,7 @@
         run.setPodId(TEST_POD_ID);
         run.setOwner(TEST_NAME);
         run.setParentRunId(parentRunId);
-<<<<<<< HEAD
-        run.setServiceUrl(TEST_SERVICE_URL);
-=======
         run.setServiceUrl(Collections.singletonMap(TEST_REGION, TEST_SERVICE_URL));
->>>>>>> 0eb93f63
         run.setPlatform(TEST_PLATFORM);
 
         RunInstance instance = new RunInstance();
