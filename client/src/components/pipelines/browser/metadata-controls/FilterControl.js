--- conflicted
+++ resolved
@@ -15,10 +15,6 @@
   static propTypes = {
     columnName: PropTypes.string,
     onSearch: PropTypes.func,
-<<<<<<< HEAD
-    children: PropTypes.node
-  }
-=======
     children: PropTypes.node,
     value: PropTypes.arrayOf(PropTypes.string)
   }
@@ -36,7 +32,6 @@
     this.setState({selectedTags: value});
   };
 
->>>>>>> 9ef653a4
   getContainer = (triggernode) => {
     return triggernode.parentNode;
   };
@@ -72,10 +67,7 @@
             mode="tags"
             style={{width: 280}}
             placeholder="Type or select tags"
-<<<<<<< HEAD
-=======
             notFoundContent="Specify tags to filter"
->>>>>>> 9ef653a4
             onChange={this.handleInputConfirm}
             getPopupContainer={this.getContainer}
           >
@@ -94,27 +86,16 @@
           alignItems: 'center',
           marginTop: 10
         }}>
-<<<<<<< HEAD
-=======
           <Button
             type="danger"
             onClick={this.resetFilter}
             disabled={!selectedTags.length}
           >Reset</Button>
->>>>>>> 9ef653a4
           <Button
             type="primary"
             onClick={this.handleApplyFilter}
             disabled={!selectedTags.length}
           >Apply</Button>
-<<<<<<< HEAD
-          <Button
-            type="danger"
-            onClick={this.resetFilter}
-            disabled={!selectedTags.length}
-          >Reset</Button>
-=======
->>>>>>> 9ef653a4
         </div>
       </div>);
     return (
