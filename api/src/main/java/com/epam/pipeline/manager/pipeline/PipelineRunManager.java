--- conflicted
+++ resolved
@@ -1287,18 +1287,11 @@
         final PipelineConfiguration workerConfigurationTemplate = configurationManager.generateWorkerConfiguration(
                 parentId, runVO, configuration, false, true);
         for (int i = 0; i < nodeCount; i++) {
-<<<<<<< HEAD
-            launchPipeline(
-                    configuration, pipeline, version, runVO.getInstanceType(), runVO.getConfigurationName(),
-                    parentId, run.getId(), null, null, runVO.getRunSids(),
-                    configuration.getNotifications()
-=======
             final PipelineConfiguration workerConfiguration = workerConfigurationTemplate.clone();
             launchPipeline(
                     workerConfiguration, pipeline, version, runVO.getInstanceType(), runVO.getConfigurationName(),
                     parentId, run.getId(), null, null, runVO.getRunSids(),
                     workerConfiguration.getNotifications()
->>>>>>> 0f8d667f
             );
         }
     }
