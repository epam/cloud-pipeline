package com.epam.pipeline.tesadapter.service;

import com.epam.pipeline.entity.cluster.AllowedInstanceAndPriceTypes;
import com.epam.pipeline.entity.cluster.InstanceType;
import com.epam.pipeline.entity.configuration.ExecutionEnvironment;
import com.epam.pipeline.entity.configuration.PipeConfValueVO;
import com.epam.pipeline.entity.pipeline.PipelineRun;
<<<<<<< HEAD
import com.epam.pipeline.entity.pipeline.TaskStatus;
import com.epam.pipeline.entity.pipeline.Tool;
=======
import com.epam.pipeline.entity.pipeline.PipelineTask;
>>>>>>> 0175822e
import com.epam.pipeline.entity.pipeline.run.PipelineStart;
import com.epam.pipeline.entity.pipeline.run.parameter.PipelineRunParameter;
import com.epam.pipeline.tesadapter.common.MessageConstants;
import com.epam.pipeline.tesadapter.common.MessageHelper;
import com.epam.pipeline.tesadapter.entity.PipelineDiskMemoryTypes;
import com.epam.pipeline.tesadapter.entity.TesExecutor;
import com.epam.pipeline.tesadapter.entity.TesInput;
import com.epam.pipeline.tesadapter.entity.TesOutput;
import com.epam.pipeline.tesadapter.entity.TesResources;
import com.epam.pipeline.tesadapter.entity.TesState;
import com.epam.pipeline.tesadapter.entity.TesTask;
import lombok.extern.slf4j.Slf4j;
import org.apache.commons.collections4.ListUtils;
import org.apache.commons.collections4.MapUtils;
import org.springframework.beans.factory.annotation.Autowired;
import org.springframework.beans.factory.annotation.Value;
import org.springframework.stereotype.Service;
import org.springframework.util.Assert;

import java.util.Arrays;
import java.util.Collections;
import java.util.Comparator;
import java.util.HashMap;
import java.util.List;
import java.util.Map;
import java.util.Optional;
import java.util.stream.Collectors;

@Slf4j
@Service
public class TaskMapper {
<<<<<<< HEAD
    private final Integer defaultHddSize;
    private final Double defaultRamGb;
    private final Long defaultCpuCore;
    private final Boolean defaultPreemptible;
    private final String defaultRegion;
    private MessageHelper messageHelper;
    private final CloudPipelineAPIClient cloudPipelineAPIClient;
=======

    private final String defaultInstanceType;
    private final Integer defaultHddSize;

    @Autowired
    private MessageHelper messageHelper;

    @Autowired
    private CloudPipelineAPIClient cloudPipelineAPIClient;
>>>>>>> 0175822e

    private static final String SEPARATOR = " ";
    private static final String INPUT_TYPE = "input";
    private static final String OUTPUT_TYPE = "output";
    private static final String DEFAULT_TYPE = "string";
    private static final String TOOL = "tool";
    private static final String INSTANCE_TYPES = "instanceList";
    private static final String MIN_INSTANCE = "instance";
    private static final String REGION_ID = "id";
    private static final String IMAGE = "image";
    private static final String EXECUTORS = "executors";
    private static final String ZONES = "zones";
    private static final Integer FIRST = 0;
    private static final Integer ONLY_ONE = 1;
    private static final Double KIB_TO_GIB = 0.00000095367432;
    private static final Double MIB_TO_GIB = 0.0009765625;
    private static final Double GIB_TO_GIB = 1.0;
    private static final Double TIB_TO_GIB = 1024.0;
    private static final Double PIB_TO_GIB = 1048576.0;
    private static final Double EIB_TO_GIB = 1073741824.0;


    @Autowired
    public TaskMapper(@Value("${cloud.pipeline.hddSize}") Integer hddSize,
                      @Value("${cloud.pipeline.ramGb}") Double defaultRamGb,
                      @Value("${cloud.pipeline.cpuCore}") Long defaultCpuCore,
                      @Value("${cloud.pipeline.preemtible}") Boolean defaultPreemptible,
                      @Value("${cloud.pipeline.region}") String defaultRegion,
                      CloudPipelineAPIClient cloudPipelineAPIClient, MessageHelper messageHelper) {
        this.defaultHddSize = hddSize;
        this.defaultRamGb = defaultRamGb;
        this.defaultCpuCore = defaultCpuCore;
        this.cloudPipelineAPIClient = cloudPipelineAPIClient;
        this.messageHelper = messageHelper;
        this.defaultPreemptible = defaultPreemptible;
        this.defaultRegion = defaultRegion;
    }

    public PipelineStart mapToPipelineStart(TesTask tesTask) {
        Assert.notNull(tesTask, messageHelper.getMessage(
                MessageConstants.ERROR_PARAMETER_NULL_OR_EMPTY, tesTask));
        PipelineStart pipelineStart = new PipelineStart();
        Map<String, PipeConfValueVO> params = new HashMap<>();
        TesExecutor tesExecutor = getExecutorFromTesExecutorsList(tesTask.getExecutors());
        Assert.notNull(tesExecutor.getImage(), messageHelper.getMessage(
                MessageConstants.ERROR_PARAMETER_NULL_OR_EMPTY, IMAGE));
        Tool pipelineTool = loadToolByTesImage(tesExecutor.getImage());
        pipelineStart.setInstanceType(getProperInstanceType(tesTask, pipelineTool));
        pipelineStart.setCmdTemplate(String.join(SEPARATOR, tesExecutor.getCommand()));
        pipelineStart.setDockerImage(tesExecutor.getImage());
        pipelineStart.setExecutionEnvironment(ExecutionEnvironment.CLOUD_PLATFORM);
        pipelineStart.setHddSize(Optional.ofNullable(tesTask.getResources())
                .map(tesResources -> {
                    if (Optional.ofNullable(tesResources.getDiskGb()).isPresent()) {
                        return tesResources.getDiskGb().intValue();
                    }
                    return defaultHddSize;
                }).orElse(defaultHddSize));
        pipelineStart.setIsSpot(Optional.ofNullable(tesTask.getResources())
                .map(tesResources -> Optional.ofNullable(tesResources.getPreemptible()).orElse(defaultPreemptible))
                .orElse(defaultPreemptible));
        pipelineStart.setForce(false);
        pipelineStart.setNonPause(true);
        ListUtils.emptyIfNull(tesTask.getInputs()).forEach(tesInput ->
                params.put(tesInput.getName(), new PipeConfValueVO(tesInput.getUrl(), INPUT_TYPE)));
        ListUtils.emptyIfNull(tesTask.getOutputs()).forEach(tesOutput ->
                params.put(tesOutput.getName(), new PipeConfValueVO(tesOutput.getUrl(), OUTPUT_TYPE)));
        MapUtils.emptyIfNull(tesExecutor.getEnv()).forEach((name, value) ->
                params.put(name, new PipeConfValueVO(value, DEFAULT_TYPE)));
        pipelineStart.setParams(params);
        return pipelineStart;
    }

    public TesExecutor getExecutorFromTesExecutorsList(List<TesExecutor> tesExecutors) {
        Assert.isTrue(tesExecutors.size() == ONLY_ONE, messageHelper.getMessage(
                MessageConstants.ERROR_PARAMETER_INCOMPATIBLE_CONTENT, EXECUTORS, tesExecutors));
        return tesExecutors.get(FIRST);
    }


    public String getProperInstanceType(TesTask tesTask, Tool pipelineTool) {
        Double ramGb = Optional.ofNullable(tesTask.getResources())
                .map(TesResources::getRamGb).orElse(defaultRamGb);
        Long cpuCores = Optional.ofNullable(tesTask.getResources())
                .map(TesResources::getCpuCores).orElse(defaultCpuCore);
        Long toolId = pipelineTool.getId();
        Long regionId = getProperRegionIdInCloudRegionsByTesZone(Optional.ofNullable(tesTask.getResources())
                .map(TesResources::getZones)
                .orElse(Collections.singletonList(defaultRegion)));
        Boolean spot = Optional.ofNullable(tesTask.getResources())
                .map(TesResources::getPreemptible).orElse(defaultPreemptible);
        AllowedInstanceAndPriceTypes allowedInstanceAndPriceTypes = cloudPipelineAPIClient
                .loadAllowedInstanceAndPriceTypes(toolId, regionId, spot);
        Assert.notEmpty(allowedInstanceAndPriceTypes.getAllowedInstanceTypes(), messageHelper.getMessage(
                MessageConstants.ERROR_PARAMETER_NULL_OR_EMPTY, allowedInstanceAndPriceTypes));
        return evaluateMostProperInstanceType(allowedInstanceAndPriceTypes, ramGb, cpuCores);
    }

    public Tool loadToolByTesImage(String image) {
        Assert.hasText(image, messageHelper.getMessage(
                MessageConstants.ERROR_PARAMETER_NULL_OR_EMPTY, image));
        return Optional.ofNullable(cloudPipelineAPIClient.loadTool(image)).orElseThrow(() ->
                new IllegalArgumentException(messageHelper
                        .getMessage(MessageConstants.ERROR_PARAMETER_NULL_OR_EMPTY, TOOL)));
    }

    public Long getProperRegionIdInCloudRegionsByTesZone(List<String> zones) {
        Assert.isTrue(zones.size() == ONLY_ONE, messageHelper.getMessage(
                MessageConstants.ERROR_PARAMETER_INCOMPATIBLE_CONTENT, ZONES, zones));
        return Optional.ofNullable(cloudPipelineAPIClient.loadAllRegions().stream().filter(
                region -> region.getName().equalsIgnoreCase(zones.get(FIRST)))
                .collect(Collectors.toList()).get(FIRST).getId()).orElseThrow(() ->
                new IllegalArgumentException(messageHelper
                        .getMessage(MessageConstants.ERROR_PARAMETER_NULL_OR_EMPTY, REGION_ID)));
    }

    private String evaluateMostProperInstanceType(AllowedInstanceAndPriceTypes allowedInstanceAndPriceTypes,
                                                  Double ramGb, Long cpuCores) {
        return Optional.ofNullable(allowedInstanceAndPriceTypes.getAllowedInstanceTypes())
                .orElseThrow(() ->
                        new IllegalArgumentException(messageHelper
                                .getMessage(MessageConstants.ERROR_PARAMETER_NULL_OR_EMPTY, INSTANCE_TYPES))).stream()
                .min(Comparator.comparing(i -> calculateInstanceCoef(i, ramGb, cpuCores)))
                .orElseThrow(() ->
                        new IllegalArgumentException(messageHelper
                                .getMessage(MessageConstants.ERROR_PARAMETER_NULL_OR_EMPTY, MIN_INSTANCE)))
                .getName();
    }

    /**
     * Calculates the coefficient of deviation for {@code instanceType}.The result
     * depends on the level of difference between the used values {@code memory} and
     * {@code vCPU} in {@code instanceType} and the entered values {@code ramGb} and
     * {@code cpuCores}, respectively. From greater difference, comes greater coefficient.
     *
     * @param instanceType InstanceType - a set of using parameters
     * @param ramGb        double - entered RAM (Gb) as resource parameter
     * @param cpuCores     long - entered CPU (Cores) as resource parameter
     * @return double - correspond coefficient for {@code instanceType}
     */
    private Double calculateInstanceCoef(InstanceType instanceType, Double ramGb, Long cpuCores) {
        return Math.abs(convertMemoryUnitTypeToGiB(instanceType.getMemoryUnit()) * instanceType.getMemory()
                - ramGb) / ramGb + Math.abs((double) (instanceType.getVCPU() - cpuCores)) / cpuCores;
    }

    private Double convertMemoryUnitTypeToGiB(String memoryUnit) {
        if (memoryUnit != null) {
            if (memoryUnit.equalsIgnoreCase(PipelineDiskMemoryTypes.KIB.getValue())) {
                return KIB_TO_GIB;
            } else if (memoryUnit.equalsIgnoreCase(PipelineDiskMemoryTypes.MIB.getValue())) {
                return MIB_TO_GIB;
            } else if (memoryUnit.equalsIgnoreCase(PipelineDiskMemoryTypes.TIB.getValue())) {
                return TIB_TO_GIB;
            } else if (memoryUnit.equalsIgnoreCase(PipelineDiskMemoryTypes.PIB.getValue())) {
                return PIB_TO_GIB;
            } else if (memoryUnit.equalsIgnoreCase(PipelineDiskMemoryTypes.EIB.getValue())) {
                return EIB_TO_GIB;
            }
        }
        return GIB_TO_GIB;
    }

    public TesTask mapToTesTask(PipelineRun run) {
        return TesTask.builder()
                .id(String.valueOf(run.getId()))
                .name(run.getPodId())
                .resources(createTesResources(run))
                .executors(createListExecutor(run))
                .inputs(createTesInput(ListUtils.emptyIfNull(run.getPipelineRunParameters())))
                .outputs(createTesOutput(ListUtils.emptyIfNull(run.getPipelineRunParameters())))
                .creationTime(run.getStartDate().toString())
                .state(createTesState(run))
                .build();
    }

    private TesState createTesState(PipelineRun run) {
        List<PipelineTask> pipelineTaskList = cloudPipelineAPIClient.loadPipelineTasks(run.getId());
        switch (run.getStatus()) {
            case RUNNING:
                if (pipelineTaskList.size() == 1 &&
                        pipelineTaskList.get(0).getName().equalsIgnoreCase("Console")) {
                    return TesState.QUEUED;
                } else if (pipelineTaskList.size() > 1 && pipelineTaskList.stream()
                        .noneMatch(p -> p.getName().equalsIgnoreCase("InitializeEnvironment"))) {
                    return TesState.INITIALIZING;
                } else {
                    return TesState.RUNNING;
                }
            case PAUSED:
                return TesState.PAUSED;
            case SUCCESS:
                return TesState.COMPLETE;
            case FAILURE:
                return TesState.EXECUTOR_ERROR;
            case STOPPED:
                return TesState.CANCELED;
            default:
                return TesState.UNKNOWN;
        }
    }

    private List<TesInput> createTesInput(List<PipelineRunParameter> parameters) {
        final TesInput tesInput = new TesInput();
        parameters.stream()
                .filter(pipelineRunParameter -> pipelineRunParameter.getType().contains(INPUT_TYPE))
                .forEach(pipelineRunParameter -> {
                    tesInput.setName(pipelineRunParameter.getName());
                    tesInput.setUrl(pipelineRunParameter.getValue());
                });
        return ListUtils.emptyIfNull(Arrays.asList(tesInput));
    }

    private List<TesOutput> createTesOutput(List<PipelineRunParameter> parameters) {
        final TesOutput tesOutput = new TesOutput();
        parameters.stream()
                .filter(pipelineRunParameter -> pipelineRunParameter.getType().contains(OUTPUT_TYPE))
                .forEach(pipelineRunParameter -> {
                    tesOutput.setName(pipelineRunParameter.getName());
                    tesOutput.setUrl(pipelineRunParameter.getValue());
                });
        return ListUtils.emptyIfNull(Arrays.asList(tesOutput));
    }

    private TesResources createTesResources(PipelineRun run) {
        return TesResources.builder()
                .preemptible(run.getInstance().getSpot())
                .diskGb(new Double(run.getInstance().getNodeDisk()))
                .build();
    }

    private List<TesExecutor> createListExecutor(PipelineRun run) {
        return ListUtils.emptyIfNull(Arrays.asList(TesExecutor.builder()
                .command(ListUtils.emptyIfNull(Arrays.asList(run.getActualCmd().split(SEPARATOR))))
                .env(run.getEnvVars())
                .build()));

    }
}<|MERGE_RESOLUTION|>--- conflicted
+++ resolved
@@ -5,12 +5,9 @@
 import com.epam.pipeline.entity.configuration.ExecutionEnvironment;
 import com.epam.pipeline.entity.configuration.PipeConfValueVO;
 import com.epam.pipeline.entity.pipeline.PipelineRun;
-<<<<<<< HEAD
 import com.epam.pipeline.entity.pipeline.TaskStatus;
 import com.epam.pipeline.entity.pipeline.Tool;
-=======
 import com.epam.pipeline.entity.pipeline.PipelineTask;
->>>>>>> 0175822e
 import com.epam.pipeline.entity.pipeline.run.PipelineStart;
 import com.epam.pipeline.entity.pipeline.run.parameter.PipelineRunParameter;
 import com.epam.pipeline.tesadapter.common.MessageConstants;
@@ -42,7 +39,6 @@
 @Slf4j
 @Service
 public class TaskMapper {
-<<<<<<< HEAD
     private final Integer defaultHddSize;
     private final Double defaultRamGb;
     private final Long defaultCpuCore;
@@ -50,17 +46,6 @@
     private final String defaultRegion;
     private MessageHelper messageHelper;
     private final CloudPipelineAPIClient cloudPipelineAPIClient;
-=======
-
-    private final String defaultInstanceType;
-    private final Integer defaultHddSize;
-
-    @Autowired
-    private MessageHelper messageHelper;
-
-    @Autowired
-    private CloudPipelineAPIClient cloudPipelineAPIClient;
->>>>>>> 0175822e
 
     private static final String SEPARATOR = " ";
     private static final String INPUT_TYPE = "input";
