--- conflicted
+++ resolved
@@ -26,7 +26,6 @@
 import java.util.Arrays;
 import java.util.Map;
 import java.util.Optional;
-import java.util.concurrent.TimeUnit;
 
 import org.openqa.selenium.By;
 
@@ -70,11 +69,8 @@
             entry(DEFAULT_COMMAND, context().find(byText("Cmd template")).parent().parent().find(byClassName("CodeMirror-line"))),
             entry(SAVE, $(byId("save-pipeline-configuration-button"))),
             entry(ADD_SYSTEM_PARAMETER, $(byId("add-system-parameter-button"))),
-<<<<<<< HEAD
+            entry(RUN_CAPABILITIES, context().find(byXpath("//*[contains(text(), 'Run capabilities')]")).closest(".ant-row").find(by("role", "combobox"))),
             entry(LIMIT_MOUNTS, context().find(byClassName("limit-mounts-input__limit-mounts-input")))
-=======
-            entry(RUN_CAPABILITIES, context().find(byXpath("//*[contains(text(), 'Run capabilities')]")).closest(".ant-row").find(by("role", "combobox")))
->>>>>>> 623e2bd5
     );
     private final String pipelineName;
     private int parameterIndex = 0;
