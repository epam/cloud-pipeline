/*
 * Copyright 2017-2021 EPAM Systems, Inc. (https://www.epam.com/)
 *
 * Licensed under the Apache License, Version 2.0 (the "License");
 * you may not use this file except in compliance with the License.
 * You may obtain a copy of the License at
 *
 *     http://www.apache.org/licenses/LICENSE-2.0
 *
 *  Unless required by applicable law or agreed to in writing, software
 *  distributed under the License is distributed on an "AS IS" BASIS,
 *  WITHOUT WARRANTIES OR CONDITIONS OF ANY KIND, either express or implied.
 *  See the License for the specific language governing permissions and
 *  limitations under the License.
 */

export default `
@THEME .theme-preview {
  border-color: @card-border-color;
}
@THEME .theme-preview.selected {
  border-color: @primary-color;
}
@THEME .theme-preview:not(.read-only):hover {
  border-color: @primary-color;
  box-shadow: 0 0 2px 2px fade(@primary-color, 20%);
}
@THEME .cp-themes-group {
  color: @application-color;
  background-color: @card-background-color;
  border: 1px solid @card-border-color;
}
@THEME .cp-themes-group .cp-themes-group-header {
  background-color: @card-header-background;
  border-bottom: 1px solid @card-border-color;
}
@THEME .cp-themes-group-active-tag {
  background-color: @primary-color;
  color: @primary-text-color;
}
@THEME.theme-preview .cp-theme-preview-navigation-panel {
  background-color: @navigation-panel-color;
}
@THEME.theme-preview .cp-theme-preview-layout {
  background-color: @application-background-color;
  color: @application-color;
  background-image: @background-image;
  background-size: cover;
}
@THEME.theme-preview .cp-theme-preview-panel {
  border: 1px solid @panel-border-color;
  background-color: @panel-background-color;
  color: @application-color;
}
@THEME.theme-preview .cp-theme-priview-panel-card {
  border: 1px solid @card-border-color;
  background-color: @card-background-color;
  margin: 2px;
}
@THEME.theme-preview .cp-theme-preview-button-primary {
  color: @btn-color;
  background-color: @primary-color;
  border-color: @primary-color;
}
@THEME.theme-preview .cp-theme-preview-button-danger {
  background-color: @btn-danger-color;;
  border-color: @btn-danger-color;
}
@THEME.theme-preview .cp-theme-preview-button {
  color: @primary-color;
  background-color: @panel-background-color;
}
@THEME.theme-preview .cp-theme-priview-runs-table-icon-blue {
  color: @color-blue;
}
@THEME.theme-preview .cp-theme-priview-runs-table-icon-yellow {
  color: @color-yellow;
}
@THEME.theme-preview .cp-theme-priview-runs-table-icon-green {
  color: @color-green;
}
@THEME.theme-preview .cp-theme-preview-navigation-menu-item.selected {
  background-color: @navigation-panel-highlighted-color;
}
@THEME.theme-preview .cp-theme-preview-navigation-menu-item i {
  text-align: center;
  padding: 5px;
}
@THEME.theme-preview .cp-runs-menu-item.active {
  color: @navigation-item-runs-color;
}
@THEME.theme-preview .cp-theme-preview-navigation-menu-item,
@THEME.theme-preview .cp-runs-menu-item {
  color: @navigation-item-color;
  background-color: transparent;
  display: flex;
  justify-content: center;
  align-items: center;
}
@THEME.theme-preview .cp-theme-preview-text {
  background-color: @application-color;
}
@THEME .color-presenter {
  border-color: @application-color;
}

@THEME body[class*="dark"] {
  color-scheme: dark;
}
@THEME body[class*="light"] {
  color-scheme: light;
}
@THEME .cp-title {
  font-weight: bold;
}
@THEME a,
@THEME a:visited,
@THEME .cp-link {
  color: @primary-color;
  cursor: pointer;
}
@THEME a:active {
  color: @primary-active-color;
}
@THEME .cp-link[disabled] {
  color: @btn-disabled-color;
}
@THEME .cp-text,
@THEME a.cp-text,
@THEME a.cp-text:visited {
  color: @application-color;
}
@THEME a:hover,
@THEME a:focus,
@THEME .cp-link:hover,
@THEME .cp-link:focus {
  color: @primary-hover-color;
}
@THEME a.cp-text:hover,
@THEME a.cp-text:focus,
@THEME a.cp-text:active {
  color: @application-color-accent;
}
@THEME a.underline {
  text-decoration: underline;
}
@THEME a.cp-danger:hover,
@THEME a.cp-danger:focus,
@THEME .cp-link.cp-danger:hover,
@THEME .cp-link.cp-danger:focus {
  color: lighten(@color-red, 5%);
}
@THEME .cp-divider.top,
@THEME .cp-divider.horizontal {
  border-top: 1px solid @panel-border-color;
}
@THEME .cp-divider.bottom {
  border-bottom: 1px solid @panel-border-color;
}
@THEME .cp-divider.left,
@THEME .cp-divider.vertical {
  border-left: 1px solid @panel-border-color;
}
@THEME .cp-divider.right {
  border-right: 1px solid @panel-border-color;
}
@THEME .cp-divider.horizontal {
  width: 100%;
  height: 1px;
  background-color: transparent;
}
@THEME .cp-divider.vertical {
  width: 1px;
  height: 100%;
  background-color: transparent;
}
@THEME .cp-primary {
  color: @primary-color;
}
@THEME .cp-disabled {
  color: @application-color-disabled;
}
@THEME .cp-accent {
  color: @application-color-accent;
}
@THEME .cp-warning {
  color: @color-yellow;
}
@THEME .cp-success {
  color: @color-green;
}
@THEME .cp-error,
@THEME .cp-danger {
  color: @color-red;
}
@THEME .cp-error.border,
@THEME .cp-danger.border {
  border-color: currentColor;
}
@THEME .cp-sensitive {
  color: @color-sensitive;
}
@THEME .cp-sensitive-tag {
  background-color: @color-sensitive;
  color: @btn-color;
}
@THEME .cp-sensitive-tag.bordered {
  background-color: transparent;
  color: @color-sensitive;
  border-color: currentColor;
}
@THEME .cp-tag {
  background-color: transparent;
  border: 1px solid @card-border-color;
  color: @application-color;
}
@THEME .cp-tag.disabled {
  color: @application-color-disabled;
}
@THEME .cp-tag.warning {
  border-color: currentColor;
  color: @color-yellow;
}
@THEME .cp-tag.critical {
  border-color: currentColor;
  color: @color-red;
}
@THEME .cp-tag.success {
  border-color: currentColor;
  color: @color-green;
}
@THEME .cp-tag.cp-primary,
@THEME .cp-tag.primary {
  border-color: currentColor;
  color: @primary-color;
}
@THEME .cp-versioned-storage {
  color: @primary-color;
}
@THEME .cp-icon-button {
  cursor: pointer;
  color: @application-color;
  pointer-events: all;
  transition: all 100ms ease;
}
@THEME .cp-icon-button:not(.cp-disabled):hover {
  color: @application-color-accent;
  transform: scale(1.15);
}
@THEME .cp-icon-button.cp-disabled {
  cursor: default;
  color: @application-color-disabled;
}
@THEME .cp-icon-button:hover {
  color: @application-color-accent;
}
@THEME .ant-layout-sider {
  background-color: @navigation-panel-color;
}
@THEME .ant-layout {
  background-color: @application-background-color;
  color: @application-color;
  background-image: @background-image;
  background-size: cover;
}
@THEME h1,
@THEME h2,
@THEME h3,
@THEME h4,
@THEME h5 {
  color: @application-color;
}
@THEME .ant-input,
@THEME .ant-input-number,
@THEME .ant-input-number-input,
@THEME .ant-input-number-handler-wrap,
@THEME .cp-limit-mounts-input {
  background-color: @input-background;
  border-color: @input-border;
  color: @input-color;
}
@THEME .chrome-picker input {
  background-color: @input-background !important;
  border-color: @input-border !important;
  color: @input-color !important;
}
@THEME .ant-input-number-handler:active {
  color: @primary-text-color;
  background-color: @primary-color;
}
@THEME .ant-input-number-handler-wrap .ant-input-number-handler-down {
  border-color: @input-border;
}
@THEME .ant-input-number-handler-wrap .ant-input-number-handler,
@THEME .ant-input-number-handler-up-inner,
@THEME .ant-input-number-handler-down-inner {
  color: @input-color;
}
@THEME .ant-input-number-handler:hover .ant-input-number-handler-up-inner,
@THEME .ant-input-number-handler:hover .ant-input-number-handler-down-inner {
  color: @input-border-hover-color;
}
@THEME .ant-input-number-handler-down-disabled .ant-input-number-handler-down-inner,
@THEME .ant-input-number-handler-up-disabled .ant-input-number-handler-down-inner,
@THEME .ant-input-number-disabled .ant-input-number-handler-down-inner,
@THEME .ant-input-number-handler-down-disabled .ant-input-number-handler-up-inner,
@THEME .ant-input-number-handler-up-disabled .ant-input-number-handler-up-inner,
@THEME .ant-input-number-disabled .ant-input-number-handler-up-inner {
  color: @application-color-disabled !important;
}
@THEME .ant-input-disabled,
@THEME .ant-input-number-disabled,
@THEME .ant-input-number-disabled .ant-input-number-handler-wrap,
@THEME .ant-input-number-input[disabled],
@THEME .cp-limit-mounts-input.disabled {
  background-color: @input-background-disabled;
  color: @application-color-disabled;
}
@THEME .ant-input-group-addon,
@THEME .cp-input-group-addon {
  background-color: @input-addon;
  border-color: @input-border;
  color: @input-color;
}
@THEME .ant-input::placeholder,
@THEME .ant-time-picker-input::placeholder {
  color: @input-placeholder-color;
}
@THEME .ant-input-affix-wrapper .ant-input-suffix {
  color: @input-search-icon-color;
}
@THEME .ant-input-affix-wrapper .ant-input-suffix .ant-input-search-icon:hover {
  color: @input-search-icon-hovered-color;
}
@THEME .ant-input:hover:not(.ant-input-disabled),
@THEME .ant-input-affix-wrapper:hover .ant-input:not(.ant-input-disabled),
@THEME .ant-input-number:hover:not(.ant-input-number-disabled),
@THEME .cp-limit-mounts-input:hover {
  border-color: @input-border-hover-color;
  box-shadow: 0 0 0 2px @input-shadow-color;
}
@THEME .ant-input-affix-wrapper:focus .ant-input:not(.ant-input-disabled),
@THEME .ant-input:focus:not(.ant-input-disabled),
@THEME .ant-input:active:not(.ant-input-disabled),
@THEME .ant-input-number:focus:not(.ant-input-number-disabled),
@THEME .ant-input-number.ant-input-number-focused:not(.ant-input-number-disabled),
@THEME .ant-input-number:active:not(.ant-input-number-disabled) {
  border-color: @input-border-hover-color;
  box-shadow: 0 0 0 2px @input-shadow-color;
}
@THEME .cp-error .ant-input,
@THEME .ant-input.cp-error,
@THEME .ant-select.cp-error .ant-select-selection,
@THEME .ant-input-number.cp-error {
  border-color: @color-red;
  color: @color-red;
  box-shadow: none;
}
@THEME .cp-error .ant-input:hover:not(.ant-input-disabled),
@THEME .ant-input.cp-error:hover:not(.ant-input-disabled),
@THEME .ant-input-number.cp-error:hover:not(.ant-input-disabled),
@THEME .ant-select.cp-error:not(.ant-select-disabled) .ant-select-selection:hover {
  border-color: @color-red;
  box-shadow: 0 0 0 2px fade(@color-red, 20%);
}
@THEME .cp-error .ant-input:focus:not(.ant-input-disabled),
@THEME .cp-error .ant-input:active:not(.ant-input-disabled),
@THEME .ant-input.cp-error:focus:not(.ant-input-disabled),
@THEME .ant-input.cp-error:active:not(.ant-input-disabled),
@THEME .ant-input-number.cp-error:focus:not(.ant-input-disabled),
@THEME .ant-input-number.cp-error:active:not(.ant-input-disabled),
@THEME .ant-input-number.cp-error.ant-input-number-focused:not(.ant-input-number-disabled),
@THEME .ant-select:not(.ant-select-disabled) .ant-select-selection.cp-error:focus,
@THEME .ant-select:not(.ant-select-disabled) .ant-select-selection.cp-error:active {
  border-color: @color-red;
  box-shadow: 0 0 0 2px fade(@color-red, 20%);
}
@THEME .cp-text-not-important {
  color: @application-color-faded;
}
@THEME .cp-text-not-important-after:after {
  color: @application-color-faded;
}
@THEME .ant-modal-mask {
  background-color: @modal-mask-background;
}
@THEME .ant-modal-content {
<<<<<<< HEAD
  background-color: fade(@card-background-color, 200%);
=======
  background-color: fade(@card-background-color, 100%);
>>>>>>> 59c37005
  color: @application-color;
}
@THEME .ant-confirm-body,
@THEME .ant-confirm-body .ant-confirm-title,
@THEME .ant-confirm-body .ant-confirm-content {
  color: @application-color;
}
@THEME .ant-modal-header,
@THEME .ant-modal-footer {
  background-color: @card-background-color;
  color: @application-color;
  border-color: @card-border-color;
}
@THEME .ant-modal-title {
  color: @application-color;
}
@THEME .ant-modal-close {
  color: fadeout(@application-color, 20%);
}
@THEME .ant-modal-close:focus,
@THEME .ant-modal-close:hover {
  color: @application-color;
}
@THEME .cp-even-odd-element:nth-child(even) {
  background-color: @even-element-background;
}
@THEME .ant-tree li .ant-tree-node-content-wrapper {
  color: @application-color;
}
@THEME .ant-tree li .ant-tree-node-content-wrapper:hover {
  background-color: @table-element-hover-background-color;
  color: @table-element-hover-color;
}
@THEME .ant-tree li .ant-tree-node-content-wrapper.ant-tree-node-selected {
  background-color: @table-element-selected-background-color;
  color: @table-element-selected-color;
}
@THEME .ant-menu,
@THEME .ant-menu-submenu > .ant-menu {
  background-color: transparent;
  color: @menu-color;
  border-color: @menu-border-color;
}
@THEME .ant-menu > .ant-menu-item > a,
@THEME .ant-menu > .ant-menu-submenu > a {
  color: currentColor;
}
@THEME .ant-menu > .ant-menu-item > a:hover,
@THEME .ant-menu > .ant-menu-submenu > a:hover {
  color: @menu-active-color;
}
@THEME .ant-menu:not(.ant-menu-horizontal) > .ant-menu-item-selected {
  background-color: transparent;
}
@THEME .ant-menu > .ant-menu-item:hover,
@THEME .ant-menu > .ant-menu-submenu:hover,
@THEME .ant-menu > .ant-menu-item-active,
@THEME .ant-menu > .ant-menu-submenu-active,
@THEME .ant-menu > .ant-menu-item-open,
@THEME .ant-menu > .ant-menu-submenu-open,
@THEME .ant-menu > .ant-menu-item-selected,
@THEME .ant-menu > .ant-menu-submenu-selected,
@THEME .ant-menu-inline .ant-menu-item::after,
@THEME .ant-menu-vertical .ant-menu-item::after,
@THEME .ant-menu-submenu-title:hover,
@THEME .ant-menu-item:active,
@THEME .ant-menu-submenu-title:active {
  border-color: @menu-active-color;
  color: @menu-active-color;
  background-color: transparent;
}
@THEME .ant-tabs {
  color: @menu-color;
}
@THEME .ant-tabs .ant-tabs-bar {
  border-color: @menu-border-color;
}
@THEME .ant-tabs .ant-tabs-bar .ant-tabs-ink-bar {
  background-color: @menu-active-color;
}
@THEME .ant-tabs .ant-tabs-bar .ant-tabs-tab-active,
@THEME .ant-tabs .ant-tabs-bar .ant-tabs-tab:hover {
  color: @menu-active-color;
}
@THEME .ant-tabs.ant-tabs-card > .ant-tabs-bar .ant-tabs-tab {
  border-color: @card-border-color;
  background-color: @card-background-color;
}
@THEME .ant-tabs.ant-tabs-card > .ant-tabs-bar .ant-tabs-tab-active {
  color: @menu-active-color;
}
@THEME .ant-tabs.ant-tabs-card .ant-tabs-bar {
  margin-bottom: 0;
}
@THEME .ant-tabs.ant-tabs-card .ant-tabs-bar + .ant-tabs-content {
  padding: 16px 5px 5px;
  background-color: @card-background-color;
  border-left: 1px solid @card-border-color;
  border-right: 1px solid @card-border-color;
  border-bottom: 1px solid @card-border-color;
}
@THEME .ant-tabs.cp-tabs-no-padding.ant-tabs-card .ant-tabs-bar + .ant-tabs-content {
  padding: 0;
}
@THEME .cp-tabs-no-content.ant-tabs.ant-tabs-card .ant-tabs-bar + .ant-tabs-content {
  border-bottom: 0;
}
@THEME .cp-tabs-content {
  background-color: @card-background-color;
  border-left: 1px solid @card-border-color;
  border-right: 1px solid @card-border-color;
  border-bottom: 1px solid @card-border-color;
}
@THEME .ant-checkbox-wrapper + span {
  color: @application-color;
}
@THEME .ant-checkbox-disabled + span {
  color: @application-color-disabled;
}
@THEME .cp-ellipsis-text {
  white-space: nowrap;
  overflow: hidden;
  text-overflow: ellipsis;
}
@THEME .cp-icon-larger {
  font-size: larger;
}
@THEME .cp-icon-large {
  font-size: large;
}
@THEME .cp-split-panel-header {
  background-color: @card-header-background;
  border-bottom: 1px solid @card-border-color;
  border-top: 1px solid @card-border-color;
  color: @application-color;
}
@THEME .cp-split-panel {
  width: 100%;
  height: 100%;
  display: flex;
  flex-direction: row;
  background-color: transparent;
}
@THEME .cp-transparent-background {
  background-color: transparent !important;
}
@THEME .cp-transparent-background {
  background-color: transparent !important;
}
@THEME .cp-split-panel-panel {
  color: @application-color;
  background-color: transparent;
}
@THEME .cp-split-panel-background .cp-split-panel-panel {
  background-color: @panel-background-color;
}
@THEME .cp-split-panel.vertical {
  flex-direction: column;
}
@THEME .cp-split-panel.vertical > .cp-split-panel-panel {
  padding: 2px 0;
}
@THEME .cp-split-panel.horizontal > .cp-split-panel-panel {
  padding: 0 2px;
}
@THEME .cp-split-panel-resizer {
  background-color: @application-background-color;
  height: 100%;
  width: 100%;
}
@THEME .ant-modal-content .cp-split-panel,
@THEME .ant-modal-content .cp-split-panel-panel {
  background-color: @card-background-color;
}
@THEME .ant-modal-content .cp-split-panel-resizer {
  background-color: @panel-background-color;
}
@THEME .cp-button {
  padding: 0 7px;
  border-radius: 4px;
  height: 22px;
  margin-bottom: 0;
  text-align: center;
  touch-action: manipulation;
  cursor: pointer;
  border: 1px solid transparent;
  white-space: nowrap;
  line-height: 22px;
  user-select: none;
  transition: all 0.3s cubic-bezier(0.645, 0.045, 0.355, 1);
  position: relative;
  color: currentColor;
  background-color: transparent;
  text-decoration: none;
}
@THEME .cp-button i,
@THEME .cp-button span {
  line-height: 1;
  text-decoration: none;
}
@THEME .cp-button:hover {
  text-decoration: none;
}
@THEME .ant-btn,
@THEME .cp-button {
  color: @application-color;
  background-color: @panel-background-color;
  border-color: @input-border;
}
@THEME .ant-btn-clicked::after {
  border: 0 solid @primary-color;
}
@THEME .ant-btn:hover,
@THEME .ant-btn:focus,
@THEME .ant-btn:active,
@THEME .ant-btn.active,
@THEME .cp-button:hover,
@THEME .cp-button:focus,
@THEME .cp-button:active {
  color: @primary-color;
  background-color: @panel-background-color;
  border-color: @primary-color;
}
@THEME .ant-btn-primary {
  color: @btn-color;
  background-color: @primary-color;
  border-color: @primary-color;
}
@THEME .ant-btn-primary:hover,
@THEME .ant-btn-primary:focus {
  color: @btn-color;
  background-color: @btn-primary-hover;
  border-color: @btn-primary-hover;
}
@THEME .ant-btn-primary.active,
@THEME .ant-btn-primary:active,
@THEME .ant-btn-primary.ant-btn-clicked {
  color: @btn-color;
  background-color: @btn-primary-active;
  border-color: @btn-primary-active;
}
@THEME .ant-btn-background-ghost.ant-btn-primary {
  color: @primary-color;
  background-color: transparent;
  border-color: @primary-color;
}
@THEME .ant-btn-danger {
  color: @btn-danger-color;
  background-color: @btn-danger-background-color;
  border-color: @input-border;
}
@THEME .ant-btn-danger:focus,
@THEME .ant-btn-danger:hover {
  color: @btn-color;
  background-color: @btn-danger-color;
  border-color: @btn-danger-color;
}
@THEME .ant-btn-danger.active,
@THEME .ant-btn-danger:active {
  color: @btn-color;
  background-color: @btn-danger-active-color;
  border-color: @btn-danger-active-color;
}
@THEME .ant-btn-group .ant-btn-primary:first-child:not(:last-child) {
  border-right-color: @btn-primary-active;
}
@THEME .ant-btn-group .ant-btn-primary:last-child:not(:first-child),
@THEME .ant-btn-group .ant-btn-primary + .ant-btn-primary {
  border-left-color: @btn-primary-active;
}
@THEME .ant-btn-group .ant-btn-primary:not(:first-child):not(:last-child) {
  border-right-color: @btn-primary-active;
  border-left-color: @btn-primary-active;
}
@THEME .ant-btn.disabled,
@THEME .ant-btn.disabled.active,
@THEME .ant-btn.disabled:active,
@THEME .ant-btn.disabled:focus,
@THEME .ant-btn.disabled:hover,
@THEME .ant-btn[disabled],
@THEME .ant-btn[disabled].active,
@THEME .ant-btn[disabled]:active,
@THEME .ant-btn[disabled]:focus,
@THEME .ant-btn[disabled]:hover,
@THEME .cp-button[disabled],
@THEME .cp-button[disabled].active,
@THEME .cp-button[disabled]:active,
@THEME .cp-button[disabled]:focus,
@THEME .cp-button[disabled]:hover {
  color: @btn-disabled-color;
  background-color: @btn-disabled-background-color;
  border-color: @input-border;
}
@THEME .ant-radio-button-wrapper {
  background-color: @panel-background-color;
  color: @application-color;
  border-color: @input-border;
}
@THEME .ant-radio-button-wrapper:first-child {
  border-left-color: @input-border;
}
@THEME .ant-radio-button-wrapper:not(:first-child)::before {
  background-color: @input-border;
}
@THEME .ant-radio-button-wrapper-focused,
@THEME .ant-radio-button-wrapper:hover {
  color: @primary-color;
}
@THEME .ant-radio-button-wrapper-checked {
  border-color: @primary-color;
  color: @primary-color;
  box-shadow: -1px 0 0 0 @primary-color;
}
@THEME .ant-radio-button-wrapper-checked:first-child {
  border-color: @primary-color;
  box-shadow: none !important;
}
@THEME .ant-radio-button-wrapper-checked:hover {
  border-color: @primary-hover-color;
  box-shadow: -1px 0 0 0 @primary-hover-color;
  color: @primary-hover-color;
}
@THEME .ant-radio-button-wrapper-checked:active {
  border-color: @primary-active-color;
  box-shadow: -1px 0 0 0 @primary-active-color;
  color: @primary-active-color;
}
@THEME .ant-radio-button-wrapper-checked::before {
  background-color: @primary-color !important;
  opacity: 0.1;
}
@THEME .ant-table,
@THEME .ant-table-placeholder,
@THEME tr.ant-table-expanded-row,
@THEME tr.ant-table-expanded-row:hover {
  color: @application-color;
  border-color: @table-border-color;
  background: @card-background-color;
}
@THEME .ant-table-thead > tr > th {
  color: @table-head-color;
  background-color: @card-background-color;
  border-color: @table-border-color;
}
@THEME .ant-table-small .ant-table-title {
  border-bottom-color: @table-border-color;
}
@THEME .ant-table-thead > tr > th .anticon-filter:hover,
@THEME .ant-table-thead > tr > th .ant-table-filter-icon:hover,
@THEME .ant-table-column-sorter-up:hover .anticon,
@THEME .ant-table-column-sorter-down:hover .anticon {
  color: @application-color;
}
@THEME .ant-table-column-sorter-up.on .anticon-caret-up,
@THEME .ant-table-column-sorter-down.on .anticon-caret-up,
@THEME .ant-table-column-sorter-up.on .anticon-caret-down,
@THEME .ant-table-column-sorter-down.on .anticon-caret-down {
  color: @primary-color;
}
@THEME .ant-table-tbody > tr > td {
  border-color: @table-border-color;
}
@THEME .cp-table-element {
  color: @application-color;
}
@THEME .ant-table-tbody > tr:hover > td,
@THEME .cp-table-element-hover,
@THEME .cp-table-element:hover {
  background-color: @table-element-hover-background-color;
  color: @table-element-hover-color;
}
@THEME .cp-table-element-selected {
  font-weight: bold;
  background-color: @table-element-selected-background-color;
  color: @table-element-selected-color;
}
@THEME .cp-table-element-selected.cp-table-element-selected-no-bold {
  font-weight: normal;
}
@THEME .cp-table-element-disabled,
@THEME .cp-table-element[disabled] {
  cursor: default;
  background-color: @card-background-color;
  color: @application-color-disabled;
}
@THEME .ant-table-row-expand-icon {
  border-color: @table-border-color;
  background: inherit;
}
@THEME .ant-checkbox-inner {
  border-color: @input-border;
  background-color: inherit;
}
@THEME .ant-checkbox-disabled .ant-checkbox-inner {
  border-color: @input-border !important;
}
@THEME .ant-checkbox-disabled .ant-checkbox-inner,
@THEME .ant-checkbox-disabled.ant-checkbox-checked .ant-checkbox-inner {
  background-color: @input-background-disabled;
}
@THEME .ant-checkbox-wrapper:hover .ant-checkbox-inner,
@THEME .ant-checkbox:not(.ant-checkbox-disabled):hover .ant-checkbox-inner,
@THEME .ant-checkbox-input:focus + .ant-checkbox-inner {
  border-color: @input-border-hover-color;
}
@THEME .ant-checkbox-checked .ant-checkbox-inner,
@THEME .ant-checkbox-indeterminate .ant-checkbox-inner {
  background-color: @primary-color;
  border-color: @primary-color;
}
@THEME .ant-checkbox-checked .ant-checkbox-inner::after,
@THEME .ant-checkbox-inner::after {
  border-color: @card-background-color;
}
@THEME .ant-checkbox-disabled.ant-checkbox-checked .ant-checkbox-inner::after {
  border-color: @application-color-disabled;
}
@THEME .ant-checkbox-checked::after {
  border-color: @primary-color;
}
@THEME .ant-breadcrumb a,
@THEME .ant-breadcrumb > span:last-child {
  color: @application-color;
}
@THEME .ant-breadcrumb a:hover {
  color: @primary-color;
}
@THEME .ant-breadcrumb-separator,
@THEME .ant-breadcrumb {
  color: @application-color;
}
@THEME .ant-calendar-picker-clear,
@THEME .ant-calendar-picker-icon,
@THEME .ant-calendar-picker-icon::after {
  color: @input-color;
  background-color: @input-background;
}
@THEME .ant-calendar-time-picker-inner {
  background-color: @panel-background-color;
  color: @application-color;
}
@THEME .ant-calendar-time-picker-select {
  border-color: @panel-border-color;
}
@THEME li.ant-calendar-time-picker-select-option-selected {
  background-color: @element-selected-background-color;
  color: @element-selected-color;
}
@THEME .ant-calendar-time-picker-select li:hover {
  background-color: @element-hover-background-color;
  color: @element-hover-color;
}
@THEME .ant-select {
  color: @input-color;
}
@THEME .ant-select.ant-select-disabled {
  color: @application-color-disabled;
}
@THEME .ant-select-selection {
  color: @input-color;
  background-color: @input-background;
  border-color: @input-border;
}
@THEME .ant-select.ant-select-disabled .ant-select-selection {
  color: @application-color-disabled;
  background-color: @input-background-disabled;
  border-color: currentColor;
}
@THEME .ant-select-selection:hover {
  border-color: @primary-color;
}
@THEME .ant-select-focused .ant-select-selection,
@THEME .ant-select-selection:focus,
@THEME .ant-select-selection:active {
  border-color: @primary-color;
  box-shadow: 0 0 0 2px @input-shadow-color;
}
@THEME .ant-select-dropdown,
@THEME .ant-dropdown-menu,
@THEME .rc-menu,
@THEME .rc-dropdown-menu,
@THEME .ant-mention-dropdown {
<<<<<<< HEAD
  background-color: fade(@panel-background-color, 200%);
=======
  background-color: fade(@panel-background-color, 100%);
>>>>>>> 59c37005
  color: @application-color;
  box-shadow: 0 1px 6px @card-hovered-shadow-color;
}
@THEME .rc-menu,
@THEME .rc-dropdown-menu {
  border-color: @card-border-color;
}
@THEME .rc-menu > .rc-menu-item-divider,
@THEME .rc-dropdown-menu > .rc-dropdown-menu-item-divider {
  background-color: @card-border-color;
}
@THEME .ant-select-selection__placeholder,
@THEME .ant-select-selection__clear,
@THEME .ant-select-arrow,
@THEME .ant-select-dropdown.ant-select-dropdown--multiple .ant-select-dropdown-menu-item-selected::after,
@THEME .ant-select-dropdown.ant-select-dropdown--multiple .ant-select-dropdown-menu-item-selected:hover::after {
  color: @input-placeholder-color;
  background-color: transparent;
}
@THEME .ant-select-dropdown-menu-item,
@THEME .ant-mention-dropdown-item {
  color: @application-color;
  background-color: @panel-background-color;
}
@THEME .ant-mention-dropdown-item-hover,
@THEME .ant-mention-dropdown-item.focus,
@THEME .ant-mention-dropdown-item-active {
  color: @element-hover-color;
  background-color: @element-hover-background-color;
}
@THEME .ant-mention-dropdown-item-disabled,
@THEME .ant-mention-dropdown-item-disabled:hover {
  color: @application-color-disabled;
}
@THEME .rc-dropdown-menu > .rc-dropdown-menu-item,
@THEME .ant-dropdown-menu > .ant-dropdown-menu-item {
  color: @application-color;
}
@THEME .ant-select-dropdown-menu-item.cp-danger,
@THEME .rc-dropdown-menu > .rc-dropdown-menu-item.cp-danger,
@THEME .ant-dropdown-menu > .ant-dropdown-menu-item.cp-danger {
  color: @color-red;
}
@THEME .ant-select-dropdown-menu-item-active,
@THEME .ant-select-dropdown-menu-item:hover,
@THEME .rc-menu-item-active,
@THEME .rc-menu-submenu-active > .rc-menu-submenu-title,
@THEME .rc-dropdown-menu > .rc-dropdown-menu-item:hover,
@THEME .rc-dropdown-menu > .rc-dropdown-menu-item-active,
@THEME .rc-dropdown-menu > .rc-dropdown-menu-item-selected,
@THEME .ant-dropdown-menu > .ant-dropdown-menu-item:hover,
@THEME .ant-dropdown-menu > .ant-dropdown-menu-item-active,
@THEME .ant-dropdown-menu > .ant-dropdown-menu-item-selected {
  color: @element-hover-color;
  background-color: @element-hover-background-color;
}
@THEME .ant-select-dropdown-menu-item-active.cp-danger:hover,
@THEME .ant-select-dropdown-menu-item.cp-danger:hover,
@THEME .rc-menu-item-active.cp-danger,
@THEME .rc-menu-submenu-active.cp-danger > .rc-menu-submenu-title,
@THEME .rc-dropdown-menu > .rc-dropdown-menu-item.cp-danger:hover,
@THEME .rc-dropdown-menu > .rc-dropdown-menu-item-active.cp-danger,
@THEME .rc-dropdown-menu > .rc-dropdown-menu-item-selected.cp-danger,
@THEME .ant-dropdown-menu > .ant-dropdown-menu-item.cp-danger:hover,
@THEME .ant-dropdown-menu > .ant-dropdown-menu-item-active.cp-danger,
@THEME .ant-dropdown-menu > .ant-dropdown-menu-item-selected.cp-danger {
  color: @btn-color;
  background-color: @btn-danger-active-color;
}
@THEME .rc-menu-item.rc-menu-item-disabled,
@THEME .rc-menu-submenu-title.rc-menu-item-disabled,
@THEME .rc-menu-item.rc-menu-submenu-disabled,
@THEME .rc-menu-submenu-title.rc-menu-submenu-disabled,
@THEME .rc-dropdown-menu-item-disabled,
@THEME .ant-dropdown-menu-item-disabled {
  color: @application-color-disabled;
}
@THEME .ant-select-dropdown-menu-item-selected,
@THEME .ant-select-dropdown-menu-item-selected:hover {
  color: @element-selected-color;
  background-color: @element-selected-background-color;
}
@THEME .ant-select-selection--multiple .ant-select-selection__choice,
@THEME .cp-limit-mounts-input .cp-limit-mounts-input-tag {
  color: @element-selected-color;
  background-color: @element-selected-background-color;
  border-color: @element-hover-background-color;
}
@THEME .ant-select-selection--multiple .ant-select-selection__choice__remove {
  color: @application-color-faded;
}
@THEME .ant-select-selection--multiple .ant-select-selection__choice__remove:hover {
  color: @application-color;
}
@THEME .ant-select-dropdown-menu-item-group-title {
  color: @application-color-faded;
}
@THEME .ant-spin {
  color: @spinner;
}
@THEME .ant-spin-dot i {
  background-color: currentColor;
}
@THEME .ant-spin-blur::after {
  background-color: @application-background-color;
}
@THEME .ant-pagination-item,
@THEME .ant-pagination-item-link,
@THEME .ant-pagination-prev .ant-pagination-item-link,
@THEME .ant-pagination-next .ant-pagination-item-link {
  background-color: inherit;
  color: @application-color;
}
@THEME .ant-pagination-item > a {
  color: @application-color;
}
@THEME .ant-pagination-item:focus a,
@THEME .ant-pagination-item:hover a,
@THEME .ant-pagination-prev:focus .ant-pagination-item-link,
@THEME .ant-pagination-next:focus .ant-pagination-item-link,
@THEME .ant-pagination-prev:hover .ant-pagination-item-link,
@THEME .ant-pagination-next:hover .ant-pagination-item-link {
  color: @primary-color;
}
@THEME .ant-pagination-disabled.ant-pagination-prev .ant-pagination-item-link,
@THEME .ant-pagination-disabled.ant-pagination-next .ant-pagination-item-link {
  color: @application-color-disabled;
}
@THEME .ant-pagination-item-active {
  background-color: @primary-color;
}
@THEME .ant-pagination-item-active:hover,
@THEME .ant-pagination-item-active:focus {
  background-color: @primary-hover-color;
}
@THEME .ant-pagination-item.ant-pagination-item-active > a {
  color: @primary-text-color;
}
@THEME .ant-pagination-jump-prev::after,
@THEME .ant-pagination-jump-next::after {
  color: @application-color-faded;
}
@THEME .ant-pagination-jump-prev:focus::after,
@THEME .ant-pagination-jump-next:focus::after,
@THEME .ant-pagination-jump-prev:hover::after,
@THEME .ant-pagination-jump-next:hover::after {
  color: @primary-color;
}
@THEME .ant-calendar {
<<<<<<< HEAD
  background-color: fade(@panel-background-color, 200%);
=======
  background-color: fade(@panel-background-color, 100%);
>>>>>>> 59c37005
  box-shadow: 0 1px 6px @card-hovered-shadow-color;
  border-color: @panel-background-color;
  color: @application-color;
}
@THEME .ant-calendar-input {
  color: @application-color;
  background-color: @panel-background-color;
}
@THEME .ant-calendar-input-wrap,
@THEME .ant-calendar-header,
@THEME .ant-calendar-month-panel-header,
@THEME .ant-calendar-year-panel-header,
@THEME .ant-calendar-decade-panel-header {
  border-color: @input-border;
}
@THEME .ant-calendar-month-panel,
@THEME .ant-calendar-year-panel,
@THEME .ant-calendar-decade-panel {
  background: @panel-background-color;
}
@THEME .ant-calendar-date,
@THEME .ant-calendar-month-panel-month,
@THEME .ant-calendar-year-panel-year,
@THEME .ant-calendar-decade-panel-decade {
  color: @application-color;
}
@THEME .ant-calendar-date:hover {
  background-color: @primary-hover-color;
}
@THEME .ant-calendar-date:hover {
  background: @element-hover-background-color;
}
@THEME .ant-calendar-date:active {
  color: @primary-text-color;
  background: @primary-hover-color;
}
@THEME .ant-calendar-today .ant-calendar-date {
  border-color: @primary-color;
  color: @primary-color;
}
@THEME .ant-calendar-selected-day .ant-calendar-date {
  background: @primary-color;
  color: @primary-text-color;
}
@THEME .ant-calendar-selected-day .ant-calendar-date:hover {
  background: @primary-color;
}
@THEME .ant-calendar-last-month-cell .ant-calendar-date,
@THEME .ant-calendar-next-month-btn-day .ant-calendar-date {
  color: @application-color-disabled;
}
@THEME .ant-calendar-disabled-cell .ant-calendar-date {
  background-color: @btn-disabled-background-color;
  color: @application-color-disabled;
}
@THEME .ant-calendar-disabled-cell .ant-calendar-date:hover {
  background-color: @btn-disabled-background-color;
  color: @application-color-disabled;
}
@THEME .ant-calendar-footer {
  border-color: @input-border;
}
@THEME .ant-calendar-picker:hover .ant-calendar-picker-input:not(.ant-input-disabled) {
  border-color: @primary-color;
}
@THEME .ant-calendar-picker-clear {
  background-color: @panel-background-color;
  color: @application-color-faded;
}
@THEME .ant-calendar-picker-icon::after,
@THEME .ant-calendar-picker-clear:hover,
@THEME .ant-calendar-header a[role="button"],
@THEME .ant-calendar-header .ant-calendar-next-month-btn,
@THEME .ant-calendar-header .ant-calendar-next-year-btn,
@THEME a[role="button"].ant-calendar-century-select,
@THEME a[role="button"].ant-calendar-decade-select,
@THEME a[role="button"].ant-calendar-month-select,
@THEME a[role="button"].ant-calendar-year-select,
@THEME a[role="button"].ant-calendar-month-panel-century-select,
@THEME a[role="button"].ant-calendar-month-panel-decade-select,
@THEME a[role="button"].ant-calendar-month-panel-year-select,
@THEME a[role="button"].ant-calendar-month-panel-month-select,
@THEME a[role="button"].ant-calendar-year-panel-century-select,
@THEME a[role="button"].ant-calendar-year-panel-decade-select,
@THEME a[role="button"].ant-calendar-year-panel-year-select,
@THEME a[role="button"].ant-calendar-year-panel-month-select {
  color: @application-color;
}
@THEME .ant-calendar-year-panel-last-decade-cell .ant-calendar-year-panel-year,
@THEME .ant-calendar-year-panel-next-decade-cell .ant-calendar-year-panel-year,
@THEME .ant-calendar-decade-panel-last-century-cell .ant-calendar-decade-panel-decade,
@THEME .ant-calendar-decade-panel-next-century-cell .ant-calendar-decade-panel-decade {
  color: @application-color-faded;
}
@THEME .ant-calendar-month-panel-month:hover,
@THEME .ant-calendar-year-panel-year:hover,
@THEME .ant-calendar-decade-panel-decade:hover {
  background-color: @element-hover-background-color;
}
@THEME .ant-calendar-header a:hover {
  color: @primary-hover-color;
}
@THEME .ant-calendar-month-panel-selected-cell .ant-calendar-month-panel-month,
@THEME .ant-calendar-month-panel-selected-cell .ant-calendar-month-panel-month:hover,
@THEME .ant-calendar-year-panel-selected-cell .ant-calendar-year-panel-year,
@THEME .ant-calendar-year-panel-selected-cell .ant-calendar-year-panel-year:hover,
@THEME .ant-calendar-decade-panel-selected-cell .ant-calendar-decade-panel-decade,
@THEME .ant-calendar-decade-panel-selected-cell .ant-calendar-decade-panel-decade:hover {
  background: @primary-color;
  color: @primary-text-color;
}
@THEME .ant-popover-placement-right > .ant-popover-content > .ant-popover-arrow {
  border-right-color: @card-border-color;
}
@THEME .ant-popover-placement-right > .ant-popover-content > .ant-popover-arrow::after {
  border-right-color: @card-background-color;
}
@THEME .ant-popover-placement-left > .ant-popover-content > .ant-popover-arrow {
  border-left-color: @card-border-color;
}
@THEME .ant-popover-placement-left > .ant-popover-content > .ant-popover-arrow::after {
  border-left-color: @card-background-color;
}
@THEME .ant-popover-placement-top > .ant-popover-content > .ant-popover-arrow,
@THEME .ant-popover-placement-topLeft > .ant-popover-content > .ant-popover-arrow,
@THEME .ant-popover-placement-topRight > .ant-popover-content > .ant-popover-arrow {
  border-top-color: @card-border-color;
}
@THEME .ant-popover-placement-top > .ant-popover-content > .ant-popover-arrow::after,
@THEME .ant-popover-placement-topLeft > .ant-popover-content > .ant-popover-arrow::after,
@THEME .ant-popover-placement-topRight > .ant-popover-content > .ant-popover-arrow::after {
  border-top-color: @card-background-color;
}
@THEME .ant-popover-placement-bottom > .ant-popover-content > .ant-popover-arrow,
@THEME .ant-popover-placement-bottomLeft > .ant-popover-content > .ant-popover-arrow,
@THEME .ant-popover-placement-bottomRight > .ant-popover-content > .ant-popover-arrow {
  border-bottom-color: @card-border-color;
}
@THEME .ant-popover-placement-bottom > .ant-popover-content > .ant-popover-arrow::after,
@THEME .ant-popover-placement-bottomLeft > .ant-popover-content > .ant-popover-arrow::after,
@THEME .ant-popover-placement-bottomRight > .ant-popover-content > .ant-popover-arrow::after {
  border-bottom-color: @card-background-color;
}
@THEME .ant-popover-inner {
<<<<<<< HEAD
  background-color: fade(@card-background-color, 200%);
=======
  background-color: fade(@card-background-color, 100%);
>>>>>>> 59c37005
  border-color: @card-border-color;
  box-shadow: 0 1px 6px @card-hovered-shadow-color;
}
@THEME .ant-popover-inner-content {
  color: @application-color;
}
@THEME .ant-popover-title {
  border-bottom: 1px solid @panel-border-color;
  color: @application-color;
}
@THEME .ant-row.cp-metadata-dropdown-row {
  color: @application-color;
}
@THEME .ant-calendar .ant-calendar-ok-btn {
  color: @btn-color;
  background-color: @primary-color;
  border-color: @primary-color;
}
@THEME .ant-calendar .ant-calendar-ok-btn:focus,
@THEME .ant-calendar .ant-calendar-ok-btn:hover {
  color: @btn-color;
  background-color: @btn-primary-hover;
  border-color: @btn-primary-hover;
}
@THEME .ant-calendar .ant-calendar-ok-btn.active,
@THEME .ant-calendar .ant-calendar-ok-btn:active {
  color: @btn-color;
  background-color: @btn-primary-active;
  border-color: @btn-primary-active;
}
@THEME .ant-time-picker-input {
  color: @application-color;
  background-color: @panel-background-color;
  border-color: @input-border;
}
@THEME .cp-error .ant-time-picker-input {
  color: @color-red;
  border-color: @color-red;
}
@THEME .ant-time-picker-icon::after {
  color: @application-color;
}
@THEME .cp-error .ant-time-picker-icon::after {
  color: @color-red;
}
@THEME .ant-time-picker-panel-inner {
  background-color: @panel-background-color;
  box-shadow: 0 1px 6px @card-hovered-shadow-color;
}
@THEME .ant-time-picker-input:hover {
  border-color: @primary-hover-color;
}
@THEME .ant-time-picker-input:focus {
  border-color: @primary-hover-color;
  box-shadow: 0 0 0 2px @input-shadow-color;
}
@THEME .cp-error .ant-time-picker-input:hover {
  border-color: @color-red;
}
@THEME .cp-error .ant-time-picker-input:focus {
  border-color: @color-red;
  box-shadow: 0 0 0 2px fade(@color-red, 20%);
}
@THEME .ant-time-picker-panel-input-wrap {
  border-bottom-color: @card-border-color;
}
@THEME .ant-time-picker-panel-input {
  background-color: @panel-background-color;
  color: @application-color;
}
@THEME .ant-time-picker-panel-clear-btn::after {
  color: @application-color-faded;
}
@THEME .ant-time-picker-panel-clear-btn:hover::after {
  color: @application-color;
}
@THEME .ant-time-picker-panel-combobox {
  color: @application-color;
}
@THEME li.ant-time-picker-panel-select-option-selected {
  background-color: @element-selected-background-color;
}
@THEME .ant-time-picker-panel-select li:hover {
  background-color: @element-hover-background-color;
}
@THEME .ant-time-picker-panel-select {
  border-left-color: @card-border-color;
}
@THEME .ant-select-dropdown.ant-select-dropdown--multiple .ant-select-dropdown-menu-item-selected::after,
@THEME .ant-select-dropdown.ant-select-dropdown--multiple .ant-select-dropdown-menu-item-selected:hover::after {
  color: @primary-color;
}
@THEME .ant-collapse {
  background-color: darken(@card-background-color, 3%);
  color: @application-color;
  border-color: @card-border-color;
}
@THEME .ant-collapse.ant-collapse-borderless {
  background-color: transparent;
}
@THEME .ant-collapse-content {
  background-color: @card-background-color;
  color: @application-color;
  border-color: @card-border-color;
}
@THEME .ant-collapse > .ant-collapse-item {
  border-color: @card-border-color;
}
@THEME .ant-collapse > .ant-collapse-item > .ant-collapse-header,
@THEME .ant-collapse > .ant-collapse-item > .ant-collapse-header .arrow {
  color: @application-color;
}
@THEME .ant-collapse > .ant-collapse-item:not(.ant-collapse-item-disabled) > .ant-collapse-header:active {
  background-color: @card-background-color;
}
@THEME .ant-collapse .ant-collapse-item-disabled > .ant-collapse-header,
@THEME .ant-collapse .ant-collapse-item-disabled > .ant-collapse-header > .arrow {
  color: @application-color-disabled;
  background-color: @card-background-color;
}
@THEME .ant-collapse-borderless > .ant-collapse-item > .ant-collapse-header:hover {
  background-color: darken(@card-background-color, 5%);
}
@THEME .ant-collapse-borderless > .ant-collapse-item > .ant-collapse-content {
  border-color: @card-border-color;
}
@THEME .ant-form-item {
  color: @application-color;
}
@THEME .ReactTable.-striped .rt-tr.-even {
  background-color: @card-background-color;
}
@THEME .ReactTable.-striped .rt-tr.-odd {
  background-color: @even-element-background;
}
@THEME .ReactTable.-highlight .rt-tbody .rt-tr:not(.-padRow):hover {
  background-color: @element-selected-background-color;
  color: @element-selected-color;
}
@THEME .ant-form-item-label label {
  color: @application-color-accent;
}
@THEME .ant-form-item-required::before {
  color: @color-red;
}
@THEME .ant-slider-rail {
  background-color: @card-header-background;
}
@THEME .ant-progress-circle-trail {
  stroke: @card-header-background;
}
@THEME .ant-slider-disabled .ant-slider-track {
  background-color: @application-color-disabled !important;
}
@THEME .ant-slider-disabled .ant-slider-handle,
@THEME .ant-slider-disabled .ant-slider-dot {
  border-color: @application-color-disabled !important;
}
@THEME .ant-slider:hover .ant-slider-rail {
  background-color: @card-header-background;
}
@THEME .ant-slider-track {
  background-color: @primary-color;
}
@THEME .ant-progress-circle-path {
  stroke: @primary-color !important;
}
@THEME .ant-progress-status-success .ant-progress-circle-path {
  stroke: @color-green !important;
}
@THEME .ant-slider:hover .ant-slider-track {
  background-color: @primary-hover-color;
}
@THEME .ant-slider-handle {
  border-color: @primary-color;
  background-color: @card-background-color;
}
@THEME .ant-slider:hover .ant-slider-handle {
  border-color: @primary-hover-color;
}
@THEME .cp-notification {
  background-color: @card-background-color;
  color: @application-color;
  box-shadow: 0 1px 6px @card-hovered-shadow-color;
  border-color: @card-border-color;
}
@THEME .ant-mention-wrapper .ant-mention-editor {
  background-color: @input-background;
  border-color: @input-border;
  color: @input-color;
}
@THEME .ant-mention-wrapper .public-DraftEditorPlaceholder-root .public-DraftEditorPlaceholder-inner {
  color: @input-placeholder-color;
}
@THEME .cp-mention .ant-mention-editor,
@THEME .cp-mention .ant-mention-wrapper,
@THEME .cp-mention.ant-mention-active .ant-mention-editor,
@THEME .cp-mention.ant-mention-active .ant-mention-wrapper {
  box-shadow: none;
  border: none;
}
@THEME .ant-mention-dropdown {
  background-color: red;
}
@THEME .cp-overlay {
  background-color: @modal-mask-background;
}
@THEME .cp-close-button {
  color: @application-color-faded;
}
@THEME .cp-close-button:hover {
  color: @application-color;
}

@THEME .cp-panel {
  border: 1px solid @panel-border-color;
  background-color: @panel-background-color;
  color: @application-color;
}
@THEME .cp-panel.cp-panel-transparent {
  background-color: transparent;
  border-color: transparent;
}
@THEME .cp-panel.cp-panel-transparent:hover {
  box-shadow: none;
  border-color: transparent;
}
@THEME .cp-panel.cp-panel-no-hover:hover {
  box-shadow: none;
}
@THEME .cp-panel.cp-panel-borderless,
@THEME .cp-panel.cp-panel-borderless:hover {
  border-color: transparent;
}
@THEME .cp-panel .cp-panel-card {
  border: 1px solid @card-border-color;
  background-color: @card-background-color;
  margin: 2px;
}
@THEME .cp-panel .cp-panel-card.cp-launch-vs-tool {
  margin: 2px 0;
}
@THEME .cp-panel .cp-panel-card.cp-hot-node-pool {
  margin: 10px 0;
}
@THEME .cp-panel .cp-panel-card.cp-card-service {
  border: 1px solid @card-service-border-color;
  background-color: @card-service-background-color;
}
@THEME .cp-panel .cp-panel-card:hover {
  box-shadow: 0 1px 6px @card-hovered-shadow-color;
  border-color: @card-hovered-shadow-color;
}
@THEME .cp-panel .cp-panel-card.cp-card-service:hover {
  box-shadow: 0 1px 6px @card-service-hovered-shadow-color;
  border-color: @card-service-hovered-shadow-color;
}
@THEME .cp-panel .cp-panel-card .cp-panel-card-title,
@THEME .cp-panel .cp-panel-card .cp-panel-card-text {
  color: @application-color;
}
@THEME .cp-panel .cp-panel-card .cp-panel-card-sub-text {
  color: @application-color-faded;
}
@THEME .cp-panel .cp-panel-card .cp-panel-card-title {
  font-weight: bold;
}
@THEME .cp-panel .cp-panel-card .cp-card-action-button {
  color: @primary-color;
}
@THEME .cp-panel .cp-panel-card .cp-card-action-button.cp-danger {
  color: @btn-danger-color;
}
@THEME .cp-panel .cp-panel-card .cp-panel-card-actions .cp-panel-card-actions-background {
  background-color: @card-background-color;
}
@THEME .cp-panel .cp-panel-card.cp-card-service .cp-panel-card-actions .cp-panel-card-actions-background {
  background-color: @card-service-background-color;
}
@THEME .cp-panel .cp-panel-card.cp-card-service .cp-panel-card-actions:hover .cp-panel-card-actions-background,
@THEME .cp-panel .cp-panel-card.cp-card-service .cp-panel-card-actions.hovered .cp-panel-card-actions-background {
  background-color: @card-service-actions-active-background;
}
@THEME .cp-panel .cp-panel-card .cp-panel-card-actions:hover .cp-panel-card-actions-background,
@THEME .cp-panel .cp-panel-card .cp-panel-card-actions.hovered .cp-panel-card-actions-background {
  background-color: @card-actions-active-background;
}
@THEME .cp-panel .cp-panel-card.cp-card-service .cp-panel-card-actions:hover .cp-panel-card-actions-background,
@THEME .cp-panel .cp-panel-card.cp-card-service .cp-panel-card-actions.hovered .cp-panel-card-actions-background {
  background-color: @card-service-actions-active-background;
}
@THEME .cp-panel .cp-panel-card.cp-card-no-hover:hover,
@THEME .cp-panel .cp-panel-card.cp-card-service.cp-card-no-hover:hover {
  box-shadow: none;
}
@THEME .cp-content-panel {
  background-color: @card-background-color;
  border-color: @card-border-color;
  color: @application-color;
}
@THEME .cp-content-panel-header {
  background-color: @card-header-background;
  border-color: @card-border-color;
  color: @application-color;
}
@THEME .cp-resizable-panel-anchor {
  background-color: @card-header-background;
}
@THEME .cp-card-border {
  border: 1px solid @card-border-color;
}

@THEME .cp-navigation-panel {
  background-color: @navigation-panel-color;
}
@THEME .cp-navigation-panel.impersonated {
  background-color: @navigation-panel-color-impersonated;
}
@THEME .cp-navigation-panel .cp-navigation-menu-item {
  color: @navigation-item-color;
  background-color: transparent;
  text-transform: uppercase;
  border: 0 solid transparent;
  width: 100%;
  height: 44px;
  display: flex;
  align-items: center;
  justify-content: center;
  font-size: larger;
  text-decoration: none;
}
@THEME .cp-navigation-panel .cp-divider.cp-navigation-divider {
  background-color: @navigation-item-color;
  opacity: 0.5;
  margin: 0 4px;
  width: calc(100% - 8px);
  border: none;
}
@THEME .cp-navigation-panel .cp-navigation-menu-item.selected {
  background-color: @navigation-panel-highlighted-color;
}
@THEME .cp-navigation-panel.impersonated .cp-navigation-menu-item.selected {
  background-color: @navigation-panel-highlighted-color-impersonated;
}
@THEME .cp-navigation-panel .cp-navigation-menu-item i {
  font-weight: bold;
  font-size: large;
}
@THEME .cp-navigation-panel .cp-navigation-menu-item.cp-runs-menu-item.active {
  color: @navigation-item-runs-color;
}

@THEME .cp-dashboard-sticky-panel {
  background-color: @application-background-color;
}
@THEME .cp-project-tag-key {
  background-color: @tag-key-background-color;
  border-bottom: 1px solid @tag-key-value-divider-color;
}
@THEME .cp-project-tag-value {
  background-color: @tag-value-background-color;
}
@THEME .cp-dashboard-panel-card-header {
  background-color: @card-header-background;
}
@THEME .cp-nfs-storage-type {
  color: @nfs-icon-color;
}
@THEME .cp-notification-status-info {
  color: @color-green;
}
@THEME .cp-notification-status-warning {
  color: @color-yellow;
}
@THEME .cp-notification-status-critical {
  color: @color-red;
}
@THEME .cp-new-notification {
  border-color: @color-blue;
  box-shadow: 0 0 1em @color-blue;
}

@THEME .provider.aws {
  background-image: @aws-icon;
  background-color: transparent;
}
@THEME .ant-tooltip-inner .provider.aws {
  background-image: @aws-icon-contrast;
}
@THEME .ant-tooltip-inner .provider.gcp {
  background-image: @gcp-icon-contrast;
}
@THEME .ant-tooltip-inner .provider.azure {
  background-image: @azure-icon-contrast;
}
@THEME .provider.gcp {
  background-image: @gcp-icon;
  background-color: transparent;
  box-shadow: 0 0 0 1px transparent;
}
@THEME .provider.azure {
  background-image: @azure-icon;
}
@THEME .flag.eu {
  background-image: @eu-region-icon;
}
@THEME .flag.us {
  background-image: @us-region-icon;
}
@THEME .flag.sa {
  background-image: @sa-region-icon;
}
@THEME .flag.cn {
  background-image: @cn-region-icon;
}
@THEME .flag.ca {
  background-image: @ca-region-icon;
}
@THEME .flag.ap.ap-northeast-1 {
  background-image: @ap-northeast-1-region-icon;
}
@THEME .flag.ap.ap-northeast-2 {
  background-image: @ap-northeast-2-region-icon;
}
@THEME .flag.ap.ap-northeast-3 {
  background-image: @ap-northeast-3-region-icon;
}
@THEME .flag.ap.ap-south-1 {
  background-image: @ap-south-1-region-icon;
}
@THEME .flag.ap.ap-southeast-1 {
  background-image: @ap-southeast-1-region-icon;
}
@THEME .flag.ap.ap-southeast-2 {
  background-image: @ap-southeast-2-region-icon;
}
@THEME .flag.taiwan {
  background-image: @taiwan-region-icon;
}

@THEME @fn: @theme-transition-function;
@ms: @theme-transition-duration;

.cp-theme-transition-background {
  transition: background-color @fn @ms;
}
@THEME .cp-theme-transition-color {
  transition: color @fn @ms;
}
@THEME .cp-theme-transition {
  transition: color @fn @ms, background-color @fn @ms;
}
@THEME .ant-layout-sider,
@THEME .ant-layout,
@THEME .ant-input,
@THEME .cp-panel,
@THEME .cp-panel-card,
@THEME .cp-panel-card-actions-background,
@THEME .cp-navigation-panel,
@THEME .cp-navigation-panel .cp-navigation-menu-item {
  .cp-theme-transition();
}

@THEME .ant-alert {
  color: @application-color;
}
@THEME .ant-alert.ant-alert-success {
  background-color: @alert-success-background;
  border-color: @alert-success-border;
}
@THEME .ant-alert.ant-alert-info {
  background-color: @alert-info-background;
  border-color: @alert-info-border;
}
@THEME .ant-alert.ant-alert-error {
  background-color: @alert-error-background;
  border-color: @alert-error-border;
}
@THEME .ant-alert.ant-alert-warning {
  background-color: @alert-warning-background;
  border-color: @alert-warning-border;
}
@THEME .ant-alert.ant-alert-success .ant-alert-icon,
@THEME .ant-message .ant-message-success .anticon {
  color: @alert-success-icon;
}
@THEME .ant-alert.ant-alert-info .ant-alert-icon,
@THEME .ant-message .ant-message-info .anticon {
  color: @alert-info-icon;
}
@THEME .ant-alert.ant-alert-error .ant-alert-icon,
@THEME .ant-message .ant-message-error .anticon {
  color: @alert-error-icon;
}
@THEME .ant-alert.ant-alert-warning .ant-alert-icon,
@THEME .ant-message .ant-message-warning .anticon {
  color: @alert-warning-icon;
}
@THEME .ant-message .ant-message-loading .anticon {
  color: @alert-info-icon;
}
@THEME .ant-message-notice .ant-message-notice-content {
  background-color: @card-background-color;
  color: @application-color;
  box-shadow: 0 2px 8px @card-hovered-shadow-color;
}

@THEME .cp-tool-header {
  border-color: @menu-border-color;
}
@THEME .cp-tool-panel + .cp-tool-panel {
  margin-left: 10px;
}
@THEME .cp-tool-panel .cp-tool-panel-header {
  padding: 10px;
  background-color: @card-header-background;
  border: 1px solid @card-border-color;
  border-radius: 5px 5px 0 0;
}
@THEME .cp-tool-panel .cp-tool-panel-body {
  margin-top: -1px;
  padding: 10px;
  border: 1px solid @card-border-color;
  background-color: @card-background-color;
  border-radius: 0 0 5px 5px;
}
@THEME .cp-tool-no-description {
  color: @application-color-faded;
}
@THEME .cp-tool-icon-container {
  background-color: @application-background-color;
  color: @application-color;
}
@THEME .cp-tool-add-endpoint {
  background-color: @input-background-disabled;
}
@THEME .cp-scan-result.critical {
  color: @color-red;
}
@THEME .cp-scan-result.high {
  color: @color-sensitive;
}
@THEME .cp-scan-result.medium {
  color: @color-yellow;
}
@THEME .cp-scan-result.low {
  color: @color-aqua-light;
}
@THEME .cp-scan-result.negligible {
  color: @color-grey;
}
@THEME .cp-scan-result.bar {
  background-color: currentColor;
}
@THEME .cp-exec-env-summary {
  border: 1px solid @input-border;
  background-color: @input-background-disabled;
  box-shadow: 0 0 3px @card-border-color;
  color: @application-color;
}
@THEME .cp-exec-env-summary-item {
  border: 1px solid @card-header-background;
}
@THEME .cp-edit-permissions-selected-row {
  background-color: @element-selected-background-color;
}
@THEME .cp-runs-table-service-url-run {
  background-color: @card-service-background-color;
}
@THEME .cp-runs-table-icon-green {
  color: @color-green;
}
@THEME .cp-runs-table-icon-blue {
  color: @color-blue;
}
@THEME .cp-runs-table-icon-red {
  color: @color-red;
}
@THEME .cp-runs-table-icon-yellow {
  color: @color-yellow;
}
@THEME .cp-filter-popover-container {
  background-color: @card-background-color;
  box-shadow: 0 1px 6px @card-hovered-shadow-color;
}
@THEME .cp-runs-day-picker .DayPicker-Weekday {
  color: @application-color-faded;
}
@THEME .cp-runs-day-picker .DayPicker-Weekday abbr[title] {
  text-decoration: none;
}
@THEME .cp-runs-day-picker .DayPicker-Day--outside {
  color: @application-color-faded;
}
@THEME .cp-runs-day-picker .DayPicker-Day {
  border-color: fadeout(@card-border-color, 20%);
}
@THEME .cp-runs-day-picker .DayPicker-Day:hover {
  color: @primary-color;
}
@THEME .cp-runs-day-picker .DayPicker-Day--today {
  color: @primary-active-color;
}
@THEME .DayPicker-Day--selected:not(.DayPicker-Day--disabled):not(.DayPicker-Day--outside) {
  background-color: @primary-color;
  color: @primary-text-color;
}
@THEME .DayPicker-Day--selected:not(.DayPicker-Day--disabled):not(.DayPicker-Day--outside):hover {
  background-color: @primary-active-color;
  color: @primary-text-color;
  outline: none;
}
@THEME .cp-runs-advanced-filter-input {
  background-color: @input-background;
  border: 1px solid @input-border;
}
@THEME .cp-runs-advanced-filter-input-error {
  background-color: @input-background;
  border: 1px solid @color-red;
}
@THEME .cp-run-instance-tag {
  background-color: @card-header-background;
  border: 1px solid @card-border-color;
}
@THEME .cp-run-nested-run-link {
  color: @application-color-accent;
}
@THEME .cp-wdl-task[data-type=VisualStep] rect,
@THEME .cp-wdl-task[data-type=VisualGroup] rect,
@THEME .cp-wdl-task[data-type=VisualWorkflow] rect {
  fill: @card-background-color;
}
@THEME .cp-wdl-task[data-taskstatus=running] rect {
  fill: fade(@color-blue, 20%);
  stroke: @color-blue;
}
@THEME .cp-wdl-task[data-taskstatus=running] text {
  fill: @color-blue;
}
@THEME .cp-wdl-task[data-taskstatus=success] rect {
  fill: fade(@color-green, 20%);
  stroke: @color-green;
  opacity: 1;
}
@THEME .cp-wdl-task[data-taskstatus=success] text {
  fill: @color-green;
}
@THEME .cp-wdl-task[data-taskstatus=stopped] rect {
  fill: @card-background-color;
  stroke: @application-color-faded;
  opacity: 1;
}
@THEME .cp-wdl-task[data-taskstatus=stopped] text {
  fill: @application-color-faded;
}
@THEME .cp-wdl-task[data-taskstatus=failure] rect {
  fill: fade(@color-red, 20%);
  stroke: @color-red;
  opacity: 1;
}
@THEME .cp-wdl-task[data-taskstatus=failure] text {
  fill: @color-red;
}
@THEME .cp-stop-run-modal-confirm-icon {
  color: @color-yellow;
}
@THEME .cp-maintenance-rule-deleted {
  background-color: fade(@color-red, 10%);
}
@THEME .ant-input.cp-system-parameter-name-input {
  color: @application-color-accent;
  border: none;
  background-color: transparent;
}

@THEME .cp-billing-menu {
  width: fit-content;
  margin-left: 0;
  min-height: 100%;
}
@THEME .cp-billing-menu .ant-menu-submenu-title,
@THEME .cp-billing-menu .ant-menu-item,
@THEME .cp-billing-menu .cp-billing-sub-menu .ant-menu-item {
  height: 32px;
  line-height: 32px;
}
@THEME .cp-billing-menu .cp-billing-sub-menu .ant-menu-submenu-title {
  position: relative;
  left: 1px;
  margin-left: -1px;
  z-index: 1;
  height: 32px;
  line-height: 32px;
}
@THEME .cp-billing-menu .cp-billing-sub-menu.ant-menu-submenu-open .ant-menu-submenu-title {
  background-color: transparent;
  color: @menu-color;
}
@THEME .cp-billing-menu .cp-billing-sub-menu.cp-billing-sub-menu-selected .ant-menu-submenu-title {
  background-color: transparent;
  color: @menu-active-color;
}
@THEME .cp-billing-menu .cp-billing-sub-menu .ant-menu-submenu-title::after {
  content: "";
  position: absolute;
  right: 0;
  top: 0;
  bottom: 0;
  border-right: 3px solid @menu-active-color;
  transform: scaleY(0.0001);
  opacity: 0;
  transition: transform 0.15s cubic-bezier(0.215, 0.61, 0.355, 1), opacity 0.15s cubic-bezier(0.215, 0.61, 0.355, 1);
}
@THEME .cp-billing-menu .cp-billing-sub-menu.cp-billing-sub-menu-selected .ant-menu-submenu-title::after {
  transition: transform 0.15s cubic-bezier(0.645, 0.045, 0.355, 1), opacity 0.15s cubic-bezier(0.645, 0.045, 0.355, 1);
  opacity: 1;
  transform: scaleY(1);
}
@THEME .cp-billing-table td {
  border: 1px solid @panel-border-color;
}
@THEME .cp-billing-table td.cp-billing-table-pending {
  background-color: @card-background-color;
}
@THEME .cp-billing-calendar-container {
<<<<<<< HEAD
  background-color: fade(@panel-background-color, 200%);
=======
  background-color: fade(@panel-background-color, 100%);
>>>>>>> 59c37005
  box-shadow: 0 0 2px 2px @card-hovered-shadow-color;
  color: @application-color;
}
@THEME .cp-billing-calendar-years-container {
  border-bottom: 1px solid @panel-border-color;
}
@THEME .cp-billing-calendar-navigation:hover {
  color: @primary-color;
}
@THEME .cp-billing-calendar-navigation.disabled {
  color: @application-color-disabled;
}
@THEME .cp-billing-calendar-row-item {
  border: 1px solid @card-border-color;
}
@THEME .cp-billing-calendar-row-item.selected {
  color: @primary-color;
  background-color: @panel-background-color;
}
@THEME .cp-billing-calendar-row-item:hover {
  color: @primary-text-color;
  background-color: @primary-color;
}
@THEME .cp-billing-calendar-row-item.disabled {
  color: @application-color-disabled;
  background-color: @panel-background-color;
}
@THEME .cp-billing-calendar-set-value {
  color: @application-color;
}
@THEME .cp-billing-calendar-set-value-close {
  color: @application-color-faded;
}
@THEME .cp-billing-calendar-icon {
  color: @application-color;
}
@THEME .cp-billing-button-link:hover {
  color: @primary-color;
}
@THEME .cp-billing-layout-panel-move {
  background-color: @even-element-background;
}
@THEME .cp-billing-layout .react-resizable-handle::after {
  border-right-color: @application-color;
  border-bottom-color: @application-color;
}



@THEME .cp-search-clear-filters-button {
  background: @primary-color;
  color: @primary-text-color;
}
@THEME .cp-search-actions > * {
  border-right: 1px solid @panel-border-color;
}
@THEME .cp-search-clear-button {
  color: @application-color-faded;
}
@THEME .cp-search-clear-button:hover {
  color: @application-color;
}
@THEME .cp-search-filter .cp-search-filter-header {
  border-bottom: 1px dashed transparent;
}
@THEME .cp-search-filter .cp-search-filter-header:hover {
  background-color: @card-header-background;
}
@THEME .cp-search-filter .cp-search-filter-header.cp-search-filter-header-expanded {
  border-bottom: 1px dashed @panel-border-color;
}
@THEME .cp-search-filter .cp-search-filter-header .cp-search-filter-header-caret {
  color: @application-color;
}
@THEME .cp-search-filter .cp-search-filter-header.cp-search-filter-header-expanded .cp-search-filter-header-caret {
  transform: rotate(90deg);
}
@THEME .cp-search-results-table-header {
  background-color: @card-background-color;
  color: @application-color;
  position: sticky;
  top: 0;
  font-weight: bold;
}
@THEME .cp-search-results-table-header-cell {
  margin: 0;
  padding: 5px;
  user-select: none;
  cursor: default;
  display: flex;
  align-items: center;
  flex-wrap: nowrap;
  border-bottom: 1px solid transparent;
}
@THEME .cp-search-results-table-cell,
@THEME .cp-search-results-table-divider,
@THEME .cp-search-results-table-header .cp-search-results-table-header-cell {
  background-color: @card-background-color;
}
@THEME .cp-search-results-table-header .cp-search-results-table-header-cell {
  border-color: @card-border-color;
}
@THEME .cp-search-result-list-item {
  display: flex;
  align-items: center;
  flex-wrap: nowrap;
}
@THEME .cp-search-results-table-cell {
  margin: 0;
  display: flex;
  align-items: center;
  flex-wrap: nowrap;
}
@THEME .cp-search-results-table-divider {
  height: 100%;
  user-select: none;
  width: 4px;
}
@THEME .cp-search-results-table-header .cp-search-results-table-divider {
  cursor: col-resize;
  border-left: 1px solid @card-border-color;
}
@THEME .cp-search-results-table-header .cp-search-results-table-divider:not(:last-child) {
  border-bottom: 1px solid @card-border-color;
}
@THEME .cp-search-results-table-header .cp-search-results-table-divider:hover,
@THEME .cp-search-results-table-divider.active {
  border-left: 1px solid @primary-color;
}
@THEME .cp-search-result-item,
@THEME a.cp-search-result-item {
  color: @application-color;
}
@THEME .cp-search-result-item-main {
  color: currentColor;
}
@THEME .cp-search-result-table-item {
  cursor: pointer;
  color: inherit;
  text-decoration: none !important;
  display: grid;
  transition: background 0.2s ease;
}
@THEME a.cp-search-result-item:not(.disabled):hover,
@THEME .cp-search-result-item:not(.disabled):hover .cp-search-result-item-main {
  color: @primary-color;
}
@THEME .cp-search-result-item-sub {
  color: @application-color-faded;
}
@THEME a.cp-search-result-item.disabled,
@THEME .cp-search-result-item.disabled,
@THEME .cp-search-result-item.disabled .cp-search-result-item-main,
@THEME .cp-search-result-item.disabled .cp-search-result-item-sub {
  color: @application-color-disabled;
}
@THEME .cp-search-result-item-actions {
  display: inline-flex;
  align-items: center;
  flex-wrap: nowrap;
  align-self: stretch;
}
@THEME .cp-search-result-item-action {
  margin-right: 0;
  padding: 0 8px;
  cursor: pointer;
  display: inline-flex;
  align-items: center;
  justify-content: center;
  height: 100%;
}
@THEME .cp-search-result-item:not(.disabled) .cp-search-result-item-action:hover {
  background-color: @primary-color;
  color: @primary-text-color;
}
@THEME .cp-search-result-item-tag .cp-search-result-item-tag-key,
@THEME .cp-search-result-item-tag .cp-search-result-item-tag-value {
  border: 1px solid @card-border-color;
}
@THEME .cp-search-result-item-tag .cp-search-result-item-tag-key {
  background-color: @card-header-background;
}
@THEME .cp-search-result-item-tag .cp-search-result-item-tag-value {
  background-color: @card-background-color;
}
@THEME .cp-search-preview-wrapper {
  background: @modal-mask-background;
}
@THEME .cp-search-preview {
  background-color: @panel-background-color;
  border: 1px solid @panel-border-color;
}
@THEME .cp-search-preview-button {
  color: @application-color;
}
@THEME .cp-search-preview-button:hover {
  color: @application-color-accent;
}
@THEME .cp-search-preview-error {
  color: @color-red;
}
@THEME .cp-search-comment-header {
  color: @application-color-faded;
}
@THEME .cp-search-header-image {
  background-color: transparent;
}
@THEME .cp-search-header-title,
@THEME .cp-search-header-sub-title,
@THEME .cp-search-header-description,
@THEME .cp-search-container .cp-search-content {
  color: @application-color;
}
@THEME .cp-search-content-preview-run,
@THEME .cp-search-content-preview-run i,
@THEME .cp-search-content-preview-run-task {
  color: @application-color;
}
@THEME .cp-search-description-tag {
  background-color: darken(@card-background-color, 5%);
  color: @application-color;
}
@THEME .cp-search-attribute-name {
  background-color: @tag-key-background-color;
  border-bottom: 1px solid @tag-key-value-divider-color;
}
@THEME .cp-search-attribute-value {
  background-color: @tag-value-background-color;
}
@THEME .cp-search-highlight {
  background-color: @card-background-color;
}
@THEME .cp-search-highlight-text {
  background-color: @search-highlight-text-background-color;
  color: @search-highlight-text-color;
}
@THEME .cp-search-csv-table {
  border: 1px solid @card-border-color;
  background-color: @card-background-color;
  color: @application-color;
}
@THEME .cp-search-csv-table-cell {
  border: 1px solid @card-border-color;
  color: @application-color;
}
@THEME .cp-search-faceted-button {
  color: @application-color;
  background-color: @panel-background-color;
  border: 1px solid @input-border;
}
@THEME .cp-search-faceted-button:hover,
@THEME .cp-search-faceted-button:focus {
  color: @primary-color;
  background-color: @panel-background-color;
  border-color: @primary-color;
}
@THEME .cp-search-faceted-button.selected {
  color: @btn-color;
  background-color: @primary-color;
  border-color: @primary-color;
}
@THEME .cp-search-faceted-button.selected:hover,
@THEME .cp-search-faceted-button.selected:focus {
  color: @btn-color;
  background-color: @btn-primary-hover;
  border-color: @btn-primary-hover;
}
@THEME .cp-search-faceted-button.disabled,
@THEME .cp-search-faceted-button:hover.disabled {
  color: @btn-disabled-color;
  background-color: transparent;
  border-color: transparent;
  cursor: default;
}
@THEME .cp-search-type-button {
  background-color: fade(@card-background-color, 50%);
  color: @application-color;
  border: 2px solid transparent;
}
@THEME .cp-search-type-button.selected {
  background-color: @card-background-color;
  color: @application-color;
  border: 2px solid @application-color;
}
@THEME .cp-search-type-button:hover {
  background-color: @card-background-color;
}
@THEME .cp-search-type-button.disabled {
  background-color: transparent;
  color: @application-color-disabled;
  cursor: not-allowed;
}
@THEME .cp-fast-search-result-item {
  background-color: @card-background-color;
  border-color: @card-border-color;
  color: @application-color;
}
@THEME .cp-fast-search-result-item:hover,
@THEME .cp-fast-search-result-item.cp-table-element-hover {
  background-color: @table-element-hover-background-color;
  color: @table-element-hover-color;
}

@THEME .cp-versioned-storage-breadcrumb {
  cursor: pointer;
  transition: all 0.2s ease;
  line-height: 20px;
  padding: 5px;
  margin: 0 -5px;
}
@THEME .cp-versioned-storage-breadcrumb:not(.last):hover {
  color: @primary-color;
}
@THEME .cp-versioned-storage-breadcrumb.last {
  cursor: default;
}
@THEME .cp-versioned-storage-table-header {
  border-color: @card-border-color;
  background-color: @card-background-color;
  color: @application-color;
}

@THEME .cp-library-metadata-item-key {
  background-color: @tag-key-background-color;
  border-bottom: 1px solid @tag-key-value-divider-color;
}
@THEME .cp-library-metadata-item-value {
  background-color: @tag-value-background-color;
}
@THEME .cp-library-metadata-additional-actions {
  background-color: @card-background-color;
  border-color: @table-border-color;
}
@THEME .cp-metadata-item-row {
  color: @application-color;
}
@THEME .cp-metadata-item-row.key {
  background-color: @element-selected-background-color;
}
@THEME .cp-metadata-item-content-preview {
  background-color: @card-background-color;
  color: @application-color;
}
@THEME .cp-metadata-item-row.read-only {
  color: @application-color-faded;
  background-color: @element-selected-background-color;
}
@THEME .cp-metadata-item-row td {
  padding: 2px 5px;
  border: 1px solid transparent;
}
@THEME .cp-metadata-item-row.key td.cp-metadata-item-key:hover,
@THEME .cp-metadata-item-row.value td:hover {
  cursor: text;
  border: 1px dashed @panel-border-color;
}
@THEME .cp-metadata-fs-notification:nth-child(4n+3),
@THEME .cp-metadata-fs-notification:nth-child(4n) {
  background-color: @even-element-background;
}
@THEME .cp-metadata-item-json-table {
  background-color: @card-background-color;
  color: @application-color;
  border-color: @card-border-color;
  border-collapse: collapse;
}
@THEME .cp-metadata-item-json-table th,
@THEME .cp-metadata-item-json-table td {
  padding: 2px 4px;
  border: 1px solid @card-border-color;
}
@THEME .cp-library-breadcrumbs-editable-field:hover {
  border: 1px solid @panel-border-color;
  background-color: @element-selected-background-color !important;
}
@THEME .cp-library-breadcrumbs-editable-field-icon {
  color: @application-color-faded;
}
@THEME .cp-library-breadcrumbs-editable-field:hover .cp-library-breadcrumbs-editable-field-icon {
  color: @application-color;
}
@THEME .cp-library-path-components-container:hover {
  transition: background-color 0.5s ease;
  background-color: @element-selected-background-color;
}
@THEME .cp-library-metadata-table {
  border: 1px solid @table-border-color;
  background-color: @card-background-color;
}
@THEME .cp-library-metadata-table-cell {
  border-right: 1px solid fadeout(@application-color, 90%);
}
@THEME .cp-library-metadata-table-cell-selected {
  background-color: fadeout(@primary-hover-color, 70%);
  color: @application-color;
}
@THEME .cp-library-metadata-panel-placeholder {
  color: @application-color-faded;
}
@THEME .cp-library-metadata-spread-top-cell {
  border-top-color: @primary-color;
}
@THEME .cp-library-metadata-spread-bottom-cell {
  border-bottom-color: @primary-color;
}
@THEME .cp-library-metadata-table .cp-library-metadata-spread-right-cell.cp-library-metadata-spread-cell-selected,
@THEME .cp-library-metadata-table .cp-library-metadata-spread-right-cell.cp-library-metadata-spread-cell-hovered,
@THEME .cp-library-metadata-table .cp-library-metadata-spread-right-cell.cp-library-metadata-spread-selected {
  border-right: 1px solid @primary-color;
}
@THEME .cp-library-metadata-spread-left-cell {
  border-left-color: @primary-color;
}
@THEME .cp-library-metadata-spread-selected {
  background-color: fadeout(@primary-hover-color, 60%);
}
@THEME .cp-library-metadata-spread-cell-hovered {
  background-color: fadeout(@primary-hover-color, 60%);
}
@THEME .cp-library-metadata-spread-cell-selected {
  background-color: fadeout(@primary-hover-color, 90%);
}
@THEME .cp-metadata-dropdown-row {
  border-bottom: 1px solid @input-addon;
  background-color: @card-background-color;
}

@THEME .cp-node-tag {
  border-color: @application-color-disabled;
  color: @application-color;
}
@THEME .cp-node-tag.cp-node-tag-run,
@THEME .cp-node-tag.cp-node-tag-pool,
@THEME .cp-node-tag.cp-node-tag-master,
@THEME .cp-node-tag.cp-node-tag-cp-role,
@THEME .cp-node-tag.cp-node-tag-pipeline-info {
  border-color: currentColor;
}
@THEME .cp-node-tag.cp-node-tag-run {
  color: @color-green;
  font-weight: bold;
}
@THEME .cp-node-tag.cp-node-tag-run:hover {
  background-color: @color-green;
  border-color: @color-green;
  color: @primary-text-color;
}
@THEME .cp-node-tag.cp-node-tag-pipeline-info {
  color: @application-color-faded;
}
@THEME .cp-node-tag.cp-node-tag-pool {
  color: @color-violet;
}
@THEME .cp-node-tag.cp-node-tag-master,
@THEME .cp-node-tag.cp-node-tag-cp-role {
  color: @primary-color;
}
@THEME .cp-cluster-node-even-row {
  background-color: @even-element-background;
}

@THEME .cp-settings-sidebar-element:not(.cp-table-element-disabled) {
  cursor: pointer;
}
@THEME .cp-settings-sidebar-element td {
  padding: 6px;
}
@THEME .cp-setting-info {
  color: @color-green;
}
@THEME .cp-setting-warning {
  color: @color-yellow;
}
@THEME .cp-setting-critical {
  color: @color-red;
}
@THEME .cp-settings-table thead,
@THEME .cp-settings-table thead th {
  color: @table-head-color;
  background-color: @card-header-background;
  border-color: @table-border-color;
}
@THEME .cp-settings-table tbody tr,
@THEME .cp-settings-table tbody th {
  color: @application-color;
  background-color: @card-background-color;
}
@THEME .cp-settings-table tbody tr:nth-child(even),
@THEME .cp-settings-table tbody tr:nth-child(even) th {
  color: @application-color;
  background-color: @even-element-background;
}
@THEME .cp-settings-users-integrity-check.modified:not(.new),
@THEME .cp-settings-users-integrity-check.modified:not(.new) > div {
  background-color: @alert-warning-background;
}
@THEME .cp-settings-users-integrity-check.new > div {
  background-color: @alert-info-background;
}
@THEME .cp-even-row {
  background-color: @even-element-background;
}
@THEME .cp-settings-form-item-label {
  color: @application-color-accent;
}
@THEME .cp-settings-form-item-label.required::before {
  color: @color-red;
  content: '*';
}
@THEME .cp-settings-nat-table thead tr:first-child,
@THEME .cp-settings-nat-table thead tr:first-child th:first-child,
@THEME .cp-settings-nat-table thead tr th.external-column:nth-child(3),
@THEME .cp-settings-nat-table tbody tr td.external-column:nth-child(3),
@THEME .cp-settings-nat-table thead tr th.internal-column:nth-child(6),
@THEME .cp-settings-nat-table tbody tr td.internal-column:nth-child(6) {
  border-right: 2px solid @card-border-color;
}
@THEME .cp-settings-nat-table thead tr:first-child th {
  background: @card-header-background;
}
@THEME .cp-settings-nat-table .ant-table-thead > tr > th {
  border-bottom: 1px solid @table-border-color;
}
@THEME .cp-nat-route-removed .cp-nat-route-status {
  color: currentColor;
}

@THEME .code-highlight {
  color: @application-color;
  background-color: @code-background-color;
  border: 1px solid @card-border-color;
  border-radius: 4px;
}
@THEME .markdown pre {
  color: @application-color;
  background-color: @code-background-color;
  border: 1px solid @card-border-color;
  border-radius: 4px;
  padding: 10px;
  margin: 5px 0;
  white-space: pre-line;
}
@THEME .code-highlight code,
@THEME .markdown code {
  color: @color-pink;
  background-color: @color-pink-light;
  box-shadow: inset 0 -1px 0 rgba(0, 0, 0, 0.25);
}
@THEME .markdown pre > code {
  display: block;
  background-color: transparent;
  color: inherit;
  box-shadow: none;
}
@THEME .markdown code {
  padding: 1px 4px;
  border-radius: 4px;
}
@THEME .markdown h1,
@THEME .markdown h2,
@THEME .markdown h3 {
  margin: 5px 0;
}
@THEME .markdown h4,
@THEME .markdown h5,
@THEME .markdown h6 {
  margin: 2px 0;
}
@THEME .hljs {
  color: @application-color;
  background: @card-background-color;
}
@THEME .hljs-comment,
@THEME .hljs-quote {
  color: @application-color-faded;
}
@THEME .hljs-keyword,
@THEME .hljs-selector-tag,
@THEME .hljs-subst {
  color: @application-color;
}
@THEME .hljs-number,
@THEME .hljs-literal,
@THEME .hljs-variable,
@THEME .hljs-template-variable,
@THEME .hljs-tag .hljs-attr {
  color: @color-aqua;
}
@THEME .hljs-string,
@THEME .hljs-doctag {
  color: @color-pink;
}
@THEME .hljs-title,
@THEME .hljs-section,
@THEME .hljs-selector-id {
  color: @color-red;
}
@THEME .hljs-type,
@THEME .hljs-class .hljs-title {
  color: @color-blue-dimmed;
}
@THEME .hljs-tag,
@THEME .hljs-name,
@THEME .hljs-attribute {
  color: @primary-color;
  font-weight: normal;
}
@THEME .hljs-regexp,
@THEME .hljs-link {
  color: @color-green;
}
@THEME .hljs-symbol,
@THEME .hljs-bullet {
  color: @color-violet;
}
@THEME .hljs-built_in,
@THEME .hljs-builtin-name {
  color: @primary-color;
}
@THEME .hljs-meta {
  color: @application-color-faded;
  font-weight: bold;
}
@THEME .hljs-deletion {
  background: @alert-error-background;
}
@THEME .hljs-addition {
  background: @alert-success-background;
}
@THEME .cp-code-editor {
  background-color: @card-background-color;
  color: @application-color;
  border-color: @card-border-color;
}
@THEME .CodeMirror {
  background-color: @card-background-color;
  color: @application-color;
  border: 1px solid @card-border-color;
}
@THEME .CodeMirror-cursor {
  border-color: @application-color;
}
@THEME .CodeMirror-gutters {
  background-color: @card-header-background;
  border-color: @card-border-color;
}
@THEME .CodeMirror-linenumber {
  color: @application-color-faded;
}
@THEME .cm-s-default .cm-header {
  color: @color-blue;
}
@THEME .cm-s-default .cm-quote {
  color: @color-green;
}
@THEME .cm-negative {
  color: @color-sensitive;
}
@THEME .cm-positive {
  color: @color-green;
}
@THEME .cm-s-default .cm-keyword {
  color: @color-violet;
}
@THEME .cm-s-default .cm-atom {
  color: @color-blue;
}
@THEME .cm-s-default .cm-number {
  color: @color-aqua;
}
@THEME .cm-s-default .cm-def {
  color: @color-blue-dimmed;
}
@THEME .cm-s-default .cm-variable-2 {
  color: @color-blue-dimmed;
}
@THEME .cm-s-default .cm-variable-3,
@THEME .cm-s-default .cm-type {
  color: @color-green;
}
@THEME .cm-s-default .cm-comment {
  color: @color-yellow;
}
@THEME .cm-s-default .cm-string {
  color: @color-red;
}
@THEME .cm-s-default .cm-string-2 {
  color: @color-yellow;
}
@THEME .cm-s-default .cm-meta,
@THEME .cm-s-default .cm-qualifier {
  color: @application-color-disabled;
}
@THEME .cm-s-default .cm-builtin {
  color: @color-blue-dimmed;
}
@THEME .cm-s-default .cm-bracket {
  color: @color-grey;
}
@THEME .cm-s-default .cm-tag {
  color: @color-green;
}
@THEME .cm-s-default .cm-hr {
  color: @application-color-faded;
}
@THEME .cm-s-default .cm-attribute,
@THEME .cm-s-default .cm-link {
  color: @primary-color;
}
@THEME .cm-s-default .cm-error,
@THEME .cm-invalidchar {
  color: @color-red;
}
@THEME div.CodeMirror span.CodeMirror-matchingbracket {
  color: @color-green;
}
@THEME div.CodeMirror span.CodeMirror-nonmatchingbracket {
  color: @color-red;
}
@THEME .CodeMirror-matchingtag { background: fadeout(@color-yellow, 50%); }
@THEME .CodeMirror-activeline-background {
  background: @card-header-background;
}
@THEME .handsontable {
  color: @application-color;
}
@THEME .handsontable th {
  background-color: @card-header-background;
}
@THEME .handsontable td {
  background-color: @card-background-color;
}
@THEME .handsontable tr th,
@THEME .handsontable tr td,
@THEME .handsontable tr:first-child th,
@THEME .handsontable tr:first-child td {
  color: @application-color;
}
@THEME .handsontable tr th,
@THEME .handsontable tr td,
@THEME .handsontable tr:first-child th,
@THEME .handsontable tr:first-child td,
@THEME .handsontable.htRowHeaders thead tr th:nth-child(2) {
  border-color: darken(@card-border-color, 5%);
}
@THEME .handsontable tbody th.ht__highlight,
@THEME .handsontable thead th.ht__highlight {
  background-color: @primary-color;
  color: @primary-text-color;
}
@THEME .handsontable td.area {
  background-image: linear-gradient(to bottom, @primary-color-semi-transparent 0%, @primary-color-semi-transparent 100%);
  background-color: @card-background-color;
}
@THEME .cp-pipeline-code-editor-readonly .handsontable td,
@THEME .cp-pipeline-code-editor-readonly .handsontable td.area,
@THEME .cp-pipeline-code-editor-readonly .CodeMirror {
  background-color: lighten(@card-header-background, 2%);
}
@THEME .joint-paper.joint-theme-default {
  background-color: @card-background-color;
}
@THEME .joint-type-visualstep .body,
@THEME .joint-type-visualgroup .body,
@THEME .joint-type-visualworkflow .body {
  fill: @card-background-color;
  stroke: @primary-color;
}
@THEME .joint-type-visualstep .port-body.empty,
@THEME .joint-type-visualgroup .port-body.empty,
@THEME .joint-type-visualworkflow .port-body.empty {
  fill: @card-background-color;
  stroke: @primary-color;
}
@THEME .joint-type-visualstep .port-body,
@THEME .joint-type-visualgroup .port-body,
@THEME .joint-type-visualworkflow .port-body {
  fill: @card-background-color;
  stroke: @color-aqua;
}
@THEME .joint-type-visualstep .port-label,
@THEME .joint-type-visualgroup .port-label,
@THEME .joint-type-visualworkflow .port-label,
@THEME .marker-source,
@THEME .marker-target,
@THEME .joint-type-visualdeclaration .label {
  fill: @color-aqua;
  stroke: @color-aqua;
}
@THEME .joint-link .marker-arrowheads .marker-arrowhead,
@THEME .joint-link .marker-vertex-group .marker-vertex,
@THEME .joint-link .marker-vertex-group .marker-vertex:hover {
  fill: @primary-color;
}
@THEME .marker-vertex-remove-area {
  fill: @application-color;
}
@THEME .joint-link.joint-theme-default .marker-vertex-remove {
  fill: @card-background-color;
}
@THEME .joint-link.joint-theme-default .connection-wrap,
@THEME .joint-link .connection {
  stroke: @color-aqua;
}
@THEME .joint-type-visualstep .label,
@THEME .joint-type-visualgroup .label,
@THEME .joint-type-visualworkflow .label {
  fill: @primary-color;
}
@THEME .joint-link .link-tools .link-tool .tool-remove circle {
  fill: @color-red;
}
@THEME .cp-pipeline-graph-side-panel:hover {
  background-color: @card-background-color;
  box-shadow: 5px 0 15px @card-hovered-shadow-color;
}
@THEME .cp-pipeline-graph-properties-panel {

}
@THEME .cp-issue-markdown-link {
  color: @primary-color;
  background-color: @card-background-color;
  box-shadow: inset 0 -1px 0 @card-hovered-shadow-color;
  transition: none;
  border-radius: 5px;
  padding: 2px 4px;
}
@THEME .cp-issue-markdown-link:hover {
  color: @primary-text-color;
  background-color: @primary-color;
}

`;<|MERGE_RESOLUTION|>--- conflicted
+++ resolved
@@ -385,11 +385,7 @@
   background-color: @modal-mask-background;
 }
 @THEME .ant-modal-content {
-<<<<<<< HEAD
-  background-color: fade(@card-background-color, 200%);
-=======
   background-color: fade(@card-background-color, 100%);
->>>>>>> 59c37005
   color: @application-color;
 }
 @THEME .ant-confirm-body,
@@ -872,11 +868,7 @@
 @THEME .rc-menu,
 @THEME .rc-dropdown-menu,
 @THEME .ant-mention-dropdown {
-<<<<<<< HEAD
-  background-color: fade(@panel-background-color, 200%);
-=======
   background-color: fade(@panel-background-color, 100%);
->>>>>>> 59c37005
   color: @application-color;
   box-shadow: 0 1px 6px @card-hovered-shadow-color;
 }
@@ -1026,11 +1018,7 @@
   color: @primary-color;
 }
 @THEME .ant-calendar {
-<<<<<<< HEAD
-  background-color: fade(@panel-background-color, 200%);
-=======
   background-color: fade(@panel-background-color, 100%);
->>>>>>> 59c37005
   box-shadow: 0 1px 6px @card-hovered-shadow-color;
   border-color: @panel-background-color;
   color: @application-color;
@@ -1175,11 +1163,7 @@
   border-bottom-color: @card-background-color;
 }
 @THEME .ant-popover-inner {
-<<<<<<< HEAD
-  background-color: fade(@card-background-color, 200%);
-=======
   background-color: fade(@card-background-color, 100%);
->>>>>>> 59c37005
   border-color: @card-border-color;
   box-shadow: 0 1px 6px @card-hovered-shadow-color;
 }
@@ -1905,11 +1889,7 @@
   background-color: @card-background-color;
 }
 @THEME .cp-billing-calendar-container {
-<<<<<<< HEAD
-  background-color: fade(@panel-background-color, 200%);
-=======
   background-color: fade(@panel-background-color, 100%);
->>>>>>> 59c37005
   box-shadow: 0 0 2px 2px @card-hovered-shadow-color;
   color: @application-color;
 }
