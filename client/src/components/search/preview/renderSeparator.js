--- conflicted
+++ resolved
@@ -18,17 +18,9 @@
 import {Row} from 'antd';
 import classNames from 'classnames';
 
-import styles from './preview.css';
-
 export default function renderSeparator (key = undefined) {
   return (
     <Row key={key} style={{width: '100%', padding: '5px 10px'}}>
-<<<<<<< HEAD
-      <div className={classNames(
-        styles.renderSeparator,
-        'cp-search-preview-separator'
-      )}>{'\u00A0'}</div>
-=======
       <div
         className={
           classNames(
@@ -39,7 +31,6 @@
       >
         {'\u00A0'}
       </div>
->>>>>>> 97c8bb17
     </Row>
   );
 }