--- conflicted
+++ resolved
@@ -85,21 +85,15 @@
             self.indexing()
             git_client.prepare_index(full_repo_path, files_to_add)
 
-<<<<<<< HEAD
-=======
-            self.committing()
-            git_client.commit(full_repo_path, message, user_name, user_email)
-
->>>>>>> 8268c46d
             self.pulling()
-            conflicts, commit_required = git_client.fetch_and_merge(full_repo_path, message)
+            conflicts, commit_required = git_client.fetch_and_merge(full_repo_path, message, user_name, user_email)
             if conflicts:
                 self._conflicts_failure(conflicts)
                 return
 
             if commit_required:
                 self.committing()
-                git_client.commit(full_repo_path, message)
+                git_client.commit(full_repo_path, message, user_name, user_email)
 
             self.pushing()
             git_client.push(full_repo_path)
