/*
 * Copyright 2017-2020 EPAM Systems, Inc. (https://www.epam.com/)
 *
 * Licensed under the Apache License, Version 2.0 (the "License");
 * you may not use this file except in compliance with the License.
 * You may obtain a copy of the License at
 *
 *     http://www.apache.org/licenses/LICENSE-2.0
 *
 * Unless required by applicable law or agreed to in writing, software
 * distributed under the License is distributed on an "AS IS" BASIS,
 * WITHOUT WARRANTIES OR CONDITIONS OF ANY KIND, either express or implied.
 * See the License for the specific language governing permissions and
 * limitations under the License.
 */

package com.epam.pipeline.entity.log;

import lombok.Builder;
import lombok.Data;

/**
<<<<<<< HEAD
 * Class that contains information about ElasticSearch result page parameters,
 * and also about navigation point and direction.
 * pageSize - number of entries to be sent back as a search response
 * forward - {@code true} if we should search for the next page of result
 * token - {@link LogEntry} object that represent edge of last search regarding this request
 * f.e. 1. We loaded first page and now send a request for the second one:
 *         forward is true, token - last entry from previous search
 *      2. We loaded second page and now send a request for the first one:
 *         forward is false, token - first entry previous search
=======
 * Class that contains information about ElasticSearch result page parameters.
 * pageSize - number of entries to be sent back as a search response
 * token - {@link LogEntry} object that represent start of the current page
>>>>>>> 7713fe51
 * */
@Data
@Builder
public class LogPaginationRequest {
<<<<<<< HEAD
    private LogEntry token;
=======
    private PageMarker token;
>>>>>>> 7713fe51
    private Integer pageSize;
    private Boolean forward;
}<|MERGE_RESOLUTION|>--- conflicted
+++ resolved
@@ -20,30 +20,13 @@
 import lombok.Data;
 
 /**
-<<<<<<< HEAD
- * Class that contains information about ElasticSearch result page parameters,
- * and also about navigation point and direction.
- * pageSize - number of entries to be sent back as a search response
- * forward - {@code true} if we should search for the next page of result
- * token - {@link LogEntry} object that represent edge of last search regarding this request
- * f.e. 1. We loaded first page and now send a request for the second one:
- *         forward is true, token - last entry from previous search
- *      2. We loaded second page and now send a request for the first one:
- *         forward is false, token - first entry previous search
-=======
  * Class that contains information about ElasticSearch result page parameters.
  * pageSize - number of entries to be sent back as a search response
  * token - {@link LogEntry} object that represent start of the current page
->>>>>>> 7713fe51
  * */
 @Data
 @Builder
 public class LogPaginationRequest {
-<<<<<<< HEAD
-    private LogEntry token;
-=======
     private PageMarker token;
->>>>>>> 7713fe51
     private Integer pageSize;
-    private Boolean forward;
 }