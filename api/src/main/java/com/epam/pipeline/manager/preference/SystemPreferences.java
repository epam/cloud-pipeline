--- conflicted
+++ resolved
@@ -118,11 +118,8 @@
     private static final String LUSTRE_GROUP = "Lustre FS";
     private static final String LDAP_GROUP = "LDAP";
     private static final String BILLING_QUOTAS_GROUP= "Billing Quotas";
-<<<<<<< HEAD
+    private static final String NGS_PREPROCESSING_GROUP = "NGS Preprocessing";
     private static final String MONITORING_GROUP = "Monitoring";
-=======
-    private static final String NGS_PREPROCESSING_GROUP = "NGS Preprocessing";
->>>>>>> c5054d79
 
     private static final String STORAGE_FSBROWSER_BLACK_LIST_DEFAULT =
             "/bin,/var,/home,/root,/sbin,/sys,/usr,/boot,/dev,/lib,/proc,/etc";
@@ -974,19 +971,6 @@
     public static final IntPreference LDAP_BLOCKED_USERS_FILTER_PAGE_SIZE = new IntPreference(
             "ldap.blocked.user.filter.page.size", 50, LDAP_GROUP, pass);
 
-<<<<<<< HEAD
-    // Monitoring
-    public static final IntPreference MONITORING_POOL_USAGE_DELAY = new IntPreference(
-            "monitoring.node.pool.usage.delay", 300000, MONITORING_GROUP, isGreaterThan(0));
-    public static final BooleanPreference MONITORING_POOL_USAGE_ENABLE = new BooleanPreference(
-            "monitoring.node.pool.usage.enable", false, MONITORING_GROUP, pass);
-    public static final BooleanPreference MONITORING_POOL_USAGE_CLEAN_ENABLE = new BooleanPreference(
-            "monitoring.node.pool.usage.clean.enable", false, MONITORING_GROUP, pass);
-    public static final IntPreference MONITORING_POOL_USAGE_CLEAN_DELAY = new IntPreference(
-            "monitoring.node.pool.usage.clean.delay", 86400000, MONITORING_GROUP, isGreaterThan(0));
-    public static final IntPreference MONITORING_POOL_USAGE_STORE_DAYS = new IntPreference(
-            "monitoring.node.pool.usage.store.days", 365, MONITORING_GROUP, pass);
-=======
     //NGS Preprocessing
     public static final StringPreference PREPROCESSING_MACHINE_RUN_CLASS = new StringPreference(
             "ngs.preprocessing.machine.run.metadata.class.name", "MachineRun",
@@ -1009,7 +993,18 @@
     public static final StringPreference PREPROCESSING_MACHINE_RUN_COLUMN_NAME = new StringPreference(
             "ngs.preprocessing.machine.run.column.name", "Machine Run",
             NGS_PREPROCESSING_GROUP, PreferenceValidators.isNotBlank);
->>>>>>> c5054d79
+
+    // Monitoring
+    public static final IntPreference MONITORING_POOL_USAGE_DELAY = new IntPreference(
+            "monitoring.node.pool.usage.delay", 300000, MONITORING_GROUP, isGreaterThan(0));
+    public static final BooleanPreference MONITORING_POOL_USAGE_ENABLE = new BooleanPreference(
+            "monitoring.node.pool.usage.enable", false, MONITORING_GROUP, pass);
+    public static final BooleanPreference MONITORING_POOL_USAGE_CLEAN_ENABLE = new BooleanPreference(
+            "monitoring.node.pool.usage.clean.enable", false, MONITORING_GROUP, pass);
+    public static final IntPreference MONITORING_POOL_USAGE_CLEAN_DELAY = new IntPreference(
+            "monitoring.node.pool.usage.clean.delay", 86400000, MONITORING_GROUP, isGreaterThan(0));
+    public static final IntPreference MONITORING_POOL_USAGE_STORE_DAYS = new IntPreference(
+            "monitoring.node.pool.usage.store.days", 365, MONITORING_GROUP, pass);
 
     private static final Pattern GIT_VERSION_PATTERN = Pattern.compile("(\\d)\\.(\\d)");
 
