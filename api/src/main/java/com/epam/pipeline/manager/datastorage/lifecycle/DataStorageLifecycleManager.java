/*
 * Copyright 2022 EPAM Systems, Inc. (https://www.epam.com/)
 *
 * Licensed under the Apache License, Version 2.0 (the "License");
 * you may not use this file except in compliance with the License.
 * You may obtain a copy of the License at
 *
 *     http://www.apache.org/licenses/LICENSE-2.0
 *
 * Unless required by applicable law or agreed to in writing, software
 * distributed under the License is distributed on an "AS IS" BASIS,
 * WITHOUT WARRANTIES OR CONDITIONS OF ANY KIND, either express or implied.
 * See the License for the specific language governing permissions and
 * limitations under the License.
 */

package com.epam.pipeline.manager.datastorage.lifecycle;

import com.epam.pipeline.common.MessageConstants;
import com.epam.pipeline.common.MessageHelper;
import com.epam.pipeline.dto.datastorage.lifecycle.StorageLifecycleNotification;
import com.epam.pipeline.dto.datastorage.lifecycle.StorageLifecycleRule;
import com.epam.pipeline.dto.datastorage.lifecycle.execution.StorageLifecycleRuleExecution;
import com.epam.pipeline.dto.datastorage.lifecycle.execution.StorageLifecycleRuleExecutionStatus;
import com.epam.pipeline.dto.datastorage.lifecycle.transition.StorageLifecycleTransitionCriterion;
import com.epam.pipeline.dto.datastorage.lifecycle.transition.StorageLifecycleTransitionMethod;
import com.epam.pipeline.entity.datastorage.AbstractDataStorage;
import com.epam.pipeline.entity.datastorage.lifecycle.StorageLifecycleRuleEntity;
import com.epam.pipeline.entity.datastorage.lifecycle.StorageLifecycleRuleExecutionEntity;
import com.epam.pipeline.entity.datastorage.lifecycle.StorageLifecycleRuleProlongationEntity;
import com.epam.pipeline.entity.utils.DateUtils;
import com.epam.pipeline.manager.datastorage.DataStorageManager;
import com.epam.pipeline.manager.datastorage.StorageProviderManager;
import com.epam.pipeline.manager.preference.PreferenceManager;
import com.epam.pipeline.manager.preference.SystemPreferences;
import com.epam.pipeline.manager.user.UserManager;
import com.epam.pipeline.mapper.datastorage.lifecycle.StorageLifecycleEntityMapper;
import com.epam.pipeline.repository.datastorage.lifecycle.DataStorageLifecycleRuleExecutionRepository;
import com.epam.pipeline.repository.datastorage.lifecycle.DataStorageLifecycleRuleRepository;
import lombok.RequiredArgsConstructor;
import lombok.extern.slf4j.Slf4j;
import org.apache.commons.collections4.ListUtils;
import org.springframework.stereotype.Service;
import org.springframework.transaction.annotation.Transactional;
import org.springframework.util.AntPathMatcher;
import org.springframework.util.Assert;
import org.springframework.util.StringUtils;

import java.io.IOException;
import java.time.LocalDateTime;
import java.time.temporal.ChronoUnit;
import java.util.Comparator;
import java.util.List;
import java.util.Optional;
import java.util.stream.Collectors;
import java.util.stream.StreamSupport;

@Slf4j
@Service
@RequiredArgsConstructor
public class DataStorageLifecycleManager {

    private static final String EMPTY = "";
    private static final AntPathMatcher PATH_MATCHER = new AntPathMatcher();
    public static final String PATH_SEPARATOR = "/";
    private final MessageHelper messageHelper;
    private final StorageLifecycleEntityMapper lifecycleEntityMapper;
    private final DataStorageLifecycleRuleRepository dataStorageLifecycleRuleRepository;
    private final DataStorageLifecycleRuleExecutionRepository dataStorageLifecycleRuleExecutionRepository;
    private final DataStorageManager storageManager;
    private final StorageProviderManager storageProviderManager;
    private final PreferenceManager preferenceManager;
<<<<<<< HEAD
=======
    private final UserManager userManager;
>>>>>>> 11d67b03

    public List<StorageLifecycleRule> listStorageLifecyclePolicyRules(final Long storageId, final String path) {
        validatePathIsAbsolute(path);
        return StreamSupport.stream(
                        dataStorageLifecycleRuleRepository.findByDatastorageId(storageId).spliterator(),
                        false
                ).map(lifecycleEntityMapper::toDto)
                .filter(rule -> !StringUtils.hasText(path) || PATH_MATCHER.match(rule.getPathGlob(), path))
                .collect(Collectors.toList());
    }

    public List<StorageLifecycleRule> listStorageLifecyclePolicyRules(final Long storageId) {
        return listStorageLifecyclePolicyRules(storageId, null);
    }

    public StorageLifecycleRule loadStorageLifecyclePolicyRule(final Long datastorageId, final Long ruleId) {
        final StorageLifecycleRuleEntity lifecycleRuleEntity = loadLifecycleRuleEntity(ruleId);
        Assert.isTrue(lifecycleRuleEntity.getDatastorageId().equals(datastorageId),
                messageHelper.getMessage(
                        MessageConstants.ERROR_DATASTORAGE_LIFECYCLE_RULE_ASSIGNED_TO_ANOTHER_DATASTORAGE,
                        lifecycleRuleEntity.getDatastorageId()));
        return lifecycleEntityMapper.toDto(lifecycleRuleEntity);
    }

    @Transactional
    public StorageLifecycleRule createStorageLifecyclePolicyRule(final Long datastorageId,
                                                                 final StorageLifecycleRule rule) {
        rule.setDatastorageId(datastorageId);
        verifyStorageLifecycleRuleObject(rule);
        final StorageLifecycleRuleEntity saved = dataStorageLifecycleRuleRepository
                .save(lifecycleEntityMapper.toEntity(rule));
        return lifecycleEntityMapper.toDto(saved);
    }

    @Transactional
    public StorageLifecycleRule updateStorageLifecyclePolicyRule(final Long datastorageId,
                                                                 final StorageLifecycleRule rule) {
        Assert.notNull(rule.getId(),
                messageHelper.getMessage(MessageConstants.ERROR_DATASTORAGE_LIFECYCLE_RULE_ID_IS_NOT_SPECIFIED));
        rule.setDatastorageId(datastorageId);
        final StorageLifecycleRuleEntity loadedRuleEntity = loadLifecycleRuleEntity(rule.getId());
        verifyStorageLifecycleRuleObject(rule);
        final StorageLifecycleRuleEntity updatedRuleEntity = lifecycleEntityMapper.toEntity(rule);
        Assert.isTrue(loadedRuleEntity.getDatastorageId().equals(rule.getDatastorageId()),
                messageHelper.getMessage(
                        MessageConstants.ERROR_DATASTORAGE_LIFECYCLE_RULE_ASSIGNED_TO_ANOTHER_DATASTORAGE,
                        loadedRuleEntity.getDatastorageId()));
        final StorageLifecycleRuleEntity saved = dataStorageLifecycleRuleRepository
                .save(mergeRulesEntity(loadedRuleEntity, updatedRuleEntity));
        return lifecycleEntityMapper.toDto(saved);
    }

    @Transactional
    public StorageLifecycleRule prolongLifecyclePolicyRule(final Long datastorageId, final Long ruleId,
                                                           final String path, final Long daysToProlong,
                                                           final Boolean force) {
        final LocalDateTime now = DateUtils.nowUTC();
        final StorageLifecycleRuleEntity lifecycleRuleEntity = loadLifecycleRuleEntity(ruleId);
        Assert.isTrue(PATH_MATCHER.match(lifecycleRuleEntity.getPathGlob(), path),
                messageHelper.getMessage(MessageConstants.ERROR_DATASTORAGE_LIFECYCLE_RULE_PATH_NOT_MATCH_GLOB));
        Assert.isTrue(lifecycleRuleEntity.getDatastorageId().equals(datastorageId),
                messageHelper.getMessage(
                        MessageConstants.ERROR_DATASTORAGE_LIFECYCLE_RULE_ASSIGNED_TO_ANOTHER_DATASTORAGE,
                        lifecycleRuleEntity.getDatastorageId()));
        final Long effectiveDaysToProlong = getEffectiveDaysToProlong(daysToProlong, lifecycleRuleEntity);
        final Long effectiveNotifyBeforeDays = getEffectiveNotifyBeforeDays(lifecycleRuleEntity);

        Assert.notNull(effectiveDaysToProlong,
                messageHelper.getMessage(
                        MessageConstants.ERROR_DATASTORAGE_LIFECYCLE_RULE_CANNOT_DEFINE_DAYS_TO_PROLONG));
        Assert.isTrue(effectiveDaysToProlong > 0,
                messageHelper.getMessage(MessageConstants.ERROR_DATASTORAGE_LIFECYCLE_RULE_WRONG_DAYS_TO_PROLONG));

        final StorageLifecycleRuleProlongationEntity lastProlongation =
                ListUtils.emptyIfNull(lifecycleRuleEntity.getProlongations())
                        .stream().filter(p -> p.getPath().equals(path))
                        .max(Comparator.comparing(StorageLifecycleRuleProlongationEntity::getProlongedDate))
                        .orElseGet(() -> {
                            final StorageLifecycleRuleProlongationEntity prolongationEntity =
                                    StorageLifecycleRuleProlongationEntity.builder()
                                            .path(path).days(0L).build();
                            lifecycleRuleEntity.getProlongations().add(prolongationEntity);
                            return prolongationEntity;
                        });

        if (lastProlongation.getProlongedDate() != null && !force) {
            final LocalDateTime nextNotificationDate = lastProlongation.getProlongedDate()
                    .plus(Math.max(1, effectiveDaysToProlong - effectiveNotifyBeforeDays), ChronoUnit.DAYS);
            if(nextNotificationDate.isAfter(now)) {
                throw new IllegalStateException(
                        messageHelper.getMessage(
                            MessageConstants.ERROR_DATASTORAGE_LIFECYCLE_RULE_WAS_PROLONGED_BEFORE,
                            lastProlongation.getProlongedDate(), nextNotificationDate));
            }
        }

        lastProlongation.setDays(lastProlongation.getDays() + effectiveDaysToProlong);
        lastProlongation.setProlongedDate(now);
        lastProlongation.setLifecycleRule(lifecycleRuleEntity);
        lastProlongation.setUserId(userManager.getCurrentUser().getId());
        return lifecycleEntityMapper.toDto(
                dataStorageLifecycleRuleRepository.save(lifecycleRuleEntity));
    }

    @Transactional
    public StorageLifecycleRule deleteStorageLifecyclePolicyRule(final Long datastorageId, final Long ruleId) {
        final StorageLifecycleRule loaded = loadStorageLifecyclePolicyRule(datastorageId, ruleId);
        if (loaded != null) {
            dataStorageLifecycleRuleExecutionRepository.deleteByRuleId(ruleId);
            dataStorageLifecycleRuleRepository.delete(loaded.getId());
            return loaded;
        } else {
            throw new IllegalArgumentException(
                    messageHelper.getMessage(MessageConstants.ERROR_DATASTORAGE_LIFECYCLE_RULE_NOT_FOUND, ruleId));
        }
    }

    @Transactional
    public void deleteStorageLifecyclePolicyRules(final Long datastorageId) {
        final List<StorageLifecycleRuleEntity> loaded = StreamSupport.stream(
                dataStorageLifecycleRuleRepository.findByDatastorageId(datastorageId).spliterator(),
                false
        ).collect(Collectors.toList());
        loaded.forEach(rule -> dataStorageLifecycleRuleExecutionRepository.deleteByRuleId(rule.getId()));
        dataStorageLifecycleRuleRepository.delete(loaded);
        dataStorageLifecycleRuleRepository.flush();
    }

    @Transactional
    public StorageLifecycleRuleExecution createStorageLifecycleRuleExecution(
            final Long ruleId, final StorageLifecycleRuleExecution execution) {
        final StorageLifecycleRuleEntity ruleEntity = loadLifecycleRuleEntity(ruleId);
        execution.setRuleId(ruleEntity.getId());
        execution.setUpdated(DateUtils.nowUTC());
        verifyLifecycleRuleExecutionObject(execution, ruleEntity);
        final StorageLifecycleRuleExecutionEntity saved =
                dataStorageLifecycleRuleExecutionRepository.save(lifecycleEntityMapper.toEntity(execution));
        return lifecycleEntityMapper.toDto(saved);
    }

    @Transactional
    public StorageLifecycleRuleExecution updateStorageLifecycleRuleExecutionStatus(
            final Long executionId, final StorageLifecycleRuleExecutionStatus status) {
        final StorageLifecycleRuleExecutionEntity execution =
                dataStorageLifecycleRuleExecutionRepository.findOne(executionId);
        Assert.notNull(execution,
                messageHelper.getMessage(MessageConstants.ERROR_DATASTORAGE_LIFECYCLE_RULE_EXECUTION_NOT_FOUND,
                        executionId));
        execution.setStatus(status);
        execution.setUpdated(DateUtils.nowUTC());
        final StorageLifecycleRuleExecutionEntity saved = dataStorageLifecycleRuleExecutionRepository.save(execution);
        return lifecycleEntityMapper.toDto(saved);
    }

    @Transactional
    public StorageLifecycleRuleExecution deleteStorageLifecycleRuleExecution(final Long executionId) {
        final StorageLifecycleRuleExecutionEntity execution =
                dataStorageLifecycleRuleExecutionRepository.findOne(executionId);
        dataStorageLifecycleRuleExecutionRepository.delete(execution.getId());
        return lifecycleEntityMapper.toDto(execution);
    }

    public List<StorageLifecycleRuleExecution> listStorageLifecycleRuleExecutionsForRuleAndPath(
            final Long ruleId, final String path, final StorageLifecycleRuleExecutionStatus status) {
        final StorageLifecycleRuleEntity lifecycleRuleEntity = loadLifecycleRuleEntity(ruleId);
        return StreamSupport.stream(
                        dataStorageLifecycleRuleExecutionRepository
                                .findByRuleIdPathAndStatus(lifecycleRuleEntity.getId(), path, status).spliterator(),
                        false
                ).map(lifecycleEntityMapper::toDto)
                .collect(Collectors.toList());
    }

    private Long getEffectiveDaysToProlong(final Long daysToProlong, final StorageLifecycleRuleEntity ruleEntity) {
        if (daysToProlong != null) {
            return daysToProlong;
        }

        final String notificationJson = ruleEntity.getNotificationJson();
        if (!StringUtils.isEmpty(notificationJson)) {
            try {
                final StorageLifecycleNotification notification =
                        StorageLifecycleEntityMapper.notificationJsonToDto(notificationJson);
                if (notification != null && notification.getProlongDays() != null) {
                    return notification.getProlongDays();
                }
            } catch (final IOException e) {
                throw new IllegalStateException(messageHelper.getMessage(
                        MessageConstants.ERROR_DATASTORAGE_LIFECYCLE_RULE_CANNOT_PARSE_NOTIFICATION), e);
            }
        }
        return preferenceManager.getPreference(SystemPreferences.STORAGE_LIFECYCLE_PROLONG_DAYS);
    }

    private Long getEffectiveNotifyBeforeDays(final StorageLifecycleRuleEntity ruleEntity) {
        final String notificationJson = ruleEntity.getNotificationJson();
        if (!StringUtils.isEmpty(notificationJson)) {
            try {
                final StorageLifecycleNotification notification =
                        StorageLifecycleEntityMapper.notificationJsonToDto(notificationJson);
                if (notification != null && notification.getNotifyBeforeDays() != null) {
                    return notification.getNotifyBeforeDays();
                }
            } catch (final IOException e) {
                throw new IllegalStateException(messageHelper.getMessage(
                        MessageConstants.ERROR_DATASTORAGE_LIFECYCLE_RULE_CANNOT_PARSE_NOTIFICATION), e);
            }
        }
        return preferenceManager.getPreference(SystemPreferences.STORAGE_LIFECYCLE_NOTIFY_BEFORE_DAYS);
    }

    private StorageLifecycleRuleEntity mergeRulesEntity(final StorageLifecycleRuleEntity loadedRuleEntity,
                                                        final StorageLifecycleRuleEntity updatedRuleEntity) {
        loadedRuleEntity.setTransitionMethod(updatedRuleEntity.getTransitionMethod());
        loadedRuleEntity.setTransitionsJson(updatedRuleEntity.getTransitionsJson());
        loadedRuleEntity.setNotificationJson(updatedRuleEntity.getNotificationJson());
        loadedRuleEntity.setTransitionCriterionJson(updatedRuleEntity.getTransitionCriterionJson());
        return loadedRuleEntity;
    }

    private StorageLifecycleRuleEntity loadLifecycleRuleEntity(final Long ruleId) {
        return Optional.ofNullable(dataStorageLifecycleRuleRepository.findOne(ruleId))
                .orElseThrow(() -> new IllegalArgumentException(
                        messageHelper.getMessage(MessageConstants.ERROR_DATASTORAGE_LIFECYCLE_RULE_NOT_FOUND, ruleId)));
    }

    private void verifyStorageLifecycleRuleObject(final StorageLifecycleRule rule) {
        final Long datastorageId = rule.getDatastorageId();
        verifyLifecycleRuleTransitionCriterion(rule);
        Assert.isTrue(
                listStorageLifecyclePolicyRules(datastorageId).stream().noneMatch(existingRule -> {
                    if (existingRule.getId().equals(rule.getId())) {
                        return false;
                    }

                    final String existingRuleObjectGlob = !StringUtils.isEmpty(existingRule.getObjectGlob())
                            ? existingRule.getObjectGlob() : EMPTY;
                    final String newObjectGlob = !StringUtils.isEmpty(rule.getObjectGlob())
                            ? rule.getObjectGlob() : EMPTY;

                    return existingRule.getPathGlob().equals(rule.getPathGlob())
                            && existingRuleObjectGlob.equals(newObjectGlob)
                            && existingRule.getTransitionCriterion().equals(rule.getTransitionCriterion());
                }), messageHelper.getMessage(MessageConstants.ERROR_DATASTORAGE_LIFECYCLE_RULE_ALREADY_EXISTS));

        final boolean ifTransitionMethodIsOneByOneThenCriterionIsDefault =
                !rule.getTransitionMethod().equals(StorageLifecycleTransitionMethod.ONE_BY_ONE)
                        || Optional.ofNullable(rule.getTransitionCriterion())
                        .map(StorageLifecycleTransitionCriterion::getType)
                        .orElse(StorageLifecycleTransitionCriterion.StorageLifecycleTransitionCriterionType.DEFAULT)
                        .equals(StorageLifecycleTransitionCriterion.StorageLifecycleTransitionCriterionType.DEFAULT);
        Assert.isTrue(ifTransitionMethodIsOneByOneThenCriterionIsDefault,
                messageHelper.getMessage(MessageConstants.ERROR_DATASTORAGE_LIFECYCLE_RULE_ONE_BY_ONE_HAS_DEFAULT_CRITERION));
        Assert.isTrue(!StringUtils.isEmpty(rule.getDatastorageId()),
                messageHelper.getMessage(MessageConstants.ERROR_DATASTORAGE_LIFECYCLE_DATASTORAGE_ID_NOT_SPECIFIED));
        Assert.isTrue(!StringUtils.isEmpty(rule.getPathGlob()),
                messageHelper.getMessage(MessageConstants.ERROR_DATASTORAGE_LIFECYCLE_ROOT_PATH_NOT_SPECIFIED));
        validatePathIsAbsolute(rule.getPathGlob());
        final AbstractDataStorage dataStorage = storageManager.load(datastorageId);
        Assert.notNull(datastorageId,
                messageHelper.getMessage(MessageConstants.ERROR_DATASTORAGE_LIFECYCLE_DATASTORAGE_ID_NOT_SPECIFIED));
        Assert.notNull(dataStorage,
                messageHelper.getMessage(MessageConstants.ERROR_DATASTORAGE_NOT_FOUND, datastorageId));

        Assert.notEmpty(rule.getTransitions(),
                messageHelper.getMessage(MessageConstants.ERROR_DATASTORAGE_LIFECYCLE_TRANSITIONS_NOT_SPECIFIED));
        Assert.notNull(rule.getTransitionMethod(),
                messageHelper.getMessage(
                        MessageConstants.ERROR_DATASTORAGE_LIFECYCLE_TRANSITION_METHOD_NOT_SPECIFIED));
        verifyNotification(rule);
        storageProviderManager.verifyStorageLifecycleRule(dataStorage, rule);
    }

    private void verifyLifecycleRuleTransitionCriterion(final StorageLifecycleRule rule) {
        final StorageLifecycleTransitionCriterion transitionCriterion = rule.getTransitionCriterion();
        if (transitionCriterion == null) {
            rule.setTransitionCriterion(
                    StorageLifecycleTransitionCriterion.builder().type(
                            StorageLifecycleTransitionCriterion.StorageLifecycleTransitionCriterionType.DEFAULT
                    ).build()
            );
            return;
        }
        switch (transitionCriterion.getType()) {
            case MATCHING_FILES:
                Assert.notNull(
                        transitionCriterion.getValue(),
                        messageHelper.getMessage(
                                MessageConstants.ERROR_DATASTORAGE_LIFECYCLE_TRANSITION_CRITERION_VALUE_NOT_PROVIDED));
                break;
            case DEFAULT:
                // clean up value for default criterion
                rule.setTransitionCriterion(
                        rule.getTransitionCriterion().toBuilder().value(null).build()
                );
            default:
                break;
        }
    }

    private void verifyLifecycleRuleExecutionObject(
            final StorageLifecycleRuleExecution execution, final StorageLifecycleRuleEntity ruleEntity) {
        Assert.notNull(execution.getPath(),
                messageHelper.getMessage(MessageConstants.ERROR_DATASTORAGE_LIFECYCLE_RULE_PATH_NOT_PROVIDED));
        Assert.isTrue(PATH_MATCHER.match(ruleEntity.getPathGlob(), execution.getPath()),
                messageHelper.getMessage(MessageConstants.ERROR_DATASTORAGE_LIFECYCLE_RULE_PATH_NOT_MATCH_GLOB));
        final AbstractDataStorage dataStorage = storageManager.load(ruleEntity.getDatastorageId());
        storageProviderManager.verifyStorageLifecycleRuleExecution(dataStorage, execution);
    }

    private void verifyNotification(final StorageLifecycleRule rule) {
        final StorageLifecycleNotification notification = rule.getNotification();

        final boolean ifTransitionMethodIsOneByOneThenNotificationDisabled =
                !rule.getTransitionMethod().equals(StorageLifecycleTransitionMethod.ONE_BY_ONE)
                        || rule.getNotification() != null && !rule.getNotification().getEnabled();
        Assert.isTrue(ifTransitionMethodIsOneByOneThenNotificationDisabled,
                messageHelper.getMessage(MessageConstants.ERROR_DATASTORAGE_LIFECYCLE_RULE_ONE_BY_ONE_NOTIFICATION_ENABLED));

        if (notification == null) {
            return;
        }

        Assert.notNull(notification.getEnabled(),
                messageHelper.getMessage(MessageConstants.ERROR_DATASTORAGE_LIFECYCLE_RULE_ENABLE_FLAG_NOT_PROVIDED));
        if (!notification.getEnabled()) {
            return;
        }

        Assert.isTrue(notification.getProlongDays() == null || notification.getProlongDays() > 0,
                messageHelper.getMessage(MessageConstants.ERROR_DATASTORAGE_LIFECYCLE_RULE_WRONG_DAYS_TO_PROLONG));
        Assert.isTrue(notification.getNotifyBeforeDays() == null || notification.getNotifyBeforeDays() > 0,
                messageHelper.getMessage(MessageConstants.ERROR_DATASTORAGE_LIFECYCLE_WRONG_NOTIFY_BEFORE_DAYS));
        Assert.hasLength(notification.getSubject(),
                messageHelper.getMessage(MessageConstants.ERROR_NOTIFICATION_SUBJECT_NOT_SPECIFIED));
        Assert.hasLength(notification.getBody(),
                messageHelper.getMessage(MessageConstants.ERROR_NOTIFICATION_BODY_NOT_SPECIFIED));
    }

    private void validatePathIsAbsolute(final String path) {
        if (StringUtils.hasText(path)) {
            Assert.isTrue(path.startsWith(PATH_SEPARATOR),
                    messageHelper.getMessage(MessageConstants.ERROR_DATASTORAGE_LIFECYCLE_PATH_IS_NOT_ABSOLUTE));
        }
    }
}<|MERGE_RESOLUTION|>--- conflicted
+++ resolved
@@ -70,10 +70,7 @@
     private final DataStorageManager storageManager;
     private final StorageProviderManager storageProviderManager;
     private final PreferenceManager preferenceManager;
-<<<<<<< HEAD
-=======
     private final UserManager userManager;
->>>>>>> 11d67b03
 
     public List<StorageLifecycleRule> listStorageLifecyclePolicyRules(final Long storageId, final String path) {
         validatePathIsAbsolute(path);
