--- conflicted
+++ resolved
@@ -128,11 +128,8 @@
     private static final String TEST_PIPELINE_NAME = "Test";
     private static final String TEST_NEW_PIPELINE_NAME = "AnotherName";
     private static final String NODE_NAME = "node-12323";
-<<<<<<< HEAD
+    private static final String TEST_PLATFORM = "linux";
     private static final String TEST_REGION = "region";
-=======
-    private static final String TEST_PLATFORM = "linux";
->>>>>>> 32be448e
 
     @Autowired
     private PipelineRunDao pipelineRunDao;
@@ -333,7 +330,7 @@
 
         pipelineRunDao.createPipelineRun(run);
         createPipelineRunServiceUrl(run.getId());
-        
+
         PipelineRun loadedRun = pipelineRunDao.loadPipelineRun(run.getId());
         assertEquals(loadedRun.getDockerImage(), DOCKER_IMAGE);
         assertEquals(loadedRun.getActualDockerImage(), ACTUAL_DOCKER_IMAGE);
@@ -988,11 +985,7 @@
         run.setPodId(TEST_POD_ID);
         run.setParams(TEST_PARAMS);
         run.setOwner(USER);
-<<<<<<< HEAD
-=======
-        run.setServiceUrl(serviceUrl);
         run.setPlatform(TEST_PLATFORM);
->>>>>>> 32be448e
 
         Map<SystemParams, String> systemParams = EnvVarsBuilderTest.matchSystemParams();
         PipelineConfiguration configuration = EnvVarsBuilderTest.matchPipeConfig();
@@ -1077,11 +1070,7 @@
         run.setOwner(USER);
         run.setParentRunId(parentRunId);
         run.setRunSids(runSids);
-<<<<<<< HEAD
-=======
-        run.setServiceUrl(TEST_SERVICE_URL);
         run.setPlatform(TEST_PLATFORM);
->>>>>>> 32be448e
 
         RunInstance instance = new RunInstance();
         instance.setCloudRegionId(cloudRegion.getId());
