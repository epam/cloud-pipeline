--- conflicted
+++ resolved
@@ -55,14 +55,10 @@
         make install
 
 # Install LUA JWT
-<<<<<<< HEAD
-RUN opm get cdbattags/lua-resty-jwt
-# Install LUA HTTP Client
-RUN opm get pintsized/lua-resty-http
-=======
 # FIXME: fork the distribution
 RUN opm get cdbattags/lua-resty-jwt=0.2.0
->>>>>>> d3065507
+# Install LUA HTTP Client
+RUN opm get pintsized/lua-resty-http=0.12
 
 # Configure cron and sync routes script
 ADD	crontab /etc/cron.d/sync-routes
