--- conflicted
+++ resolved
@@ -112,13 +112,9 @@
         this.addRunId(Utils.getPipelineRunId(pipeline));
         RunsMenuAO runs = new RunsMenuAO();
         runs
-<<<<<<< HEAD
-                .showLog(getLastRunId());
-=======
-                .showLog(getRunId())
+                .showLog(getLastRunId())
                 .expandTab(PARAMETERS)
                 .ensure(configurationParameter("ORIGINAL_OWNER", user.login), exist);
->>>>>>> c83ce192
         runs
                 .ensureHasOwner(getUserNameByAccountLogin(admin.login));
         logout();
