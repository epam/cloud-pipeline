<!DOCTYPE suite SYSTEM "http://testng.org/testng-1.0.dtd" >

<suite name="UITests" verbose="1" parallel="classes" thread-count="1">

    <test name="RunToolsInSandBoxTest">
        <classes>
            <class name="com.epam.pipeline.autotests.RunToolsInSandBoxTest"/>
        </classes>
    </test>

    <test name="RunToolsInSandboxCheckDataStorageTest">
        <classes>
            <class name="com.epam.pipeline.autotests.RunToolsInSandboxCheckDataStorageTest"/>
        </classes>
    </test>

    <test name="StorageRulesTest">
        <classes>
            <class name="com.epam.pipeline.autotests.StorageRulesTest"/>
        </classes>
    </test>

    <test name="NfsDataStorageTest">
        <classes>
            <class name="com.epam.pipeline.autotests.NfsDataStorageTest"/>
        </classes>
    </test>

    <test name="PipelineReleaseTest">
        <classes>
            <class name="com.epam.pipeline.autotests.PipelineReleaseTest"/>
        </classes>
    </test>

    <test name="PipelineEditingTest">
        <classes>
            <class name="com.epam.pipeline.autotests.PipelineEditingTest"/>
        </classes>
    </test>

    <test name="PipelineEditingRepositoryTest">
        <classes>
            <class name="com.epam.pipeline.autotests.PipelineEditingRepositoryTest"/>
        </classes>
    </test>

    <test name="ToolsTest">
        <classes>
            <class name="com.epam.pipeline.autotests.ToolsTest"/>
        </classes>
    </test>

    <!--<test name="RegistryAdditionDeletionTest">-->
        <!--<classes>-->
            <!--<class name="com.epam.pipeline.autotests.RegistryAdditionDeletionTest"/>-->
        <!--</classes>-->
    <!--</test>-->

    <test name="DataStoragesTest">
        <classes>
            <class name="com.epam.pipeline.autotests.DataStoragesTest"/>
        </classes>
    </test>

    <test name="StoragePaginationTest">
        <classes>
            <class name="com.epam.pipeline.autotests.StoragePaginationTest"/>
        </classes>
    </test>

    <test name="RoleModelTest">
        <classes>
            <class name="com.epam.pipeline.autotests.RoleModelTest"/>
        </classes>
    </test>

    <!--<test name="RegistryTest">-->
        <!--<classes>-->
            <!--<class name="com.epam.pipeline.autotests.RegistryTest"/>-->
        <!--</classes>-->
    <!--</test>-->

    <test name="SshShellTest">
        <classes>
            <class name="com.epam.pipeline.autotests.SshShellTest"/>
        </classes>
    </test>

    <test name="SshPermissionTest">
        <classes>
            <class name="com.epam.pipeline.autotests.SshPermissionTest"/>
        </classes>
    </test>

    <test name="DockerCommitTest">
        <classes>
            <class name="com.epam.pipeline.autotests.DockerCommitTest"/>
        </classes>
    </test>

    <test name="PipelineDockerCommitTest">
        <classes>
            <class name="com.epam.pipeline.autotests.PipelineDockerCommitTest"/>
        </classes>
    </test>

    <test name="WDLPipelineTest">
        <classes>
            <class name="com.epam.pipeline.autotests.WDLPipelineTest"/>
        </classes>
    </test>

    <test name="WDLEditorTest">
        <classes>
            <class name="com.epam.pipeline.autotests.WDLEditorTest"/>
        </classes>
    </test>

    <test name="WDLTaskEditorTest">
        <classes>
            <class name="com.epam.pipeline.autotests.WDLTaskEditorTest"/>
        </classes>
    </test>

    <test name="WDLScatterEditorTest">
        <classes>
            <class name="com.epam.pipeline.autotests.WDLScatterEditorTest"/>
        </classes>
    </test>

    <test name="LaunchClusterTest">
        <classes>
            <class name="com.epam.pipeline.autotests.LaunchClusterTest"/>
        </classes>
    </test>

    <test name="RunPipelineWithOutputParameterTest">
        <classes>
            <class name="com.epam.pipeline.autotests.RunPipelineWithOutputParameterTest"/>
        </classes>
    </test>

    <test name="RunPipelineWithSeveralOutputParametersTest">
        <classes>
            <class name="com.epam.pipeline.autotests.RunPipelineWithSeveralOutputParametersTest"/>
        </classes>
    </test>

    <test name="LaunchParametersNavigationTest">
        <classes>
            <class name="com.epam.pipeline.autotests.LaunchParametersNavigationTest"/>
        </classes>
    </test>

    <test name="LaunchParametersRoleModelTest">
        <classes>
            <class name="com.epam.pipeline.autotests.LaunchParametersRoleModelTest"/>
        </classes>
    </test>

    <test name="LaunchParametersTypesTest">
        <classes>
            <class name="com.epam.pipeline.autotests.LaunchParametersTypesTest"/>
        </classes>
    </test>

    <test name="Launch_NonRequiredParameterTest">
        <classes>
            <class name="com.epam.pipeline.autotests.Launch_NonRequiredParameterTest"/>
        </classes>
    </test>

    <test name="Launch_InstanceConfigTest">
        <classes>
            <class name="com.epam.pipeline.autotests.Launch_InstanceConfigTest"/>
        </classes>
    </test>

    <test name="Launch_ParameterWithNoValueTest">
        <classes>
            <class name="com.epam.pipeline.autotests.Launch_ParameterWithNoValueTest"/>
        </classes>
    </test>

    <test name="Launch_ChangeLanguageToWDLTest">
        <classes>
            <class name="com.epam.pipeline.autotests.Launch_ChangeLanguageToWDLTest"/>
        </classes>
    </test>

    <test name="Launch_DifferentTypesParametersValidationTest">
        <classes>
            <class name="com.epam.pipeline.autotests.Launch_DifferentTypesParametersValidationTest"/>
        </classes>
    </test>

    <test name="FolderNavigationTest">
        <classes>
            <class name="com.epam.pipeline.autotests.FolderNavigationTest"/>
        </classes>
    </test>

    <test name="Launch_ChangeLanguageToLuigiTest">
        <classes>
            <class name="com.epam.pipeline.autotests.Launch_ChangeLanguageToLuigiTest"/>
        </classes>
    </test>

    <test name="Launch_ChangeLanguageFromWDL">
        <classes>
            <class name="com.epam.pipeline.autotests.Launch_ChangeLanguageFromWDLTest"/>
        </classes>
    </test>

    <test name="Launch_ChangeCMDTemplateTest">
        <classes>
            <class name="com.epam.pipeline.autotests.Launch_ChangeCMDTemplateTest"/>
        </classes>
    </test>

    <test name="Launch_VersionReleaseTest">
        <classes>
            <class name="com.epam.pipeline.autotests.Launch_VersionReleaseTest"/>
        </classes>
    </test>

    <test name="Launch_InputDataValidationTest">
        <classes>
            <class name="com.epam.pipeline.autotests.Launch_InputDataValidationTest"/>
        </classes>
    </test>
<!--Disabled. Reason - CP doesn't support new EPAM GitLab 12-->
    <!--<test name="RemotePipelineRepositoryTest">-->
        <!--<classes>-->
            <!--<class name="com.epam.pipeline.autotests.RemotePipelineRepositoryTest"/>-->
        <!--</classes>-->
    <!--</test>-->

    <test name="ObjectMetadataFolderTest">
        <classes>
            <class name="com.epam.pipeline.autotests.ObjectMetadataFolderTest"/>
        </classes>
    </test>

    <test name="ObjectMetadataPipelineTest">
        <classes>
            <class name="com.epam.pipeline.autotests.ObjectMetadataPipelineTest"/>
        </classes>
    </test>

    <test name="ObjectMetadataBucketTest">
        <classes>
            <class name="com.epam.pipeline.autotests.ObjectMetadataBucketTest"/>
        </classes>
    </test>

    <test name="ObjectMetadataFileTest">
        <classes>
            <class name="com.epam.pipeline.autotests.ObjectMetadataFileTest"/>
        </classes>
    </test>

    <test name="ObjectMetadataToolTest">
        <classes>
            <class name="com.epam.pipeline.autotests.ObjectMetadataToolTest"/>
        </classes>
    </test>

    <test name="SamplesMetadataTest">
        <classes>
            <class name="com.epam.pipeline.autotests.SamplesMetadataTest"/>
        </classes>
    </test>

    <test name="VersionControlTest">
        <classes>
            <class name="com.epam.pipeline.autotests.VersionControlTest"/>
        </classes>
    </test>

    <test name="PipelineConfigurationTest">
        <classes>
            <class name="com.epam.pipeline.autotests.PipelineConfigurationTest"/>
        </classes>
    </test>

    <test name="LaunchParameterRemoveParameterTest">
        <classes>
            <class name="com.epam.pipeline.autotests.LaunchParameterRemoveParameterTest"/>
        </classes>
    </test>

    <test name="DetachedConfigurationsTest">
        <classes>
            <class name="com.epam.pipeline.autotests.DetachedConfigurationsTest"/>
        </classes>
    </test>

    <test name="PauseResumeTest">
        <classes>
            <class name="com.epam.pipeline.autotests.PauseResumeTest"/>
        </classes>
    </test>

    <test name="AutopauseTest">
        <classes>
            <class name="com.epam.pipeline.autotests.AutopauseTest"/>
        </classes>
    </test>

    <!-- SLOW TESTS BELOW -->

    <test name="ClusterNodeTest" >
        <classes>
            <class name="com.epam.pipeline.autotests.ClusterNodeTest" />
        </classes>
    </test>

    <test name="Launch_PipelineRunTimeoutTest" >
        <classes>
            <class name="com.epam.pipeline.autotests.Launch_PipelineRunTimeoutTest" />
        </classes>
    </test>

    <test name="RunPipelineTest" >
        <classes>
            <class name="com.epam.pipeline.autotests.RunPipelineTest" />
        </classes>
    </test>

    <test name="PipelineDetailsTest">
        <classes>
            <class name="com.epam.pipeline.autotests.PipelineDetailsTest"/>
        </classes>
    </test>

    <test name="Launch_OutputParameterTest">
        <classes>
            <class name="com.epam.pipeline.autotests.Launch_OutputParameterTest"/>
        </classes>
    </test>

    <test name="Launch_JsonOutputFileTest">
        <classes>
            <class name="com.epam.pipeline.autotests.Launch_JsonOutputFileTest"/>
        </classes>
    </test>

    <test name="ToolsParametersTest">
        <classes>
            <class name="com.epam.pipeline.autotests.ToolsParametersTest"/>
        </classes>
    </test>

    <test name="PipelineFromTemplateTest">
        <classes>
            <class name="com.epam.pipeline.autotests.PipelineFromTemplateTest"/>
        </classes>
    </test>

    <test name="NotificationsTest">
        <classes>
            <class name="com.epam.pipeline.autotests.NotificationsTest"/>
        </classes>
    </test>

    <test name="ToolsScanTest">
        <classes>
            <class name="com.epam.pipeline.autotests.ToolsScanTest"/>
        </classes>
    </test>

    <test name="GlobalSearchTest">
        <classes>
            <class name="com.epam.pipeline.autotests.GlobalSearchTest"/>
        </classes>
    </test>

    <test name="SystemLoggingTest">
        <classes>
            <class name="com.epam.pipeline.autotests.SystemLoggingTest"/>
        </classes>
    </test>

    <test name="RoleBasedAccessControlTest">
        <classes>
            <class name="com.epam.pipeline.autotests.RoleBasedAccessControlTest"/>
        </classes>
    </test>

    <test name="RunsTest">
    <classes>
        <class name="com.epam.pipeline.autotests.RunsTest"/>
    </classes>
    </test>

    <test name="Launch_LimitMountsTest">
        <classes>
            <class name="com.epam.pipeline.autotests.LaunchLimitMountsTest"/>
        </classes>
    </test>

    <test name="PipelinesAndStoragesRepositories">
        <classes>
            <class name="com.epam.pipeline.autotests.PipelinesAndStoragesRepositories"/>
        </classes>
    </test>

    <test name="SharingRunsTest">
        <classes>
            <class name="com.epam.pipeline.autotests.SharingRunsTest"/>
        </classes>
    </test>

    <test name="ParallelLoadTests" enabled="false">
        <classes>
            <class name="com.epam.pipeline.autotests.ParallelLoadTests"/>
        </classes>
    </test>

    <test name="DataStoragesCLITest">
        <classes>
            <class name="com.epam.pipeline.autotests.DataStoragesCLITest"/>
        </classes>
    </test>

    <test name="CustomNodeImagesForRunsTest">
        <classes>
            <class name="com.epam.pipeline.autotests.CustomNodeImagesForRunsTest"/>
        </classes>
    </test>

    <test name="SampleProcessingModuleTest">
        <classes>
            <class name="com.epam.pipeline.autotests.SampleProcessingModuleTest"/>
        </classes>
    </test>

    <test name="PipelineLibraryTest">
        <classes>
            <class name="com.epam.pipeline.autotests.PipelineLibraryTest"/>
        </classes>
    </test>

    <test name="StorageSynchronizationTest">
        <classes>
            <class name="com.epam.pipeline.autotests.StorageSynchronizationTest"/>
        </classes>
    </test>

    <test name="RunAsTest">
        <classes>
            <class name="com.epam.pipeline.autotests.RunAsTest"/>
        </classes>
    </test>

<<<<<<< HEAD
    <test name="DataStoragesFeaturesTest">
        <classes>
            <class name="com.epam.pipeline.autotests.DataStoragesFeaturesTest"/>
=======
    <test name="PlatformPreferencesTest">
        <classes>
            <class name="com.epam.pipeline.autotests.PlatformPreferencesTest"/>
        </classes>
    </test>

    <test name="PipeCLITest">
        <classes>
            <class name="com.epam.pipeline.autotests.PipeCLITest"/>
>>>>>>> c83ce192
        </classes>
    </test>

    <test name="RestrictionsOnInstancePriceTypeTest">
        <classes>
            <class name="com.epam.pipeline.autotests.RestrictionsOnInstancePriceTypeTest"/>
        </classes>
    </test>
</suite><|MERGE_RESOLUTION|>--- conflicted
+++ resolved
@@ -454,21 +454,21 @@
         </classes>
     </test>
 
-<<<<<<< HEAD
+    <test name="PlatformPreferencesTest">
+        <classes>
+            <class name="com.epam.pipeline.autotests.PlatformPreferencesTest"/>
+        </classes>
+    </test>
+
+    <test name="PipeCLITest">
+        <classes>
+            <class name="com.epam.pipeline.autotests.PipeCLITest"/>
+        </classes>
+    </test>
+
     <test name="DataStoragesFeaturesTest">
         <classes>
             <class name="com.epam.pipeline.autotests.DataStoragesFeaturesTest"/>
-=======
-    <test name="PlatformPreferencesTest">
-        <classes>
-            <class name="com.epam.pipeline.autotests.PlatformPreferencesTest"/>
-        </classes>
-    </test>
-
-    <test name="PipeCLITest">
-        <classes>
-            <class name="com.epam.pipeline.autotests.PipeCLITest"/>
->>>>>>> c83ce192
         </classes>
     </test>
 
