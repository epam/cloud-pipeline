--- conflicted
+++ resolved
@@ -132,38 +132,26 @@
     @SchedulerLock(name = "NFSQuotasMonitor_controlQuotas", lockAtMostForString = "PT10M")
     public void controlQuotas() {
         log.info("Start NFS quotas processing...");
-<<<<<<< HEAD
         final List<NFSQuotaTrigger> triggersList = triggersManager.loadAll();
         final List<NFSDataStorage> nfsDataStorages = loadAllNFS(dataStorageManager.getDataStorages());
         updateMapsState(triggersList, nfsDataStorages);
-        nfsDataStorages.forEach(this::processStorageQuota);
+        final Map<String, Set<String>> storageSizeMasksMapping = dataStorageManager.loadSizeCalculationMasksMapping();
+        nfsDataStorages.forEach(storage -> processStorageQuota(storage, storageSizeMasksMapping));
         final Map<Long, NFSDataStorage> nfsMapping = nfsDataStorages.stream()
             .collect(Collectors.toMap(BaseEntity::getId, Function.identity()));
         final LocalDateTime checkTime = DateUtils.nowUTC();
         controlStatus(nfsMapping, checkTime);
         controlNotifications(nfsMapping, checkTime);
-=======
-        final List<AbstractDataStorage> activeStorages = dataStorageManager.getDataStorages();
-        clearTriggersForRemovedStorages(activeStorages);
-        final List<NFSDataStorage> nfsDataStorages = loadAllNFS(activeStorages);
-        final Map<Long, NFSQuota> activeQuotas = loadStorageQuotas(nfsDataStorages);
-        final Map<String, Set<String>> storageSizeMasksMapping = dataStorageManager.loadSizeCalculationMasksMapping();
-        nfsDataStorages.forEach(storage -> {
-            final NFSStorageMountStatus statusUpdate = Optional.ofNullable(activeQuotas.get(storage.getId()))
-                .map(quota -> processActiveQuota(
-                    quota, storage, dataStorageManager.resolveSizeMasks(storageSizeMasksMapping, storage)))
-                .orElse(NFSStorageMountStatus.ACTIVE);
-            dataStorageManager.updateMountStatus(storage, statusUpdate);
-        });
->>>>>>> 84719301
         log.info("NFS quotas are processed successfully.");
     }
 
     @SuppressWarnings("PMD.AvoidCatchingGenericException")
-    private void processStorageQuota(final NFSDataStorage storage) {
+    private void processStorageQuota(final NFSDataStorage storage,
+                                     final Map<String, Set<String>> storageSizeMasksMapping) {
         try {
             Optional.ofNullable(activeQuotas.get(storage.getId()))
-                .ifPresent(quota -> processActiveQuota(quota, storage));
+                .ifPresent(quota -> processActiveQuota(
+                    quota, storage, dataStorageManager.resolveSizeMasks(storageSizeMasksMapping, storage)));
         } catch (Exception e) {
             log.error("An error occurred during processing quotas for storageId={}: {}",
                       storage.getId(), e.getMessage());
@@ -177,15 +165,9 @@
             .collect(Collectors.toList());
     }
 
-<<<<<<< HEAD
-    private void processActiveQuota(final NFSQuota quota, final NFSDataStorage storage) {
+    private void processActiveQuota(final NFSQuota quota, final NFSDataStorage storage,
+                                    final Set<String> storageSizeMasks) {
         CollectionUtils.emptyIfNull(quota.getNotifications()).stream()
-=======
-
-    private NFSStorageMountStatus processActiveQuota(final NFSQuota quota, final NFSDataStorage storage,
-                                                     final Set<String> storageSizeMasks) {
-        return CollectionUtils.emptyIfNull(quota.getNotifications()).stream()
->>>>>>> 84719301
             .filter(Objects::nonNull)
             .sorted(quotasComparator(storage).reversed())
             .filter(notification -> exceedsLimit(storage, notification, storageSizeMasks))
@@ -326,11 +308,7 @@
     private boolean exceedsLimit(final NFSDataStorage storage, final NFSQuotaNotificationEntry notification,
                                  final Set<String> storageSizeMasks) {
         final Double originalLimit = notification.getValue();
-<<<<<<< HEAD
-        final StorageUsage storageUsage = searchManager.getStorageUsage(storage, null, false);
-=======
-        final StorageUsage storageUsage = searchManager.getStorageUsage(storage, null, true, storageSizeMasks);
->>>>>>> 84719301
+        final StorageUsage storageUsage = searchManager.getStorageUsage(storage, null, false, storageSizeMasks);
         final StorageQuotaType notificationType = notification.getType();
         switch (notificationType) {
             case GIGABYTES:
