package com.epam.pipeline.tesadapter.service;

import com.epam.pipeline.entity.pipeline.TaskStatus;
import com.epam.pipeline.tesadapter.entity.TesCancelTaskResponse;
import com.epam.pipeline.tesadapter.entity.TesListTasksResponse;
import com.epam.pipeline.vo.RunStatusVO;
import lombok.extern.slf4j.Slf4j;
import org.springframework.beans.factory.annotation.Autowired;
import org.springframework.stereotype.Service;
import org.springframework.util.Assert;

@Slf4j
@Service
public class TesTaskServiceImpl implements TesTaskService {
    private final CloudPipelineAPIClient cloudPipelineAPIClient;

    @Autowired
    public TesTaskServiceImpl(CloudPipelineAPIClient cloudPipelineAPIClient) {
        this.cloudPipelineAPIClient = cloudPipelineAPIClient;
    }

    @Override
    public TesListTasksResponse listTesTask() {
        return new TesListTasksResponse();
    }

    @Override
    public void stub() {
        //stubbed method
    }

    @Override
    public TesCancelTaskResponse cancelTesTask(String id) {
        RunStatusVO updateStatus = new RunStatusVO();
        updateStatus.setStatus(TaskStatus.STOPPED);
        cloudPipelineAPIClient.updateRunStatus(parseRunId(id), updateStatus);
        return new TesCancelTaskResponse();
    }

    private Long parseRunId(String id) {
<<<<<<< HEAD
        Long longRunId = null;
        Assert.hasText(id, "INVALID RUN ID");
        try {
            longRunId = Long.parseLong(id);
        } catch (NumberFormatException e) {
            log.error("INVALID RUN ID");
        }
        return longRunId;
=======
        Assert.hasText(id, "INVALID RUN ID");
        try {
            return Long.parseLong(id);
        } catch (NumberFormatException e) {
            log.error("INVALID RUN ID");
            throw new IllegalArgumentException(e);
        }
>>>>>>> 564b05fa
    }
}<|MERGE_RESOLUTION|>--- conflicted
+++ resolved
@@ -38,16 +38,6 @@
     }
 
     private Long parseRunId(String id) {
-<<<<<<< HEAD
-        Long longRunId = null;
-        Assert.hasText(id, "INVALID RUN ID");
-        try {
-            longRunId = Long.parseLong(id);
-        } catch (NumberFormatException e) {
-            log.error("INVALID RUN ID");
-        }
-        return longRunId;
-=======
         Assert.hasText(id, "INVALID RUN ID");
         try {
             return Long.parseLong(id);
@@ -55,6 +45,5 @@
             log.error("INVALID RUN ID");
             throw new IllegalArgumentException(e);
         }
->>>>>>> 564b05fa
     }
 }