#!/bin/bash

function parse_options {
    while [[ $# -gt 0 ]]; do
        key="$1"
        case $key in
            --engine)
            export ENGINE=$2
            shift # past argument
            shift # past value
            ;;
            --workflow_name)
            export WORKFLOW_NAME=$2
            shift # past argument
            shift # past value
            ;;
            --logging_task)
            export LOG_TASK_NAME=$2
            shift # past argument
            shift # past value
            ;;
        esac
    done
}

function build_and_run_workflow() {
    preflight_checks

    obtain_omics_service_role
    assume_omics_service_role

    prepare_workflow_project

    obtain_private_ecr_uri_run_from_region
    sync_images_in_private_ecr

    pipe_log_info "Packaging workflow in a zip distribution." "${LOG_TASK_NAME}"
    package_omics_workflow "$SCRIPTS_DIR/src/workflow" "$WORKFLOW_NAME"
    pipe_log_info "Preparing parameters-template.json and parameters.json for a workflow, based on pipeline run parameters." "${LOG_TASK_NAME}"
    prepare_workflow_parameters "$WORKFLOW_PARAMETERS_TEMPLATE" "$WORKFLOW_PARAMETERS"
    pipe_log_info "Registering workflow and running omics workflow." "${LOG_TASK_NAME}"
    run_omics_workflow "$WORKFLOW_NAME" "$WORKFLOW_DEFINITION_ZIP" "$WORKFLOW_PARAMETERS_TEMPLATE" "$WORKFLOW_PARAMETERS"

    watch_and_log_omics_workflow_run "$WORKFLOW_RUN_ID"
}

function preflight_checks() {
   if [ "${ENGINE}" != "NEXTFLOW" ]; then
       pipe_log_fail "Parameter ENGINE is set to: '${ENGINE}', allowed options are: 'NEXTFLOW'" "${LOG_TASK_NAME}"
       exit 1
   fi

   if [ ! -d /opt/omics/utils/ ]; then
        pipe_log_fail "Omcis Worklow helper scripts in /opt/omics/utils weren't found. Are you using library/aws-healthomics-workflow docker image?" "${LOG_TASK_NAME}"
        exit 1
    fi

   if [ "$CP_CAP_DIND_CONTAINER" != "true" ]; then
       pipe_log_fail "DinD capability isn' set. Please configure it for the pipeline." "${LOG_TASK_NAME}"
       exit 1
   fi

   if [ ! -d "$SCRIPTS_DIR/src/workflow" ]; then
       pipe_log_fail "There is no workflow folder in $SCRIPTS_DIR/src." "${LOG_TASK_NAME}"
       exit 1
   fi

   if [ ! -f "$SCRIPTS_DIR/src/workflow/nextflow.config" ]; then
       pipe_log_fail "There is no main nextflow.config file in $SCRIPTS_DIR/src/workflow/" "${LOG_TASK_NAME}"
       exit 1
  fi

   if [[ ! "${OUTPUT_DIR}" =~ "s3://"* ]]; then
       pipe_log_fail "Please specify pipeline parameter 'OUTPUT_DIR' as an s3 path: s3://<bucket-name>/bucket-prefix/" "${LOG_TASK_NAME}"
       exit 1
   elif [[ ! "${OUTPUT_DIR}" =~ "s3://"*"/" ]]; then
       OUTPUT_DIR="${OUTPUT_DIR}/"
   fi

   which aws &> /dev/null
   if [ $? -ne 0 ]; then
       pipe_log_fail "Can't find aws utility. Are you using library/aws-healthomics-workflow docker image?" "${LOG_TASK_NAME}"
       exit 1
   fi
}

function prepare_workflow_project() {
    local _workflow_dir="$SCRIPTS_DIR/src/workflow"

    if ! cat "$_workflow_dir/nextflow.config" | grep -E "includeConfig.*omics.config" &> /dev/null ; then
        pipe_log_warn "Can't find an includeConfig statement for any omics.config. Assuming there is no omics configuration. Will try to auto-configure." "${LOG_TASK_NAME}"

        cd $_workflow_dir
        _NEXTFLOW_OMICS_CONFIG_PATH=conf/omics.config
        _IMAGE_PULL_MANIFAST_FILE=container_image_manifest.json

        rm -rf $_NEXTFLOW_OMICS_CONFIG_PATH $_IMAGE_PULL_MANIFAST_FILE && \
        mkdir -p "$(dirname $_NEXTFLOW_OMICS_CONFIG_PATH)"

        python3 /opt/omics/amazon/inspect_nf.py . \
                -n /opt/omics/utils/public_registry_properties.json \
                --output-config-file "$_NEXTFLOW_OMICS_CONFIG_PATH" \
                --output-manifest-file "$_IMAGE_PULL_MANIFAST_FILE" \
                --region "${CLOUD_REGION}"

        if [ $? -ne 0 ] || [ ! -f $_NEXTFLOW_OMICS_CONFIG_PATH ]; then
            pipe_log_fail "Command inspect_nf.py failed! Can't create omics.config file with. Exiting" "${LOG_TASK_NAME}"
            exit 1
        fi
        pipe_log_info "Successfully generated $_NEXTFLOW_OMICS_CONFIG_PATH and $_IMAGE_PULL_MANIFAST_FILE in $_workflow_dir" "${LOG_TASK_NAME}"
        echo "includeConfig '$_NEXTFLOW_OMICS_CONFIG_PATH'" >> "$SCRIPTS_DIR/src/workflow/nextflow.config"
        pipe_log_info "Updated $SCRIPTS_DIR/src/workflow/nextflow.config" "${LOG_TASK_NAME}"
        cd - &> /dev/null
    else
        pipe_log_info "Found an includeConfig statement for an omics.config. Assuming that omics configuration already provided." "${LOG_TASK_NAME}"
    fi
}

function call_api() {
    local _api_method=$1
    local _jq_data_extractor=$2
    local _max_retries=30
    local _exit_code=1
    local try_count=0

    while [ $_exit_code != 0 ] && [ $try_count -lt $_max_retries ]; do
        _result=$(curl -X GET \
                          --insecure \
                          -s \
                          --max-time 30 \
                          --header "Accept: application/json" \
                          --header "Authorization: Bearer $API_TOKEN" \
                          "${API}${_api_method}" \
                      | jq -r "${_jq_data_extractor}")
        _exit_code=$?
        try_count=$(( try_count + 1 ))
    done

    if [ $_exit_code -ne 0 ]; then
        pipe_log_fail "Couldn't get response from API on: ${_api_method} after $_max_retries retries" "${LOG_TASK_NAME}"
        exit 1
    fi
    echo "$_result"
}

function obtain_omics_service_role() {
    export CP_OMICS_SERICE_ROLE=$(call_api "/cloud/region/${CLOUD_REGION_ID}" '.payload.omicsServiceRole // empty')
    if [ "${CP_OMICS_SERICE_ROLE}" == "empty" ]; then
        pipe_log_fail "Couldn't get Omics Service Role information from Cloud Region with id ${CLOUD_REGION_ID}" "${LOG_TASK_NAME}"
        exit 1
    fi
}

function obtain_private_ecr_uri_run_from_region() {
    export CP_PRIVATE_ECR=$(call_api "/cloud/region/${CLOUD_REGION_ID}" '.payload.omicsEcrUrl // empty')
    if [ "${CP_PRIVATE_ECR}" == "empty" ]; then
      pipe_log_fail "Couldn't get AWS Private ECR information from Cloud Region with id ${CLOUD_REGION_ID}" "${LOG_TASK_NAME}"
      exit 1
    fi
}

function assume_omics_service_role() {
    pipe_log_info "Omics Service Role is configured by region setting as: $CP_OMICS_SERICE_ROLE, Assuming..." "${LOG_TASK_NAME}"

    unset AWS_ACCESS_KEY_ID
    unset AWS_SECRET_ACCESS_KEY
    unset AWS_SESSION_TOKEN

    AWS_TEMP_CREDS=$(aws sts assume-role --role-arn "$CP_OMICS_SERICE_ROLE" --role-session-name "CP_AWS_OMICS_WORKFLOW_${RUN_ID}" --duration-seconds "${CP_OMICS_ROLE_ASSUME_SESSION_DURATION:-3600}")
    if [ $? -ne 0 ]; then
        pipe_log_fail "There was a problem during obtaining temporary credentials for Omics Service role." "${LOG_TASK_NAME}"
        exit 1
    fi

    export AWS_ACCESS_KEY_ID=$(echo "$AWS_TEMP_CREDS" | jq -r .Credentials.AccessKeyId)
    export AWS_SECRET_ACCESS_KEY=$(echo "$AWS_TEMP_CREDS" | jq -r .Credentials.SecretAccessKey)
    export AWS_SESSION_TOKEN=$(echo "$AWS_TEMP_CREDS" | jq -r .Credentials.SessionToken)
}

function sync_images_in_private_ecr() {
    local _ecr_sync_task_name="AWSOmicsECRSyncImages"
    
    pipe_log_info "Synchronizing docker images in private ECR repo." "${LOG_TASK_NAME}"
    if [ ! -f /opt/omics/utils/omics_container_syncronizer.sh ]; then
        pipe_log_fail "Script /opt/omics/utils/container_syncronizer.sh wasn't found." "${LOG_TASK_NAME}"
        exit 1
    fi
    pipe_exec \
      "bash /opt/omics/utils/omics_container_syncronizer.sh --ecr ${CP_PRIVATE_ECR} --workflow_source $SCRIPTS_DIR/src" \
      "${_ecr_sync_task_name}"

    if [ $? -ne 0 ]; then
        pipe_log_fail "There was a problem during Synchronization docker images in private ECR." "${LOG_TASK_NAME}"
        exit 1
    else
      pipe_log_success "Successfully synchronized docker images in private ECR repo." "${_ecr_sync_task_name}"
      pipe_log_info "Successfully synchronized docker images in private ECR repo." "${LOG_TASK_NAME}"
    fi
}

function prepare_workflow_parameters() {
    local _params_to_exclude="ENGINE,OUTPUT_DIR,RESYNC_IMAGES"
    local _param_type_suffix="_PARAM_TYPE"
    local _parameters_template="\"ecr_registry\": { \"description\": \"Private ECR Registry\" }"
    local _parameters="\"ecr_registry\": \"${CP_PRIVATE_ECR}\""

    while IFS= read -r line; do
        PARAM_TYPE_NAME=$(awk -F "=" '{print $1}' <<< $line)
        PARAM_NAME=${PARAM_TYPE_NAME%$_param_type_suffix}
        if echo ",$_params_to_exclude," | grep ",$PARAM_NAME," &> /dev/null || [[ "$PARAM_NAME" =~ "CP_"* ]]; then
           pipe_log_info "Skipping parameter $PARAM_NAME, it won't be added to omics workflow parameters configuration." "${LOG_TASK_NAME}"
           continue
        fi
        _parameters_template="${_parameters_template}, \"$PARAM_NAME\": { \"description\": \"$PARAM_NAME\" }"
        _parameters="${_parameters}, \"$PARAM_NAME\": \"${!PARAM_NAME}\""
    done <<< "$(env | grep ${_param_type_suffix})"

    echo "{ ${_parameters_template} }" | jq > $1
    echo "{ ${_parameters} }" | jq > $2
}

function package_omics_workflow() {
    local _workflow_definition_zip="/tmp/$2.zip"
    if [ -d "$1" ]; then
        cd "$1" &&  zip -9 -r "$_workflow_definition_zip" . &> /dev/null && cd - &> /dev/null
    else
        pipe_log_fail "Couldn't find workflow directory by path $1"
        exit 1
    fi
    export WORKFLOW_DEFINITION_ZIP=$_workflow_definition_zip
}

function cleanup_omics_workflow() {
    pipe_log_info "Removing AWS HealthOmics Workflow on cleanup." "${LOG_TASK_NAME}"
    assume_omics_service_role
    aws omics delete-workflow --id "$WORKFLOW_ID"
    if [ $? -ne 0 ]; then
        pipe_log_fail "There was a problem during cleanup of AWS HealthOmics Workflow, id: $WORKFLOW_ID." "${LOG_TASK_NAME}"
    fi
}

function run_omics_workflow() {
    local _workflow_name="$1"
    local _workflow_zip="$2"
    local _workflow_parameters_template="$3"
    local _workflow_parameters="$4"
    local _workflow_id
    local _workflow_run_id

    local _run_workflow_log=$(mktemp)

    local _workflow_definition_uri="${OUTPUT_DIR}/${_workflow_name}.zip"
    aws s3 cp "$_workflow_zip" "$_workflow_definition_uri"
    if [ $? -ne 0 ]; then
        pipe_log_fail "There was a problem during AWS HealthOmics Workflow definition zip upload process." "${LOG_TASK_NAME}"
        exit 1
    fi

    _workflow_id=$(aws omics create-workflow \
                            --engine "${ENGINE}" --name "$_workflow_name"  --definition-uri "$_workflow_definition_uri" \
                            --parameter-template "file://$_workflow_parameters_template" \
                            --query 'id' --output text 2> "$_run_workflow_log")
    if [ $? -ne 0 ]; then
        pipe_exec "cat $_run_workflow_log" "${LOG_TASK_NAME}"
        pipe_log_fail "There was a problem during AWS HealthOmics Workflow registration." "${LOG_TASK_NAME}"
        exit 1
    else
        export WORKFLOW_ID="$_workflow_id"
        trap cleanup_omics_workflow EXIT
    fi

    aws omics wait workflow-active --id "${_workflow_id}" 2> "$_run_workflow_log"
    if [ $? -ne 0 ]; then
        pipe_exec "cat $_run_workflow_log" "${LOG_TASK_NAME}"
        pipe_log_fail "There was a problem during awaiting AWS HealthOmics Workflow to be available." "${LOG_TASK_NAME}"
        exit 1
    fi

    pipe_log_info "Starting workflow $_workflow_name with id $_workflow_id" "${LOG_TASK_NAME}"
    _workflow_run_id=$(aws omics start-run \
                                --role-arn "${CP_OMICS_SERICE_ROLE}" \
                                --workflow-id "${_workflow_id}" \
                                --name "$_workflow_name" \
                                --output-uri "${OUTPUT_DIR}" \
                                --parameters "file://$_workflow_parameters" \
                                --query 'id' --output text 2> "$_run_workflow_log" )
    if [ $? -ne 0 ] || [ -z "$_workflow_run_id" ]; then
        pipe_exec "cat $_run_workflow_log" "${LOG_TASK_NAME}"
        pipe_log_fail "There was a problem during AWS HealthOmics Workflow start process." "${LOG_TASK_NAME}"
        exit 1
    fi
    pipe_log_info "Workflow run with id: $_workflow_run_id started." "${LOG_TASK_NAME}"
    export WORKFLOW_RUN_ID="$_workflow_run_id"
}

function fail_run() {
    local _workflow_run_id=$1
    local _workflow_status=$2
    local _log_limit=500

    if [ "$_workflow_status" == "FAILED" ]; then
        for _task_id in $(aws omics list-run-tasks --id "$_workflow_run_id" | jq '.items[] | select(.status == "FAILED") | .taskId' -r); do
            local _workflow_task_name
            _workflow_task_name=$(aws omics get-run-task --id "$_workflow_run_id" --task-id "$_task_id" | jq -r ".name" | sed "s| |_|g")
<<<<<<< HEAD
            pipe_log_warn "---- Only last 500 log messages are printed out ----" "$_workflow_task_name"
            pipe_exec "aws logs get-log-events --log-group-name /aws/omics/WorkflowLog --log-stream-name run/${_workflow_run_id}/task/${_task_id} --limit ${_log_limit} --no-start-from-head --output text | grep EVENTS" "$_workflow_task_name"
            pipe_log_fail "AWS Omics Workflow task failed." "$_workflow_task_name"
        done
    fi
    pipe_log_warn "---- Only last 500 log messages are printed out ----" "${LOG_TASK_NAME}"
    pipe_exec "aws logs get-log-events --log-group-name /aws/omics/WorkflowLog --log-stream-name run/${_workflow_run_id}/engine --limit ${_log_limit} --no-start-from-head --output text | grep EVENTS" "${LOG_TASK_NAME}"
=======

            # If there is a log stream in CloudWatch - print logs
            if aws logs describe-log-streams --log-group-name /aws/omics/WorkflowLog --log-stream-name "run/${_workflow_run_id}/task/${_task_id}" &> /dev/null; then
                pipe_log_warn "---- Only last 500 log messages are printed out ----" "$_workflow_task_name"
                pipe_exec "aws logs get-log-events --log-group-name /aws/omics/WorkflowLog --log-stream-name run/${_workflow_run_id}/task/${_task_id} --limit ${_log_limit} --no-start-from-head --output text | grep EVENTS" "$_workflow_task_name"
            else
                pipe_log_warn "There is no log stream for task id: ${_task_id} name: $_workflow_task_name" "$_workflow_task_name"
            fi
            pipe_log_fail "AWS Omics Workflow task failed." "$_workflow_task_name"
        done
    fi

    # If there is a log stream in CloudWatch - print logs
    if aws logs describe-log-streams --log-group-name /aws/omics/WorkflowLog --log-stream-name "run/${_workflow_run_id}/engine" &> /dev/null; then
        pipe_log_warn "---- Only last 500 log messages are printed out ----" "${LOG_TASK_NAME}"
        pipe_exec "aws logs get-log-events --log-group-name /aws/omics/WorkflowLog --log-stream-name run/${_workflow_run_id}/engine --limit ${_log_limit} --no-start-from-head --output text | grep EVENTS" "${LOG_TASK_NAME}"
    fi
>>>>>>> cd06e0d8
    pipe_log_fail "Workflow run: ${_workflow_run_id} finished with status: $_workflow_status" "${LOG_TASK_NAME}"
}

function watch_and_log_omics_workflow_run() {
    local _workflow_run_id=$1
    local _workflow_run_status="RUNNING"
    local _waiting_time=0
    
    while [ "$_workflow_run_status" != "COMPLETED" ] && [ "$_workflow_run_status" != "FAILED" ] && [ "$_workflow_run_status" != "CANCELLED" ]; do
        local _task_status
        local _total_tasks
        local _running_tasks
    
        sleep 300
        _waiting_time=$((_waiting_time + 300))
        if [ $_waiting_time -gt "$TIME_TO_UPDATE_CREDS" ]; then
            _waiting_time=0
            pipe_log_info "Updating AWS temporary credentials..." "${LOG_TASK_NAME}"
            assume_omics_service_role
        fi

        _workflow_run_status=$(aws omics get-run --id "${_workflow_run_id}" --query 'status' --output text)
        _task_status=$(aws omics list-run-tasks --id "${_workflow_run_id}")
        _total_tasks=$(echo "$_task_status" | grep -o "status" | wc -l)
        _running_tasks=$(echo "$_task_status" | grep -oE 'STARTING|RUNNING' | wc -l)
        pipe_log_info "Workflow run: ${_workflow_run_id}, status: ${_workflow_run_status}. Tasks (completed / total): $((_total_tasks - _running_tasks)) / ${_total_tasks}" "${LOG_TASK_NAME}"
    done
    if [ "$_workflow_run_status" == "FAILED" ] || [ "$_workflow_run_status" == "CANCELLED" ]; then
        fail_run "$_workflow_run_id" "$_workflow_run_status"
        exit 1
    fi
    pipe_log_success "Workflow run: ${_workflow_run_id}, status: ${_workflow_run_status}" "${LOG_TASK_NAME}"
}


TIME_TO_UPDATE_CREDS=2700
WORKFLOW_PARAMETERS_TEMPLATE="$SCRIPTS_DIR/src/parameters_template.json"
WORKFLOW_PARAMETERS="$SCRIPTS_DIR/src/parameters.json"

parse_options "$@" && \
build_and_run_workflow<|MERGE_RESOLUTION|>--- conflicted
+++ resolved
@@ -302,15 +302,6 @@
         for _task_id in $(aws omics list-run-tasks --id "$_workflow_run_id" | jq '.items[] | select(.status == "FAILED") | .taskId' -r); do
             local _workflow_task_name
             _workflow_task_name=$(aws omics get-run-task --id "$_workflow_run_id" --task-id "$_task_id" | jq -r ".name" | sed "s| |_|g")
-<<<<<<< HEAD
-            pipe_log_warn "---- Only last 500 log messages are printed out ----" "$_workflow_task_name"
-            pipe_exec "aws logs get-log-events --log-group-name /aws/omics/WorkflowLog --log-stream-name run/${_workflow_run_id}/task/${_task_id} --limit ${_log_limit} --no-start-from-head --output text | grep EVENTS" "$_workflow_task_name"
-            pipe_log_fail "AWS Omics Workflow task failed." "$_workflow_task_name"
-        done
-    fi
-    pipe_log_warn "---- Only last 500 log messages are printed out ----" "${LOG_TASK_NAME}"
-    pipe_exec "aws logs get-log-events --log-group-name /aws/omics/WorkflowLog --log-stream-name run/${_workflow_run_id}/engine --limit ${_log_limit} --no-start-from-head --output text | grep EVENTS" "${LOG_TASK_NAME}"
-=======
 
             # If there is a log stream in CloudWatch - print logs
             if aws logs describe-log-streams --log-group-name /aws/omics/WorkflowLog --log-stream-name "run/${_workflow_run_id}/task/${_task_id}" &> /dev/null; then
@@ -328,7 +319,7 @@
         pipe_log_warn "---- Only last 500 log messages are printed out ----" "${LOG_TASK_NAME}"
         pipe_exec "aws logs get-log-events --log-group-name /aws/omics/WorkflowLog --log-stream-name run/${_workflow_run_id}/engine --limit ${_log_limit} --no-start-from-head --output text | grep EVENTS" "${LOG_TASK_NAME}"
     fi
->>>>>>> cd06e0d8
+    
     pipe_log_fail "Workflow run: ${_workflow_run_id} finished with status: $_workflow_status" "${LOG_TASK_NAME}"
 }
 
