--- conflicted
+++ resolved
@@ -569,9 +569,9 @@
 function enable_service {
     parse_env_option "$1"
     services_count=$((services_count+1))
-    if [ -n "${CP_SERVICES_ENABLED}" ]; then 
+    if [ -n "${CP_SERVICES_ENABLED}" ]; then
         export CP_SERVICES_ENABLED="${CP_SERVICES_ENABLED},${1}"
-    else 
+    else
         export CP_SERVICES_ENABLED="${1}"
     fi
 }
@@ -587,19 +587,19 @@
   if [ $CP_POINT_IN_TIME_CONFIGURATION_DIR ]; then
      local pitc_metadata_file="$CP_POINT_IN_TIME_CONFIGURATION_DIR/_pitc.csv"
 
-     if [ -z $CP_POINT_IN_TIME_CONFIGURATION_MODULES ] || [[ $CP_POINT_IN_TIME_CONFIGURATION_MODULES == *"$point_in_time_configuration_module"* ]]; then 
+     if [ -z $CP_POINT_IN_TIME_CONFIGURATION_MODULES ] || [[ $CP_POINT_IN_TIME_CONFIGURATION_MODULES == *"$point_in_time_configuration_module"* ]]; then
         while IFS="," read -r data module_file exit_code; do
         if [ "$point_in_time_configuration_module" == "$data" ] && [ -s "$CP_POINT_IN_TIME_CONFIGURATION_DIR/$module_file" ] && [ $exit_code -eq 0 ]; then
            echo $CP_POINT_IN_TIME_CONFIGURATION_DIR/$module_file
            return 0
-        fi   
+        fi
         done < "$pitc_metadata_file"
-     fi   
-  fi   
+     fi
+  fi
   return 1
 }
 
-function enable_services_from_point_in_time_configuration {   
+function enable_services_from_point_in_time_configuration {
     local point_in_time_configuration_service_file=$(is_module_available_in_point_in_time_configuration services)
     if [ "$point_in_time_configuration_service_file" ]; then
         print_info "Services from point-in-time configuration: $point_in_time_configuration_service_file will be installed."
@@ -625,11 +625,11 @@
 }
 
 function import_users_from_point_in_time_configuration {
-  local point_in_time_configuration_users_file=$(is_module_available_in_point_in_time_configuration users) 
+  local point_in_time_configuration_users_file=$(is_module_available_in_point_in_time_configuration users)
   if [ "$point_in_time_configuration_users_file" ]; then
       print_info "Users from point-in-time configuration: ${point_in_time_configuration_users_file} will be imported."
       call_api "/users/import?createUser=true&createGroup=true" "$CP_API_JWT_ADMIN" "$point_in_time_configuration_users_file" "users"
-  fi      
+  fi
 }
 
 function parse_options {
@@ -694,11 +694,12 @@
         shift # past argument
         shift # past value
         ;;
-<<<<<<< HEAD
         -dt|--deployment-type)
         # New variable for K8s deployment type for example: classic, aws-native(Amazon Elastic Kubernetes Service), etc.
         export CP_DEPLOYMENT_TYPE="$2"
-=======
+        shift # past argument
+        shift # past value
+        ;;
         -pc|--point-in-time-configuration)
         export CP_POINT_IN_TIME_CONFIGURATION_DIR="$2"
         shift # past argument
@@ -706,7 +707,6 @@
         ;;
         -pcm|--point-in-time-configuration-modules)
         export CP_POINT_IN_TIME_CONFIGURATION_MODULES="$2"
->>>>>>> 2cf17ad4
         shift # past argument
         shift # past value
         ;;
@@ -756,7 +756,7 @@
             print_warn "-c|--install-config : path to the installation config not set - default configuration will be used"
             export CP_INSTALL_CONFIG_FILE="$INSTALL_SCRIPT_PATH/../install-config"
             mkdir -p $(dirname $CP_INSTALL_CONFIG_FILE)
-        fi   
+        fi
     fi
     load_install_config "$CP_INSTALL_CONFIG_FILE"
     if [ $? -ne 0 ]; then
@@ -853,11 +853,11 @@
     fi
 
     # WARN: Note that in some cases it can be suitable to define CP_OVERWRITE_SERVICES_ENABLED as -env option during a deploy
-    # (f.i. In case of redeploy of existing deployment CP_OVERWRITE_SERVICES_ENABLED variable can be used to identify already deployed services that need to be proxied by edge service)  
+    # (f.i. In case of redeploy of existing deployment CP_OVERWRITE_SERVICES_ENABLED variable can be used to identify already deployed services that need to be proxied by edge service)
     # In this case this variable would be propagated to the current session and available here, because of function parse_env_option
     if [ -n "$CP_OVERWRITE_SERVICES_ENABLED" ]; then
         export CP_SERVICES_ENABLED=$CP_OVERWRITE_SERVICES_ENABLED
-    fi    
+    fi
     #Propagate this variable in the ConfigMap to be used by Cloud-Pipeline services (e.g. edge) during runtime
     update_config_value "$CP_INSTALL_CONFIG_FILE" \
                         "CP_SERVICES_ENABLED" \
@@ -894,7 +894,7 @@
     update_config_value "$CP_INSTALL_CONFIG_FILE" \
                         "CP_DEPLOYMENT_TYPE" \
                         "$CP_DEPLOYMENT_TYPE"
-    
+
     return 0
 }
 
@@ -1161,12 +1161,12 @@
         local spec_suffix="${CP_KUBE_SERVICES_TYPE:-"node-port"}"
         
         echo "${spec_dir}/${spec_file}-${spec_suffix}.${spec_ext}"
-    
-    elif [ "$resource_type" == "--ktz" ]; then 
+
+    elif [ "$resource_type" == "--ktz" ]; then
         local spec_dir="$(basename $original_spec_location)"
         template_file="/tmp/cp_kube_res_${spec_dir}_${RANDOM}.yaml"
         kustomize build "$original_spec_location" > "$template_file"
-        echo "$template_file"    
+        echo "$template_file"
     else
         local resolved_spec_location="$original_spec_location"
         # Here we should be dealing with dpl files
