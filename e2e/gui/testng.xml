<!DOCTYPE suite SYSTEM "http://testng.org/testng-1.0.dtd" >

<suite name="UITests" verbose="1" parallel="classes" thread-count="1">

    <test name="RunToolsInSandBoxTest">
        <classes>
            <class name="com.epam.pipeline.autotests.RunToolsInSandBoxTest"/>
        </classes>
    </test>

    <test name="RunToolsInSandboxCheckDataStorageTest">
        <classes>
            <class name="com.epam.pipeline.autotests.RunToolsInSandboxCheckDataStorageTest"/>
        </classes>
    </test>

    <test name="StorageRulesTest">
        <classes>
            <class name="com.epam.pipeline.autotests.StorageRulesTest"/>
        </classes>
    </test>

    <test name="NfsDataStorageTest">
        <classes>
            <class name="com.epam.pipeline.autotests.NfsDataStorageTest"/>
        </classes>
    </test>

    <test name="PipelineReleaseTest">
        <classes>
            <class name="com.epam.pipeline.autotests.PipelineReleaseTest"/>
        </classes>
    </test>

    <test name="PipelineEditingTest">
        <classes>
            <class name="com.epam.pipeline.autotests.PipelineEditingTest"/>
        </classes>
    </test>

    <test name="PipelineEditingRepositoryTest">
        <classes>
            <class name="com.epam.pipeline.autotests.PipelineEditingRepositoryTest"/>
        </classes>
    </test>

    <test name="ToolsTest">
        <classes>
            <class name="com.epam.pipeline.autotests.ToolsTest"/>
        </classes>
    </test>

    <!--<test name="RegistryAdditionDeletionTest">-->
        <!--<classes>-->
            <!--<class name="com.epam.pipeline.autotests.RegistryAdditionDeletionTest"/>-->
        <!--</classes>-->
    <!--</test>-->

    <test name="DataStoragesTest">
        <classes>
            <class name="com.epam.pipeline.autotests.DataStoragesTest"/>
        </classes>
    </test>

    <test name="StoragePaginationTest">
        <classes>
            <class name="com.epam.pipeline.autotests.StoragePaginationTest"/>
        </classes>
    </test>

    <test name="RoleModelTest">
        <classes>
            <class name="com.epam.pipeline.autotests.RoleModelTest"/>
        </classes>
    </test>

    <!--<test name="RegistryTest">-->
        <!--<classes>-->
            <!--<class name="com.epam.pipeline.autotests.RegistryTest"/>-->
        <!--</classes>-->
    <!--</test>-->

    <test name="SshShellTest">
        <classes>
            <class name="com.epam.pipeline.autotests.SshShellTest"/>
        </classes>
    </test>

    <test name="SshPermissionTest">
        <classes>
            <class name="com.epam.pipeline.autotests.SshPermissionTest"/>
        </classes>
    </test>

    <test name="DockerCommitTest">
        <classes>
            <class name="com.epam.pipeline.autotests.DockerCommitTest"/>
        </classes>
    </test>

    <test name="PipelineDockerCommitTest">
        <classes>
            <class name="com.epam.pipeline.autotests.PipelineDockerCommitTest"/>
        </classes>
    </test>

    <test name="WDLPipelineTest">
        <classes>
            <class name="com.epam.pipeline.autotests.WDLPipelineTest"/>
        </classes>
    </test>

    <test name="WDLEditorTest">
        <classes>
            <class name="com.epam.pipeline.autotests.WDLEditorTest"/>
        </classes>
    </test>

    <test name="WDLTaskEditorTest">
        <classes>
            <class name="com.epam.pipeline.autotests.WDLTaskEditorTest"/>
        </classes>
    </test>

    <test name="WDLScatterEditorTest">
        <classes>
            <class name="com.epam.pipeline.autotests.WDLScatterEditorTest"/>
        </classes>
    </test>

    <test name="LaunchClusterTest">
        <classes>
            <class name="com.epam.pipeline.autotests.LaunchClusterTest"/>
        </classes>
    </test>

    <test name="RunPipelineWithOutputParameterTest">
        <classes>
            <class name="com.epam.pipeline.autotests.RunPipelineWithOutputParameterTest"/>
        </classes>
    </test>

    <test name="RunPipelineWithSeveralOutputParametersTest">
        <classes>
            <class name="com.epam.pipeline.autotests.RunPipelineWithSeveralOutputParametersTest"/>
        </classes>
    </test>

    <test name="LaunchParametersNavigationTest">
        <classes>
            <class name="com.epam.pipeline.autotests.LaunchParametersNavigationTest"/>
        </classes>
    </test>

    <test name="LaunchParametersRoleModelTest">
        <classes>
            <class name="com.epam.pipeline.autotests.LaunchParametersRoleModelTest"/>
        </classes>
    </test>

    <test name="LaunchParametersTypesTest">
        <classes>
            <class name="com.epam.pipeline.autotests.LaunchParametersTypesTest"/>
        </classes>
    </test>

    <test name="Launch_NonRequiredParameterTest">
        <classes>
            <class name="com.epam.pipeline.autotests.Launch_NonRequiredParameterTest"/>
        </classes>
    </test>

    <test name="Launch_InstanceConfigTest">
        <classes>
            <class name="com.epam.pipeline.autotests.Launch_InstanceConfigTest"/>
        </classes>
    </test>

    <test name="Launch_ParameterWithNoValueTest">
        <classes>
            <class name="com.epam.pipeline.autotests.Launch_ParameterWithNoValueTest"/>
        </classes>
    </test>

    <test name="Launch_ChangeLanguageToWDLTest">
        <classes>
            <class name="com.epam.pipeline.autotests.Launch_ChangeLanguageToWDLTest"/>
        </classes>
    </test>

    <test name="Launch_DifferentTypesParametersValidationTest">
        <classes>
            <class name="com.epam.pipeline.autotests.Launch_DifferentTypesParametersValidationTest"/>
        </classes>
    </test>

    <test name="FolderNavigationTest">
        <classes>
            <class name="com.epam.pipeline.autotests.FolderNavigationTest"/>
        </classes>
    </test>

    <test name="Launch_ChangeLanguageToLuigiTest">
        <classes>
            <class name="com.epam.pipeline.autotests.Launch_ChangeLanguageToLuigiTest"/>
        </classes>
    </test>

    <test name="Launch_ChangeLanguageFromWDL">
        <classes>
            <class name="com.epam.pipeline.autotests.Launch_ChangeLanguageFromWDLTest"/>
        </classes>
    </test>

    <test name="Launch_ChangeCMDTemplateTest">
        <classes>
            <class name="com.epam.pipeline.autotests.Launch_ChangeCMDTemplateTest"/>
        </classes>
    </test>

    <test name="Launch_VersionReleaseTest">
        <classes>
            <class name="com.epam.pipeline.autotests.Launch_VersionReleaseTest"/>
        </classes>
    </test>

    <test name="Launch_InputDataValidationTest">
        <classes>
            <class name="com.epam.pipeline.autotests.Launch_InputDataValidationTest"/>
        </classes>
    </test>
<!--Disabled. Reason - CP doesn't support new EPAM GitLab 12-->
    <!--<test name="RemotePipelineRepositoryTest">-->
        <!--<classes>-->
            <!--<class name="com.epam.pipeline.autotests.RemotePipelineRepositoryTest"/>-->
        <!--</classes>-->
    <!--</test>-->

    <test name="ObjectMetadataFolderTest">
        <classes>
            <class name="com.epam.pipeline.autotests.ObjectMetadataFolderTest"/>
        </classes>
    </test>

    <test name="ObjectMetadataPipelineTest">
        <classes>
            <class name="com.epam.pipeline.autotests.ObjectMetadataPipelineTest"/>
        </classes>
    </test>

    <test name="ObjectMetadataBucketTest">
        <classes>
            <class name="com.epam.pipeline.autotests.ObjectMetadataBucketTest"/>
        </classes>
    </test>

    <test name="ObjectMetadataFileTest">
        <classes>
            <class name="com.epam.pipeline.autotests.ObjectMetadataFileTest"/>
        </classes>
    </test>

    <test name="ObjectMetadataToolTest">
        <classes>
            <class name="com.epam.pipeline.autotests.ObjectMetadataToolTest"/>
        </classes>
    </test>

    <test name="SamplesMetadataTest">
        <classes>
            <class name="com.epam.pipeline.autotests.SamplesMetadataTest"/>
        </classes>
    </test>

    <test name="VersionControlTest">
        <classes>
            <class name="com.epam.pipeline.autotests.VersionControlTest"/>
        </classes>
    </test>

    <test name="PipelineConfigurationTest">
        <classes>
            <class name="com.epam.pipeline.autotests.PipelineConfigurationTest"/>
        </classes>
    </test>

    <test name="LaunchParameterRemoveParameterTest">
        <classes>
            <class name="com.epam.pipeline.autotests.LaunchParameterRemoveParameterTest"/>
        </classes>
    </test>

    <test name="DetachedConfigurationsTest">
        <classes>
            <class name="com.epam.pipeline.autotests.DetachedConfigurationsTest"/>
        </classes>
    </test>

    <test name="PauseResumeTest">
        <classes>
            <class name="com.epam.pipeline.autotests.PauseResumeTest"/>
        </classes>
    </test>

    <test name="AutopauseTest">
        <classes>
            <class name="com.epam.pipeline.autotests.AutopauseTest"/>
        </classes>
    </test>

    <!-- SLOW TESTS BELOW -->

    <test name="ClusterNodeTest" >
        <classes>
            <class name="com.epam.pipeline.autotests.ClusterNodeTest" />
        </classes>
    </test>

    <test name="Launch_PipelineRunTimeoutTest" >
        <classes>
            <class name="com.epam.pipeline.autotests.Launch_PipelineRunTimeoutTest" />
        </classes>
    </test>

    <test name="RunPipelineTest" >
        <classes>
            <class name="com.epam.pipeline.autotests.RunPipelineTest" />
        </classes>
    </test>

    <test name="PipelineDetailsTest">
        <classes>
            <class name="com.epam.pipeline.autotests.PipelineDetailsTest"/>
        </classes>
    </test>

    <test name="Launch_OutputParameterTest">
        <classes>
            <class name="com.epam.pipeline.autotests.Launch_OutputParameterTest"/>
        </classes>
    </test>

    <test name="Launch_JsonOutputFileTest">
        <classes>
            <class name="com.epam.pipeline.autotests.Launch_JsonOutputFileTest"/>
        </classes>
    </test>

    <test name="ToolsParametersTest">
        <classes>
            <class name="com.epam.pipeline.autotests.ToolsParametersTest"/>
        </classes>
    </test>

    <test name="PipelineFromTemplateTest">
        <classes>
            <class name="com.epam.pipeline.autotests.PipelineFromTemplateTest"/>
        </classes>
    </test>

    <test name="NotificationsTest">
        <classes>
            <class name="com.epam.pipeline.autotests.NotificationsTest"/>
        </classes>
    </test>

    <test name="ToolsScanTest">
        <classes>
            <class name="com.epam.pipeline.autotests.ToolsScanTest"/>
        </classes>
    </test>

    <test name="GlobalSearchTest">
        <classes>
            <class name="com.epam.pipeline.autotests.GlobalSearchTest"/>
        </classes>
    </test>

    <test name="SystemLoggingTest">
        <classes>
            <class name="com.epam.pipeline.autotests.SystemLoggingTest"/>
        </classes>
    </test>

    <test name="RoleBasedAccessControlTest">
        <classes>
            <class name="com.epam.pipeline.autotests.RoleBasedAccessControlTest"/>
        </classes>
    </test>

    <test name="RunsTest">
    <classes>
        <class name="com.epam.pipeline.autotests.RunsTest"/>
    </classes>
    </test>

    <test name="Launch_LimitMountsTest">
        <classes>
            <class name="com.epam.pipeline.autotests.LaunchLimitMountsTest"/>
        </classes>
    </test>

    <test name="PipelinesAndStoragesRepositories">
        <classes>
            <class name="com.epam.pipeline.autotests.PipelinesAndStoragesRepositories"/>
        </classes>
    </test>

<<<<<<< HEAD
    <test name="SharingRunsTest">
        <classes>
            <class name="com.epam.pipeline.autotests.SharingRunsTest"/>
=======
    <test name="ParallelLoadTests" enabled="false">
        <classes>
            <class name="com.epam.pipeline.autotests.ParallelLoadTests"/>
        </classes>
    </test>

    <test name="DataStoragesCLITest">
        <classes>
            <class name="com.epam.pipeline.autotests.DataStoragesCLITest"/>
        </classes>
    </test>

    <test name="RestrictionsOnInstancePriceTypeTest">
        <classes>
            <class name="com.epam.pipeline.autotests.RestrictionsOnInstancePriceTypeTest"/>
>>>>>>> b25cb584
        </classes>
    </test>
</suite><|MERGE_RESOLUTION|>--- conflicted
+++ resolved
@@ -406,11 +406,12 @@
         </classes>
     </test>
 
-<<<<<<< HEAD
     <test name="SharingRunsTest">
         <classes>
             <class name="com.epam.pipeline.autotests.SharingRunsTest"/>
-=======
+        </classes>
+    </test>
+
     <test name="ParallelLoadTests" enabled="false">
         <classes>
             <class name="com.epam.pipeline.autotests.ParallelLoadTests"/>
@@ -426,7 +427,6 @@
     <test name="RestrictionsOnInstancePriceTypeTest">
         <classes>
             <class name="com.epam.pipeline.autotests.RestrictionsOnInstancePriceTypeTest"/>
->>>>>>> b25cb584
         </classes>
     </test>
 </suite>