/*
 * Copyright 2017-2021 EPAM Systems, Inc. (https://www.epam.com/)
 *
 * Licensed under the Apache License, Version 2.0 (the "License");
 * you may not use this file except in compliance with the License.
 * You may obtain a copy of the License at
 *
 *     http://www.apache.org/licenses/LICENSE-2.0
 *
 *  Unless required by applicable law or agreed to in writing, software
 *  distributed under the License is distributed on an "AS IS" BASIS,
 *  WITHOUT WARRANTIES OR CONDITIONS OF ANY KIND, either express or implied.
 *  See the License for the specific language governing permissions and
 *  limitations under the License.
 */

export default `
@THEME .theme-preview {
  border-color: @card-border-color;
}
@THEME .theme-preview.selected {
  border-color: @primary-color;
}
@THEME .theme-preview:not(.read-only):hover {
  border-color: @primary-color;
  box-shadow: 0 0 2px 2px fade(@primary-color, 20%);
}
@THEME .cp-themes-group {
  color: @application-color;
  background-color: @card-background-color;
  border: 1px solid @card-border-color;
}
@THEME .cp-themes-group .cp-themes-group-header {
  background-color: @card-header-background;
  border-bottom: 1px solid @card-border-color;
}
@THEME .cp-themes-group-active-tag {
  background-color: @primary-color;
  color: @primary-text-color;
}
@THEME.theme-preview .cp-theme-preview-navigation-panel {
  background-color: @navigation-panel-color;
}
@THEME.theme-preview .cp-theme-preview-layout {
  background-color: @application-background-color;
  color: @application-color;
  background-image: @background-image;
  background-size: cover;
}
@THEME.theme-preview .cp-theme-preview-panel {
  border: 1px solid @panel-border-color;
  background-color: @panel-background-color;
  color: @application-color;
}
@THEME.theme-preview .cp-theme-priview-panel-card {
  border: 1px solid @card-border-color;
  background-color: @card-background-color;
  margin: 2px;
}
@THEME.theme-preview .cp-theme-preview-button-primary {
  color: @primary-text-color;
  background-color: @primary-color;
  border-color: @primary-color;
}
@THEME.theme-preview .cp-theme-preview-button-danger {
  background-color: @btn-danger-active-background;
  border-color: @btn-danger-active-background;
}
@THEME.theme-preview .cp-theme-preview-button {
  color: @primary-color;
  background-color: @panel-background-color;
}
@THEME.theme-preview .cp-theme-priview-runs-table-icon-blue {
  color: @color-info;
}
@THEME.theme-preview .cp-theme-priview-runs-table-icon-yellow {
  color: @color-warning;
}
@THEME.theme-preview .cp-theme-priview-runs-table-icon-green {
  color: @color-success;
}
@THEME.theme-preview .cp-theme-preview-navigation-menu-item.selected {
  background-color: @navigation-panel-highlighted-color;
}
@THEME.theme-preview .cp-theme-preview-navigation-menu-item i {
  text-align: center;
  padding: 5px;
}
@THEME.theme-preview .cp-runs-menu-item.active {
  color: @navigation-item-runs-color;
}
@THEME.theme-preview .cp-theme-preview-navigation-menu-item,
@THEME.theme-preview .cp-runs-menu-item {
  color: @navigation-item-color;
  background-color: transparent;
  display: flex;
  justify-content: center;
  align-items: center;
}
@THEME.theme-preview .cp-theme-preview-text {
  background-color: @application-color;
}
@THEME .theme-preview-bordered {
  border: 1px solid @application-color;
}
@THEME .color-presenter {
  stroke: @application-color;
}
@THEME .image-uploader {
  border-color: @application-color;
  background-color: @application-background-color;
}
@THEME .image-uploader .uploader-thumb-image {
  background-color: fade(@application-background-color, 25%);
}

@THEME body[class*="dark"] {
  color-scheme: dark;
}
@THEME body[class*="light"] {
  color-scheme: light;
}
@THEME .cp-title {
  font-weight: bold;
}
@THEME a,
@THEME a:visited,
@THEME .cp-link {
  color: @primary-color;
  cursor: pointer;
}
@THEME a:active {
  color: @primary-active-color;
}
@THEME .cp-link[disabled] {
  color: @btn-disabled-color;
}
@THEME .cp-text,
@THEME a.cp-text,
@THEME a.cp-text:visited {
  color: @application-color;
}
@THEME a:hover,
@THEME a:focus,
@THEME .cp-link:hover,
@THEME .cp-link:focus {
  color: @primary-hover-color;
}
@THEME a.cp-text:hover,
@THEME a.cp-text:focus,
@THEME a.cp-text:active {
  color: @application-color-accent;
}
@THEME a.underline {
  text-decoration: underline;
}
@THEME a.cp-danger:hover,
@THEME a.cp-danger:focus,
@THEME .cp-link.cp-danger:hover,
@THEME .cp-link.cp-danger:focus {
  color: lighten(@color-red, 5%);
}
@THEME .cp-divider.top,
@THEME .cp-divider.horizontal {
  border-top: 1px solid @panel-border-color;
}
@THEME .cp-divider.bottom {
  border-bottom: 1px solid @panel-border-color;
}
@THEME .cp-divider.left,
@THEME .cp-divider.vertical {
  border-left: 1px solid @panel-border-color;
}
@THEME .cp-divider.right {
  border-right: 1px solid @panel-border-color;
}
@THEME .cp-divider.horizontal {
  width: 100%;
  height: 1px;
  background-color: transparent;
}
@THEME .cp-divider.vertical {
  width: 1px;
  height: 100%;
  background-color: transparent;
}
@THEME .cp-divider.inline {
  background: @panel-border-color;
}
@THEME .cp-primary {
  color: @primary-color;
}
@THEME .cp-disabled {
  color: @application-color-disabled;
}
@THEME .cp-accent {
  color: @application-color-accent;
}
@THEME .cp-warning {
  color: @color-yellow;
}
@THEME .cp-success {
  color: @color-green;
}
@THEME .cp-error,
@THEME .cp-danger {
  color: @color-red;
}
@THEME .cp-error.border,
@THEME .cp-danger.border {
  border-color: currentColor;
}
@THEME .cp-sensitive {
  color: @color-sensitive;
}
@THEME .cp-sensitive-tag {
  background-color: @color-sensitive;
  color: @btn-danger-active-color;
}
@THEME .cp-sensitive-tag.bordered {
  background-color: transparent;
  color: @color-sensitive;
  border: 1px solid currentColor;
}
@THEME .cp-tag {
  background-color: transparent;
  border: 1px solid @card-border-color;
  color: @application-color;
}
@THEME .cp-tag.disabled {
  color: @application-color-disabled;
}
@THEME .cp-tag.warning {
  border-color: currentColor;
  color: @color-yellow;
}
@THEME .cp-tag.critical {
  border-color: currentColor;
  color: @color-red;
}
@THEME .cp-tag.success {
  border-color: currentColor;
  color: @color-green;
}
@THEME .cp-tag.cp-primary,
@THEME .cp-tag.primary {
  border-color: currentColor;
  color: @primary-color;
}
@THEME .cp-versioned-storage {
  color: @primary-color;
}
@THEME .cp-icon-button {
  cursor: pointer;
  color: @application-color;
  pointer-events: all;
  transition: all 100ms ease;
}
@THEME .cp-icon-button:not(.cp-disabled):hover {
  color: @application-color-accent;
  transform: scale(1.15);
}
@THEME .cp-icon-button.cp-disabled {
  cursor: default;
  color: @application-color-disabled;
}
@THEME .cp-icon-button:hover {
  color: @application-color-accent;
}
@THEME .ant-layout-sider {
  background-color: @navigation-panel-color;
  background-image: @navigation-background-image;
  background-size: cover;
}
@THEME .ant-layout {
  background-color: @application-background-color;
  color: @application-color;
  background-image: @background-image;
  background-size: cover;
}
@THEME h1,
@THEME h2,
@THEME h3,
@THEME h4,
@THEME h5,
@THEME h6 {
  color: @application-color;
}
@THEME .ant-input,
@THEME .ant-input-number,
@THEME .ant-input-number-input,
@THEME .ant-input-number-handler-wrap,
@THEME .cp-limit-mounts-input,
@THEME .ant-upload {
  background-color: @input-background;
  border-color: @input-border;
  color: @input-color;
}
@THEME .transparent-upload .ant-upload {
  background-color: transparent;
  border-color: transparent;
}
@THEME .chrome-picker input {
  background-color: @input-background !important;
  border-color: @input-border !important;
  color: @input-color !important;
}
@THEME .ant-input-number-handler:active {
  color: @primary-text-color;
  background-color: @primary-color;
}
@THEME .ant-input-number-handler-wrap .ant-input-number-handler-down {
  border-color: @input-border;
}
@THEME .ant-input-number-handler-wrap .ant-input-number-handler,
@THEME .ant-input-number-handler-up-inner,
@THEME .ant-input-number-handler-down-inner {
  color: @input-color;
}
@THEME .ant-input-number-handler:hover .ant-input-number-handler-up-inner,
@THEME .ant-input-number-handler:hover .ant-input-number-handler-down-inner {
  color: @input-border-hover-color;
}
@THEME .ant-input-number-handler-down-disabled .ant-input-number-handler-down-inner,
@THEME .ant-input-number-handler-up-disabled .ant-input-number-handler-down-inner,
@THEME .ant-input-number-disabled .ant-input-number-handler-down-inner,
@THEME .ant-input-number-handler-down-disabled .ant-input-number-handler-up-inner,
@THEME .ant-input-number-handler-up-disabled .ant-input-number-handler-up-inner,
@THEME .ant-input-number-disabled .ant-input-number-handler-up-inner {
  color: @application-color-disabled !important;
}
@THEME .ant-input-disabled,
@THEME .ant-input-number-disabled,
@THEME .ant-input-number-disabled .ant-input-number-handler-wrap,
@THEME .ant-input-number-input[disabled],
@THEME .cp-limit-mounts-input.disabled {
  background-color: @input-background-disabled;
  color: @application-color-disabled;
}
@THEME .ant-input-group-addon,
@THEME .cp-input-group-addon {
  background-color: @input-addon;
  border-color: @input-border;
  color: @input-color;
}
@THEME .ant-input::placeholder,
@THEME .ant-time-picker-input::placeholder {
  color: @input-placeholder-color;
}
@THEME .ant-input-affix-wrapper .ant-input-suffix {
  color: @input-search-icon-color;
}
@THEME .ant-input-affix-wrapper .ant-input-suffix .ant-input-search-icon:hover {
  color: @input-search-icon-hovered-color;
}
@THEME .ant-input:hover:not(.ant-input-disabled),
@THEME .ant-input-affix-wrapper:hover .ant-input:not(.ant-input-disabled),
@THEME .ant-input-number:hover:not(.ant-input-number-disabled),
@THEME .cp-limit-mounts-input:hover {
  border-color: @input-border-hover-color;
  box-shadow: 0 0 0 2px @input-shadow-color;
}
@THEME .ant-input-affix-wrapper:focus .ant-input:not(.ant-input-disabled),
@THEME .ant-input:focus:not(.ant-input-disabled),
@THEME .ant-input:active:not(.ant-input-disabled),
@THEME .ant-input-number:focus:not(.ant-input-number-disabled),
@THEME .ant-input-number.ant-input-number-focused:not(.ant-input-number-disabled),
@THEME .ant-input-number:active:not(.ant-input-number-disabled) {
  border-color: @input-border-hover-color;
  box-shadow: 0 0 0 2px @input-shadow-color;
}
@THEME .cp-error .ant-input,
@THEME .ant-input.cp-error,
@THEME .ant-select.cp-error .ant-select-selection,
@THEME .ant-input-number.cp-error {
  border-color: @color-red;
  color: @color-red;
  box-shadow: none;
}
@THEME .cp-error .ant-input:hover:not(.ant-input-disabled),
@THEME .ant-input.cp-error:hover:not(.ant-input-disabled),
@THEME .ant-input-number.cp-error:hover:not(.ant-input-disabled),
@THEME .ant-select.cp-error:not(.ant-select-disabled) .ant-select-selection:hover {
  border-color: @color-red;
  box-shadow: 0 0 0 2px fade(@color-red, 20%);
}
@THEME .cp-error .ant-input:focus:not(.ant-input-disabled),
@THEME .cp-error .ant-input:active:not(.ant-input-disabled),
@THEME .ant-input.cp-error:focus:not(.ant-input-disabled),
@THEME .ant-input.cp-error:active:not(.ant-input-disabled),
@THEME .ant-input-number.cp-error:focus:not(.ant-input-disabled),
@THEME .ant-input-number.cp-error:active:not(.ant-input-disabled),
@THEME .ant-input-number.cp-error.ant-input-number-focused:not(.ant-input-number-disabled),
@THEME .ant-select:not(.ant-select-disabled) .ant-select-selection.cp-error:focus,
@THEME .ant-select:not(.ant-select-disabled) .ant-select-selection.cp-error:active {
  border-color: @color-red;
  box-shadow: 0 0 0 2px fade(@color-red, 20%);
}
@THEME .ant-form-item-control.has-error .ant-input {
  border-color: @color-red;
}
@THEME .cp-text-not-important {
  color: @application-color-faded;
}
@THEME .cp-text-not-important-after:after {
  color: @application-color-faded;
}
@THEME .ant-modal-mask {
  background-color: @modal-mask-background;
}
@THEME .ant-modal-content {
  background-color: fade(@card-background-color, 100%);
  color: @application-color;
}
@THEME .ant-confirm-body,
@THEME .ant-confirm-body .ant-confirm-title,
@THEME .ant-confirm-body .ant-confirm-content {
  color: @application-color;
}
@THEME .ant-modal-header,
@THEME .ant-modal-footer {
  background-color: @card-background-color;
  color: @application-color;
  border-color: @card-border-color;
}
@THEME .ant-modal-title {
  color: @application-color;
}
@THEME .ant-modal-close {
  color: fadeout(@application-color, 20%);
}
@THEME .ant-modal-close:focus,
@THEME .ant-modal-close:hover {
  color: @application-color;
}
@THEME .cp-even-odd-element:nth-child(even):not(.cp-table-element-selected) {
  background-color: @even-element-background;
}
@THEME .ant-tree li .ant-tree-node-content-wrapper {
  color: @application-color;
}
@THEME .ant-tree li .ant-tree-node-content-wrapper:hover {
  background-color: @table-element-hover-background-color;
  color: @table-element-hover-color;
}
@THEME .ant-tree li .ant-tree-node-content-wrapper.ant-tree-node-selected {
  background-color: @table-element-selected-background-color;
  color: @table-element-selected-color;
}
@THEME .ant-menu,
@THEME .ant-menu-submenu > .ant-menu {
  background-color: transparent;
  color: @application-color;
  border-color: @panel-border-color;
}
@THEME .ant-menu > .ant-menu-item-divider {
  background-color: @panel-border-color;
}
@THEME .ant-menu > .ant-menu-item > a,
@THEME .ant-menu > .ant-menu-submenu > a {
  color: currentColor;
}
@THEME .ant-menu > .ant-menu-item > a:hover,
@THEME .ant-menu > .ant-menu-submenu > a:hover {
  color: @menu-active-color;
}
@THEME .ant-menu:not(.ant-menu-horizontal) > .ant-menu-item-selected {
  background-color: transparent;
}
@THEME .ant-menu > .ant-menu-item:hover,
@THEME .ant-menu > .ant-menu-submenu:hover,
@THEME .ant-menu > .ant-menu-item-active,
@THEME .ant-menu > .ant-menu-submenu-active,
@THEME .ant-menu > .ant-menu-item-open,
@THEME .ant-menu > .ant-menu-submenu-open,
@THEME .ant-menu > .ant-menu-item-selected,
@THEME .ant-menu > .ant-menu-submenu-selected,
@THEME .ant-menu-inline .ant-menu-item::after,
@THEME .ant-menu-vertical .ant-menu-item::after,
@THEME .ant-menu-submenu-title:hover,
@THEME .ant-menu-item:active,
@THEME .ant-menu-submenu-title:active {
  border-color: @menu-active-color;
  color: @menu-active-color;
  background-color: transparent;
}
@THEME .ant-tabs {
  color: @application-color;
}
@THEME .ant-tabs .ant-tabs-bar {
  border-color: @panel-border-color;
}
@THEME .ant-tabs .ant-tabs-bar .ant-tabs-ink-bar {
  background-color: @menu-active-color;
}
@THEME .ant-tabs .ant-tabs-bar .ant-tabs-tab-active,
@THEME .ant-tabs .ant-tabs-bar .ant-tabs-tab:hover {
  color: @menu-active-color;
}
@THEME .ant-tabs.ant-tabs-card > .ant-tabs-bar .ant-tabs-tab {
  border-color: @card-border-color;
  background-color: @card-background-color;
}
@THEME .ant-tabs.ant-tabs-card > .ant-tabs-bar .ant-tabs-tab-active {
  color: @menu-active-color;
}
@THEME .ant-tabs.ant-tabs-card .ant-tabs-bar {
  margin-bottom: 0;
}
@THEME .ant-tabs.ant-tabs-card .ant-tabs-bar + .ant-tabs-content {
  padding: 16px 5px 5px;
  background-color: @card-background-color;
  border-left: 1px solid @card-border-color;
  border-right: 1px solid @card-border-color;
  border-bottom: 1px solid @card-border-color;
}
@THEME .ant-tabs.cp-tabs-no-padding.ant-tabs-card .ant-tabs-bar + .ant-tabs-content {
  padding: 0;
}
@THEME .cp-tabs-no-content.ant-tabs.ant-tabs-card .ant-tabs-bar + .ant-tabs-content {
  border-bottom: 0;
}
@THEME .cp-tabs-content {
  background-color: @card-background-color;
  border-left: 1px solid @card-border-color;
  border-right: 1px solid @card-border-color;
  border-bottom: 1px solid @card-border-color;
}
@THEME .ant-checkbox-wrapper + span {
  color: @application-color;
}
@THEME .ant-checkbox-disabled + span {
  color: @application-color-disabled;
}
@THEME .cp-ellipsis-text {
  white-space: nowrap;
  overflow: hidden;
  text-overflow: ellipsis;
}
@THEME .cp-icon-larger {
  font-size: larger;
}
@THEME .cp-icon-large {
  font-size: large;
}
@THEME .cp-split-panel-header {
  background-color: @card-header-background;
  border-bottom: 1px solid @card-border-color;
  border-top: 1px solid @card-border-color;
  color: @application-color;
}
@THEME .cp-split-panel {
  width: 100%;
  height: 100%;
  display: flex;
  flex-direction: row;
  background-color: transparent;
}
@THEME .cp-transparent-background {
  background-color: transparent !important;
}
@THEME .cp-split-panel-panel {
  color: @application-color;
  background-color: transparent;
}
@THEME .cp-split-panel-background .cp-split-panel-panel {
  background-color: @panel-background-color;
}
@THEME .cp-split-panel.vertical {
  flex-direction: column;
}
@THEME .cp-split-panel.vertical > .cp-split-panel-panel {
  padding: 2px 0;
}
@THEME .cp-split-panel.horizontal > .cp-split-panel-panel {
  padding: 0 2px;
}
@THEME .cp-split-panel-resizer {
  background-color: @application-background-color;
  height: 100%;
  width: 100%;
}
@THEME .ant-modal-content .cp-split-panel,
@THEME .ant-modal-content .cp-split-panel-panel {
  background-color: @card-background-color;
}
@THEME .ant-modal-content .cp-split-panel-resizer {
  background-color: @panel-background-color;
}
@THEME .cp-button {
  padding: 0 7px;
  border-radius: 4px;
  height: 22px;
  margin-bottom: 0;
  text-align: center;
  touch-action: manipulation;
  cursor: pointer;
  border: 1px solid transparent;
  white-space: nowrap;
  line-height: 22px;
  user-select: none;
  transition: all 0.3s cubic-bezier(0.645, 0.045, 0.355, 1);
  position: relative;
  color: currentColor;
  background-color: transparent;
  text-decoration: none;
}
@THEME .cp-button i,
@THEME .cp-button span {
  line-height: 1;
  text-decoration: none;
}
@THEME .cp-button:hover {
  text-decoration: none;
}
@THEME .ant-btn,
@THEME .cp-button {
  color: @application-color;
  background-color: @panel-background-color;
  border-color: @input-border;
}
@THEME .ant-btn-clicked::after {
  border: 0 solid @primary-color;
}
@THEME .ant-btn:hover,
@THEME .ant-btn:focus,
@THEME .ant-btn:active,
@THEME .ant-btn.active,
@THEME .cp-button:hover,
@THEME .cp-button:focus,
@THEME .cp-button:active {
  color: @primary-color;
  background-color: @panel-background-color;
  border-color: @primary-color;
}
@THEME .ant-btn-primary {
  color: @primary-text-color;
  background-color: @primary-color;
  border-color: @primary-color;
}
@THEME .ant-btn-primary:hover,
@THEME .ant-btn-primary:focus {
  color: @primary-text-color;
  background-color: @primary-hover-color;
  border-color: @primary-hover-color;
}
@THEME .ant-btn-primary.active,
@THEME .ant-btn-primary:active,
@THEME .ant-btn-primary.ant-btn-clicked {
  color: @primary-text-color;
  background-color: @primary-active-color;
  border-color: @primary-active-color;
}
@THEME .ant-btn-background-ghost.ant-btn-primary {
  color: @primary-color;
  background-color: transparent;
  border-color: @primary-color;
}
@THEME .ant-btn-danger {
  color: @btn-danger-color;
  background-color: @btn-danger-background-color;
  border-color: @input-border;
}
@THEME .ant-btn-danger:focus,
@THEME .ant-btn-danger:hover,
@THEME .ant-btn-danger.active,
@THEME .ant-btn-danger:active {
  color: @btn-danger-active-color;
  background-color: @btn-danger-active-background;
  border-color: @btn-danger-active-background;
}
@THEME .ant-btn-group .ant-btn-primary:first-child:not(:last-child) {
  border-right-color: @primary-active-color;
}
@THEME .ant-btn-group .ant-btn-primary:last-child:not(:first-child),
@THEME .ant-btn-group .ant-btn-primary + .ant-btn-primary {
  border-left-color: @primary-active-color;
}
@THEME .ant-btn-group .ant-btn-primary:not(:first-child):not(:last-child) {
  border-right-color: @primary-active-color;
  border-left-color: @primary-active-color;
}
@THEME .ant-btn.disabled,
@THEME .ant-btn.disabled.active,
@THEME .ant-btn.disabled:active,
@THEME .ant-btn.disabled:focus,
@THEME .ant-btn.disabled:hover,
@THEME .ant-btn[disabled],
@THEME .ant-btn[disabled].active,
@THEME .ant-btn[disabled]:active,
@THEME .ant-btn[disabled]:focus,
@THEME .ant-btn[disabled]:hover,
@THEME .cp-button[disabled],
@THEME .cp-button[disabled].active,
@THEME .cp-button[disabled]:active,
@THEME .cp-button[disabled]:focus,
@THEME .cp-button[disabled]:hover {
  color: @btn-disabled-color;
  background-color: @btn-disabled-background-color;
  border-color: @input-border;
}
@THEME .ant-radio-button-wrapper,
@THEME .ant-radio-inner {
  background-color: transparent;
  color: @application-color;
  border-color: @input-border;
}
@THEME .ant-radio-button-wrapper:first-child {
  border-left-color: @input-border;
}
@THEME .ant-radio-button-wrapper:not(:first-child)::before {
  background-color: @input-border;
}
@THEME .ant-radio-button-wrapper-focused,
@THEME .ant-radio-button-wrapper:hover,
@THEME .ant-radio-wrapper:hover .ant-radio .ant-radio-inner,
@THEME .ant-radio:hover .ant-radio-inner,
@THEME .ant-radio-focused .ant-radio-inner {
  color: @primary-color;
  border-color: @primary-color;
}
@THEME .ant-radio-inner::after {
  background-color: @primary-color;
}
@THEME .ant-radio-button-wrapper-checked {
  border-color: @primary-color;
  color: @primary-color;
  box-shadow: -1px 0 0 0 @primary-color;
}
@THEME .ant-radio-checked .ant-radio-inner {
  border-color: @primary-color;
}
@THEME .ant-radio-button-wrapper-checked:first-child {
  border-color: @primary-color;
  box-shadow: none !important;
}
@THEME .ant-radio-button-wrapper-checked:hover {
  border-color: @primary-hover-color;
  box-shadow: -1px 0 0 0 @primary-hover-color;
  color: @primary-hover-color;
}
@THEME .ant-radio-button-wrapper-checked:active {
  border-color: @primary-active-color;
  box-shadow: -1px 0 0 0 @primary-active-color;
  color: @primary-active-color;
}
@THEME .ant-radio-button-wrapper-checked::before {
  background-color: @primary-color !important;
  opacity: 0.1;
}
@THEME .ant-radio-disabled .ant-radio-inner {
  border-color: @input-border !important;
  background-color: @input-background-disabled;
}
@THEME .ant-radio-disabled .ant-radio-inner::after {
  background-color: @input-border;
}
@THEME .ant-radio-disabled + span {
  color: @application-color-faded;
}
@THEME .ant-table,
@THEME .ant-table-placeholder,
@THEME tr.ant-table-expanded-row,
@THEME tr.ant-table-expanded-row:hover {
  color: @application-color;
  border-color: @table-border-color;
  background: @card-background-color;
}
@THEME .ant-table-thead > tr > th {
  color: @table-head-color;
  background-color: @card-background-color;
  border-color: @table-border-color;
}
@THEME .ant-table-small .ant-table-title {
  border-bottom-color: @table-border-color;
}
@THEME .ant-table-thead > tr > th .anticon-filter:hover,
@THEME .ant-table-thead > tr > th .ant-table-filter-icon:hover,
@THEME .ant-table-column-sorter-up:hover .anticon,
@THEME .ant-table-column-sorter-down:hover .anticon {
  color: @application-color;
}
@THEME .ant-table-column-sorter-up.on .anticon-caret-up,
@THEME .ant-table-column-sorter-down.on .anticon-caret-up,
@THEME .ant-table-column-sorter-up.on .anticon-caret-down,
@THEME .ant-table-column-sorter-down.on .anticon-caret-down {
  color: @primary-color;
}
@THEME .ant-table-tbody > tr > td {
  border-color: @table-border-color;
}
@THEME .cp-table-element {
  color: @application-color;
}
@THEME .ant-table-tbody > tr:hover > td,
@THEME .cp-table-element-hover,
@THEME .cp-table-element:hover {
  background-color: @table-element-hover-background-color;
  color: @table-element-hover-color;
}
@THEME .cp-table-element-selected {
  font-weight: bold;
  background-color: @table-element-selected-background-color;
  color: @table-element-selected-color;
}
@THEME .cp-table-element-selected.cp-table-element-selected-no-bold {
  font-weight: normal;
}
@THEME .cp-table-element-disabled,
@THEME .cp-table-element[disabled] {
  cursor: default;
  background-color: @card-background-color;
  color: @application-color-disabled;
}
@THEME .ant-table-row-expand-icon {
  border-color: @table-border-color;
  background: inherit;
}
@THEME .ant-checkbox-inner {
  border-color: @input-border;
  background-color: inherit;
}
@THEME .ant-checkbox-disabled .ant-checkbox-inner {
  border-color: @input-border !important;
}
@THEME .ant-checkbox-disabled .ant-checkbox-inner,
@THEME .ant-checkbox-disabled.ant-checkbox-checked .ant-checkbox-inner {
  background-color: @input-background-disabled;
}
@THEME .ant-checkbox-wrapper:hover .ant-checkbox-inner,
@THEME .ant-checkbox:not(.ant-checkbox-disabled):hover .ant-checkbox-inner,
@THEME .ant-checkbox-input:focus + .ant-checkbox-inner {
  border-color: @input-border-hover-color;
}
@THEME .ant-checkbox-checked .ant-checkbox-inner,
@THEME .ant-checkbox-indeterminate .ant-checkbox-inner {
  background-color: @primary-color;
  border-color: @primary-color;
}
@THEME .ant-checkbox-checked .ant-checkbox-inner::after,
@THEME .ant-checkbox-inner::after {
  border-color: @card-background-color;
}
@THEME .ant-checkbox-disabled.ant-checkbox-checked .ant-checkbox-inner::after {
  border-color: @application-color-disabled;
}
@THEME .ant-checkbox-checked::after {
  border-color: @primary-color;
}
@THEME .ant-breadcrumb a,
@THEME .ant-breadcrumb > span:last-child {
  color: @application-color;
}
@THEME .ant-breadcrumb a:hover {
  color: @primary-color;
}
@THEME .ant-breadcrumb-separator,
@THEME .ant-breadcrumb {
  color: @application-color;
}
@THEME .ant-calendar-picker-clear,
@THEME .ant-calendar-picker-icon,
@THEME .ant-calendar-picker-icon::after {
  color: @input-color;
  background-color: @input-background;
}
@THEME .ant-calendar-time-picker-inner {
  background-color: @panel-background-color;
  color: @application-color;
}
@THEME .ant-calendar-time-picker-select {
  border-color: @panel-border-color;
}
@THEME li.ant-calendar-time-picker-select-option-selected {
  background-color: @element-selected-background-color;
  color: @element-selected-color;
}
@THEME .ant-calendar-time-picker-select li:hover {
  background-color: @element-hover-background-color;
  color: @element-hover-color;
}
@THEME .ant-select {
  color: @input-color;
}
@THEME .ant-select.ant-select-disabled {
  color: @application-color-disabled;
}
@THEME .ant-select-selection {
  color: @input-color;
  background-color: @input-background;
  border-color: @input-border;
}
@THEME .ant-select.ant-select-disabled .ant-select-selection {
  color: @application-color-disabled;
  background-color: @input-background-disabled;
  border-color: currentColor;
}
@THEME .ant-select-selection:hover {
  border-color: @primary-color;
}
@THEME .ant-select-focused .ant-select-selection,
@THEME .ant-select-selection:focus,
@THEME .ant-select-selection:active {
  border-color: @primary-color;
  box-shadow: 0 0 0 2px @input-shadow-color;
}
@THEME .ant-select-selection:hover .ant-select-selection__clear ~ .ant-select-arrow {
  opacity: 0;
}
@THEME .ant-dropdown,
@THEME .ant-select-dropdown,
@THEME .ant-dropdown-menu,
@THEME .rc-menu,
@THEME .rc-dropdown-menu,
@THEME .ant-mention-dropdown {
  background-color: fade(@panel-background-color, 100%);
  color: @application-color;
  box-shadow: 0 1px 6px @card-hovered-shadow-color;
}
@THEME .rc-menu,
@THEME .rc-dropdown-menu {
  border-color: @panel-border-color;
}
@THEME .rc-menu > .rc-menu-item-divider,
@THEME .rc-dropdown-menu > .rc-dropdown-menu-item-divider,
@THEME .ant-dropdown-menu > .ant-dropdown-menu-item-divider {
  background-color: @panel-border-color;
}
@THEME .ant-select-selection__placeholder,
@THEME .ant-select-selection__clear,
@THEME .ant-select-arrow,
@THEME .ant-select-dropdown.ant-select-dropdown--multiple .ant-select-dropdown-menu-item-selected::after,
@THEME .ant-select-dropdown.ant-select-dropdown--multiple .ant-select-dropdown-menu-item-selected:hover::after {
  color: @input-placeholder-color;
  background-color: transparent;
}
@THEME .ant-select-dropdown-menu-item,
@THEME .ant-mention-dropdown-item {
  color: @application-color;
  background-color: @panel-background-color;
}
@THEME .ant-mention-dropdown-item-hover,
@THEME .ant-mention-dropdown-item.focus,
@THEME .ant-mention-dropdown-item-active {
  color: @element-hover-color;
  background-color: @element-hover-background-color;
}
@THEME .ant-mention-dropdown-item-disabled,
@THEME .ant-mention-dropdown-item-disabled:hover {
  color: @application-color-disabled;
}
@THEME .rc-dropdown-menu > .rc-dropdown-menu-item,
@THEME .ant-dropdown-menu > .ant-dropdown-menu-item {
  color: @application-color;
}
@THEME .ant-select-dropdown-menu-item.cp-danger,
@THEME .rc-dropdown-menu > .rc-dropdown-menu-item.cp-danger,
@THEME .ant-dropdown-menu > .ant-dropdown-menu-item.cp-danger {
  color: @color-red;
}
@THEME .ant-select-dropdown-menu-item-active,
@THEME .ant-select-dropdown-menu-item:hover,
@THEME .rc-menu-item-active,
@THEME .rc-menu-submenu-active > .rc-menu-submenu-title,
@THEME .rc-dropdown-menu > .rc-dropdown-menu-item:hover,
@THEME .rc-dropdown-menu > .rc-dropdown-menu-item-active,
@THEME .rc-dropdown-menu > .rc-dropdown-menu-item-selected,
@THEME .ant-dropdown-menu > .ant-dropdown-menu-item:hover,
@THEME .ant-dropdown-menu > .ant-dropdown-menu-item-active,
@THEME .ant-dropdown-menu > .ant-dropdown-menu-item-selected {
  color: @element-hover-color;
  background-color: @element-hover-background-color;
}
@THEME .ant-select-dropdown-menu-item-active.cp-danger:hover,
@THEME .ant-select-dropdown-menu-item.cp-danger:hover,
@THEME .rc-menu-item-active.cp-danger,
@THEME .rc-menu-submenu-active.cp-danger > .rc-menu-submenu-title,
@THEME .rc-dropdown-menu > .rc-dropdown-menu-item.cp-danger:hover,
@THEME .rc-dropdown-menu > .rc-dropdown-menu-item-active.cp-danger,
@THEME .rc-dropdown-menu > .rc-dropdown-menu-item-selected.cp-danger,
@THEME .ant-dropdown-menu > .ant-dropdown-menu-item.cp-danger:hover,
@THEME .ant-dropdown-menu > .ant-dropdown-menu-item-active.cp-danger,
@THEME .ant-dropdown-menu > .ant-dropdown-menu-item-selected.cp-danger {
  color: @btn-danger-active-color;
  background-color: @btn-danger-active-background;
}
@THEME .rc-menu-item.rc-menu-item-disabled,
@THEME .rc-menu-submenu-title.rc-menu-item-disabled,
@THEME .rc-menu-item.rc-menu-submenu-disabled,
@THEME .rc-menu-submenu-title.rc-menu-submenu-disabled,
@THEME .rc-dropdown-menu-item-disabled,
@THEME .ant-dropdown-menu-item-disabled {
  color: @application-color-disabled;
}
@THEME .rc-menu-item.rc-menu-item-selected {
  background-color: fade(@panel-background-color, 100%);
}
@THEME .rc-menu-item.rc-menu-item-selected:hover {
  background-color: @element-hover-background-color;
}
@THEME .ant-select-dropdown-menu-item-selected,
@THEME .ant-select-dropdown-menu-item-selected:hover {
  color: @element-selected-color;
  background-color: @element-selected-background-color;
}
@THEME .ant-select-selection--multiple .ant-select-selection__choice,
@THEME .cp-limit-mounts-input .cp-limit-mounts-input-tag {
  color: @element-selected-color;
  background-color: @element-selected-background-color;
  border-color: @element-hover-background-color;
}
@THEME .ant-select-selection--multiple .ant-select-selection__choice__remove {
  color: @application-color-faded;
}
@THEME .ant-select-selection--multiple .ant-select-selection__choice__remove:hover {
  color: @application-color;
}
@THEME .ant-select-dropdown-menu-item-group-title {
  color: @application-color-faded;
}
@THEME .ant-spin {
  color: @spinner;
}
@THEME .ant-spin-dot i {
  background-color: currentColor;
}
@THEME .ant-spin-blur::after {
  background-color: @application-background-color;
}
@THEME .ant-pagination-item,
@THEME .ant-pagination-item-link,
@THEME .ant-pagination-prev .ant-pagination-item-link,
@THEME .ant-pagination-next .ant-pagination-item-link {
  background-color: inherit;
  color: @application-color;
}
@THEME .ant-pagination-item > a {
  color: @application-color;
}
@THEME .ant-pagination-item:focus a,
@THEME .ant-pagination-item:hover a,
@THEME .ant-pagination-prev:focus .ant-pagination-item-link,
@THEME .ant-pagination-next:focus .ant-pagination-item-link,
@THEME .ant-pagination-prev:hover .ant-pagination-item-link,
@THEME .ant-pagination-next:hover .ant-pagination-item-link {
  color: @primary-color;
}
@THEME .ant-pagination-disabled.ant-pagination-prev .ant-pagination-item-link,
@THEME .ant-pagination-disabled.ant-pagination-next .ant-pagination-item-link {
  color: @application-color-disabled;
}
@THEME .ant-pagination-item-active {
  background-color: @primary-color;
}
@THEME .ant-pagination-item-active:hover,
@THEME .ant-pagination-item-active:focus {
  background-color: @primary-hover-color;
}
@THEME .ant-pagination-item.ant-pagination-item-active > a {
  color: @primary-text-color;
}
@THEME .ant-pagination-jump-prev::after,
@THEME .ant-pagination-jump-next::after {
  color: @application-color-faded;
}
@THEME .ant-pagination-jump-prev:focus::after,
@THEME .ant-pagination-jump-next:focus::after,
@THEME .ant-pagination-jump-prev:hover::after,
@THEME .ant-pagination-jump-next:hover::after {
  color: @primary-color;
}
@THEME .ant-calendar {
  background-color: fade(@panel-background-color, 100%);
  box-shadow: 0 1px 6px @card-hovered-shadow-color;
  border-color: @panel-background-color;
  color: @application-color;
}
@THEME .ant-calendar-input {
  color: @application-color;
  background-color: @panel-background-color;
}
@THEME .ant-calendar-input-wrap,
@THEME .ant-calendar-header,
@THEME .ant-calendar-month-panel-header,
@THEME .ant-calendar-year-panel-header,
@THEME .ant-calendar-decade-panel-header {
  border-color: @input-border;
}
@THEME .ant-calendar-month-panel,
@THEME .ant-calendar-year-panel,
@THEME .ant-calendar-decade-panel {
  background: @panel-background-color;
}
@THEME .ant-calendar-date,
@THEME .ant-calendar-month-panel-month,
@THEME .ant-calendar-year-panel-year,
@THEME .ant-calendar-decade-panel-decade {
  color: @application-color;
}
@THEME .ant-calendar-date:hover {
  background-color: @primary-hover-color;
}
@THEME .ant-calendar-date:hover {
  background: @element-hover-background-color;
}
@THEME .ant-calendar-date:active {
  color: @primary-text-color;
  background: @primary-hover-color;
}
@THEME .ant-calendar-today .ant-calendar-date {
  border-color: @primary-color;
  color: @primary-color;
}
@THEME .ant-calendar-selected-day .ant-calendar-date {
  background: @primary-color;
  color: @primary-text-color;
}
@THEME .ant-calendar-selected-day .ant-calendar-date:hover {
  background: @primary-color;
}
@THEME .ant-calendar-last-month-cell .ant-calendar-date,
@THEME .ant-calendar-next-month-btn-day .ant-calendar-date {
  color: @application-color-disabled;
}
@THEME .ant-calendar-disabled-cell .ant-calendar-date {
  background-color: @btn-disabled-background-color;
  color: @application-color-disabled;
}
@THEME .ant-calendar-disabled-cell .ant-calendar-date:hover {
  background-color: @btn-disabled-background-color;
  color: @application-color-disabled;
}
@THEME .ant-calendar-footer {
  border-color: @input-border;
}
@THEME .ant-calendar-picker:hover .ant-calendar-picker-input:not(.ant-input-disabled) {
  border-color: @primary-color;
}
@THEME .ant-calendar-picker-clear {
  background-color: @panel-background-color;
  color: @application-color-faded;
}
@THEME .ant-calendar-picker-icon::after,
@THEME .ant-calendar-picker-clear:hover,
@THEME .ant-calendar-header a[role="button"],
@THEME .ant-calendar-header .ant-calendar-next-month-btn,
@THEME .ant-calendar-header .ant-calendar-next-year-btn,
@THEME a[role="button"].ant-calendar-century-select,
@THEME a[role="button"].ant-calendar-decade-select,
@THEME a[role="button"].ant-calendar-month-select,
@THEME a[role="button"].ant-calendar-year-select,
@THEME a[role="button"].ant-calendar-month-panel-century-select,
@THEME a[role="button"].ant-calendar-month-panel-decade-select,
@THEME a[role="button"].ant-calendar-month-panel-year-select,
@THEME a[role="button"].ant-calendar-month-panel-month-select,
@THEME a[role="button"].ant-calendar-year-panel-century-select,
@THEME a[role="button"].ant-calendar-year-panel-decade-select,
@THEME a[role="button"].ant-calendar-year-panel-year-select,
@THEME a[role="button"].ant-calendar-year-panel-month-select {
  color: @application-color;
}
@THEME .ant-calendar-year-panel-last-decade-cell .ant-calendar-year-panel-year,
@THEME .ant-calendar-year-panel-next-decade-cell .ant-calendar-year-panel-year,
@THEME .ant-calendar-decade-panel-last-century-cell .ant-calendar-decade-panel-decade,
@THEME .ant-calendar-decade-panel-next-century-cell .ant-calendar-decade-panel-decade {
  color: @application-color-faded;
}
@THEME .ant-calendar-month-panel-month:hover,
@THEME .ant-calendar-year-panel-year:hover,
@THEME .ant-calendar-decade-panel-decade:hover {
  background-color: @element-hover-background-color;
}
@THEME .ant-calendar-header a:hover {
  color: @primary-hover-color;
}
@THEME .ant-calendar-month-panel-selected-cell .ant-calendar-month-panel-month,
@THEME .ant-calendar-month-panel-selected-cell .ant-calendar-month-panel-month:hover,
@THEME .ant-calendar-year-panel-selected-cell .ant-calendar-year-panel-year,
@THEME .ant-calendar-year-panel-selected-cell .ant-calendar-year-panel-year:hover,
@THEME .ant-calendar-decade-panel-selected-cell .ant-calendar-decade-panel-decade,
@THEME .ant-calendar-decade-panel-selected-cell .ant-calendar-decade-panel-decade:hover {
  background: @primary-color;
  color: @primary-text-color;
}
@THEME .ant-popover-placement-right > .ant-popover-content > .ant-popover-arrow,
@THEME .ant-popover-placement-rightTop > .ant-popover-content > .ant-popover-arrow,
@THEME .ant-popover-placement-rightBottom > .ant-popover-content > .ant-popover-arrow {
  border-right-color: @card-border-color;
}
@THEME .ant-popover-placement-right > .ant-popover-content > .ant-popover-arrow::after,
@THEME .ant-popover-placement-rightTop > .ant-popover-content > .ant-popover-arrow::after,
@THEME .ant-popover-placement-rightBottom > .ant-popover-content > .ant-popover-arrow::after {
  border-right-color: @card-background-color;
}
@THEME .ant-popover-placement-left > .ant-popover-content > .ant-popover-arrow,
@THEME .ant-popover-placement-leftTop > .ant-popover-content > .ant-popover-arrow,
@THEME .ant-popover-placement-leftBottom > .ant-popover-content > .ant-popover-arrow {
  border-left-color: @card-border-color;
}
@THEME .ant-popover-placement-left > .ant-popover-content > .ant-popover-arrow::after,
@THEME .ant-popover-placement-leftTop > .ant-popover-content > .ant-popover-arrow::after,
@THEME .ant-popover-placement-leftBottom > .ant-popover-content > .ant-popover-arrow::after {
  border-left-color: @card-background-color;
}
@THEME .ant-popover-placement-top > .ant-popover-content > .ant-popover-arrow,
@THEME .ant-popover-placement-topLeft > .ant-popover-content > .ant-popover-arrow,
@THEME .ant-popover-placement-topRight > .ant-popover-content > .ant-popover-arrow {
  border-top-color: @card-border-color;
}
@THEME .ant-popover-placement-top > .ant-popover-content > .ant-popover-arrow::after,
@THEME .ant-popover-placement-topLeft > .ant-popover-content > .ant-popover-arrow::after,
@THEME .ant-popover-placement-topRight > .ant-popover-content > .ant-popover-arrow::after {
  border-top-color: @card-background-color;
}
@THEME .ant-popover-placement-bottom > .ant-popover-content > .ant-popover-arrow,
@THEME .ant-popover-placement-bottomLeft > .ant-popover-content > .ant-popover-arrow,
@THEME .ant-popover-placement-bottomRight > .ant-popover-content > .ant-popover-arrow {
  border-bottom-color: @card-border-color;
}
@THEME .ant-popover-placement-bottom > .ant-popover-content > .ant-popover-arrow::after,
@THEME .ant-popover-placement-bottomLeft > .ant-popover-content > .ant-popover-arrow::after,
@THEME .ant-popover-placement-bottomRight > .ant-popover-content > .ant-popover-arrow::after {
  border-bottom-color: @card-background-color;
}
@THEME .ant-popover-inner {
  background-color: fade(@card-background-color, 100%);
  border-color: @card-border-color;
  box-shadow: 0 1px 6px @card-hovered-shadow-color;
}
@THEME .ant-popover-inner-content {
  color: @application-color;
}
@THEME .ant-popover-title {
  border-bottom: 1px solid @panel-border-color;
  color: @application-color;
}
@THEME .ant-row.cp-metadata-dropdown-row {
  color: @application-color;
}
@THEME .ant-calendar .ant-calendar-ok-btn {
  color: @primary-text-color;
  background-color: @primary-color;
  border-color: @primary-color;
}
@THEME .ant-calendar .ant-calendar-ok-btn:focus,
@THEME .ant-calendar .ant-calendar-ok-btn:hover {
  color: @primary-text-color;
  background-color: @primary-hover-color;
  border-color: @primary-hover-color;
}
@THEME .ant-calendar .ant-calendar-ok-btn.active,
@THEME .ant-calendar .ant-calendar-ok-btn:active {
  color: @primary-text-color;
  background-color: @primary-active-color;
  border-color: @primary-active-color;
}
@THEME .ant-time-picker-input {
  color: @application-color;
  background-color: @panel-background-color;
  border-color: @input-border;
}
@THEME .cp-error .ant-time-picker-input {
  color: @color-red;
  border-color: @color-red;
}
@THEME .ant-time-picker-icon::after {
  color: @application-color;
}
@THEME .cp-error .ant-time-picker-icon::after {
  color: @color-red;
}
@THEME .ant-time-picker-panel-inner {
  background-color: @panel-background-color;
  box-shadow: 0 1px 6px @card-hovered-shadow-color;
}
@THEME .ant-time-picker-input:hover {
  border-color: @primary-hover-color;
}
@THEME .ant-time-picker-input:focus {
  border-color: @primary-hover-color;
  box-shadow: 0 0 0 2px @input-shadow-color;
}
@THEME .cp-error .ant-time-picker-input:hover {
  border-color: @color-red;
}
@THEME .cp-error .ant-time-picker-input:focus {
  border-color: @color-red;
  box-shadow: 0 0 0 2px fade(@color-red, 20%);
}
@THEME .ant-time-picker-panel-input-wrap {
  border-bottom-color: @card-border-color;
}
@THEME .ant-time-picker-panel-input {
  background-color: @panel-background-color;
  color: @application-color;
}
@THEME .ant-time-picker-panel-clear-btn::after {
  color: @application-color-faded;
}
@THEME .ant-time-picker-panel-clear-btn:hover::after {
  color: @application-color;
}
@THEME .ant-time-picker-panel-combobox {
  color: @application-color;
}
@THEME li.ant-time-picker-panel-select-option-selected {
  background-color: @element-selected-background-color;
}
@THEME .ant-time-picker-panel-select li:hover {
  background-color: @element-hover-background-color;
}
@THEME .ant-time-picker-panel-select {
  border-left-color: @card-border-color;
}
@THEME .ant-select-dropdown.ant-select-dropdown--multiple .ant-select-dropdown-menu-item-selected::after,
@THEME .ant-select-dropdown.ant-select-dropdown--multiple .ant-select-dropdown-menu-item-selected:hover::after {
  color: @primary-color;
}
@THEME .ant-collapse {
  background-color: darken(@card-background-color, 3%);
  color: @application-color;
  border-color: @card-border-color;
}
@THEME .ant-collapse.ant-collapse-borderless {
  background-color: transparent;
}
@THEME .ant-collapse-content {
  background-color: @card-background-color;
  color: @application-color;
  border-color: @card-border-color;
}
@THEME .ant-collapse > .ant-collapse-item {
  border-color: @card-border-color;
}
@THEME .ant-collapse > .ant-collapse-item > .ant-collapse-header,
@THEME .ant-collapse > .ant-collapse-item > .ant-collapse-header .arrow {
  color: @application-color;
}
@THEME .ant-collapse > .ant-collapse-item:not(.ant-collapse-item-disabled) > .ant-collapse-header:active {
  background-color: @card-background-color;
}
@THEME .ant-collapse .ant-collapse-item-disabled > .ant-collapse-header,
@THEME .ant-collapse .ant-collapse-item-disabled > .ant-collapse-header > .arrow {
  color: @application-color-disabled;
  background-color: @card-background-color;
}
@THEME .ant-collapse-borderless > .ant-collapse-item > .ant-collapse-header:hover {
  background-color: darken(@card-background-color, 5%);
}
@THEME .ant-collapse-borderless > .ant-collapse-item > .ant-collapse-content {
  border-color: @card-border-color;
}
@THEME .ant-form-item {
  color: @application-color;
}
@THEME .ReactTable.-striped .rt-tr.-even {
  background-color: @card-background-color;
}
@THEME .ReactTable.-striped .rt-tr.-odd {
  background-color: @even-element-background;
}
@THEME .ReactTable.-highlight .rt-tbody .rt-tr:not(.-padRow):hover {
  background-color: @element-selected-background-color;
  color: @element-selected-color;
}
@THEME .ant-form-item-label label {
  color: @application-color-accent;
}
@THEME .ant-form-item-required::before {
  color: @color-red;
}
@THEME .ant-slider-rail {
  background-color: @card-header-background;
}
@THEME .ant-progress-circle-trail {
  stroke: @card-header-background;
}
@THEME .ant-slider-disabled .ant-slider-track {
  background-color: @application-color-disabled !important;
}
@THEME .ant-slider-disabled .ant-slider-handle,
@THEME .ant-slider-disabled .ant-slider-dot {
  border-color: @application-color-disabled !important;
}
@THEME .ant-slider:hover .ant-slider-rail {
  background-color: @card-header-background;
}
@THEME .ant-slider-track {
  background-color: @primary-color;
}
@THEME .ant-progress-circle-path {
  stroke: @primary-color !important;
}
@THEME .ant-progress-status-success .ant-progress-circle-path {
  stroke: @color-green !important;
}
@THEME .ant-slider:hover .ant-slider-track {
  background-color: @primary-hover-color;
}
@THEME .ant-slider-handle {
  border-color: @primary-color;
  background-color: @card-background-color;
}
@THEME .ant-slider:hover .ant-slider-handle {
  border-color: @primary-hover-color;
}
@THEME .cp-notification {
  background-color: @card-background-color;
  color: @application-color;
  box-shadow: 0 1px 6px @card-hovered-shadow-color;
  border-color: @card-border-color;
}
@THEME .ant-mention-wrapper .ant-mention-editor {
  background-color: @input-background;
  border-color: @input-border;
  color: @input-color;
}
@THEME .ant-mention-wrapper .public-DraftEditorPlaceholder-root .public-DraftEditorPlaceholder-inner {
  color: @input-placeholder-color;
}
@THEME .cp-mention .ant-mention-editor,
@THEME .cp-mention .ant-mention-wrapper,
@THEME .cp-mention.ant-mention-active .ant-mention-editor,
@THEME .cp-mention.ant-mention-active .ant-mention-wrapper {
  box-shadow: none;
  border: none;
}
@THEME .ant-mention-dropdown {
  background-color: red;
}
@THEME .cp-overlay {
  background-color: @modal-mask-background;
}
@THEME .cp-close-button {
  color: @application-color-faded;
}
@THEME .cp-close-button:hover {
  color: @application-color;
}

@THEME .cp-panel {
  border: 1px solid @panel-border-color;
  background-color: @panel-background-color;
  color: @application-color;
}
@THEME .cp-panel.cp-panel-transparent {
  background-color: transparent;
  border-color: transparent;
}
@THEME .cp-panel.cp-panel-transparent:hover {
  box-shadow: none;
  border-color: transparent;
}
@THEME .cp-panel.cp-panel-no-hover:hover {
  box-shadow: none;
}
@THEME .cp-panel.cp-panel-borderless,
@THEME .cp-panel.cp-panel-borderless:hover {
  border-color: transparent;
}
@THEME .cp-panel .cp-panel-card {
  border: 1px solid @card-border-color;
  background-color: @card-background-color;
  margin: 2px;
}
@THEME .cp-panel .cp-panel-card.borderless {
  border: none;
}
@THEME .cp-panel .cp-panel-card.cp-launch-vs-tool {
  margin: 2px 0;
}
@THEME .cp-panel .cp-panel-card.cp-hot-node-pool {
  margin: 10px 0;
}
@THEME .cp-panel .cp-panel-card.cp-card-service {
  border: 1px solid @card-service-border-color;
  background-color: @card-service-background-color;
}
@THEME .cp-panel .cp-panel-card.cp-card-service.borderless {
  border: none;
}
@THEME .cp-panel .cp-panel-card:hover {
  box-shadow: 0 1px 6px @card-hovered-shadow-color;
  border-color: @card-hovered-shadow-color;
}
@THEME .cp-panel .cp-panel-card.cp-card-service:hover {
  box-shadow: 0 1px 6px @card-service-hovered-shadow-color;
  border-color: @card-service-hovered-shadow-color;
}
@THEME .cp-panel .cp-panel-card .cp-panel-card-title,
@THEME .cp-panel .cp-panel-card .cp-panel-card-text {
  color: @application-color;
}
@THEME .cp-panel .cp-panel-card .cp-panel-card-sub-text {
  color: @application-color-faded;
}
@THEME .cp-panel .cp-panel-card .cp-panel-card-title {
  font-weight: bold;
}
@THEME .cp-panel .cp-panel-card .cp-card-action-button {
  color: @primary-color;
}
@THEME .cp-panel .cp-panel-card .cp-card-action-button.cp-danger {
  color: @btn-danger-color;
}
@THEME .cp-panel .cp-panel-card .cp-card-action-button.cp-disabled {
  color: @btn-disabled-color;
  cursor: not-allowed;
}
@THEME .cp-panel .cp-panel-card .cp-panel-card-actions .cp-panel-card-actions-background {
  background-color: @card-background-color;
}
@THEME .cp-panel .cp-panel-card.cp-card-service .cp-panel-card-actions .cp-panel-card-actions-background {
  background-color: @card-service-background-color;
}
@THEME .cp-panel .cp-panel-card.cp-card-service .cp-panel-card-actions:hover .cp-panel-card-actions-background,
@THEME .cp-panel .cp-panel-card.cp-card-service .cp-panel-card-actions.hovered .cp-panel-card-actions-background {
  background-color: @card-service-actions-active-background;
}
@THEME .cp-panel .cp-panel-card .cp-panel-card-actions:hover .cp-panel-card-actions-background,
@THEME .cp-panel .cp-panel-card .cp-panel-card-actions.hovered .cp-panel-card-actions-background {
  background-color: @card-actions-active-background;
}
@THEME .cp-panel .cp-panel-card.cp-card-service .cp-panel-card-actions:hover .cp-panel-card-actions-background,
@THEME .cp-panel .cp-panel-card.cp-card-service .cp-panel-card-actions.hovered .cp-panel-card-actions-background {
  background-color: @card-service-actions-active-background;
}
@THEME .cp-panel .cp-panel-card.cp-card-no-hover:hover,
@THEME .cp-panel .cp-panel-card.cp-card-service.cp-card-no-hover:hover {
  box-shadow: none;
}
@THEME .cp-content-panel {
  background-color: @card-background-color;
  border-color: @card-border-color;
  color: @application-color;
}
@THEME .cp-content-panel-header {
  background-color: @card-header-background;
  border-color: @card-border-color;
  color: @application-color;
}
@THEME .cp-resizable-panel-anchor {
  background-color: @card-header-background;
}
@THEME .cp-card-border {
  border: 1px solid @card-border-color;
}

@THEME .cp-navigation-panel {
  background-color: @navigation-panel-color;
}
@THEME .cp-navigation-panel.impersonated {
  background-color: @navigation-panel-color-impersonated;
}
@THEME .cp-navigation-panel .cp-navigation-menu-item {
  color: @navigation-item-color;
  background-color: transparent;
  text-transform: uppercase;
  border: 0 solid transparent;
  width: 100%;
  height: 44px;
  display: flex;
  align-items: center;
  justify-content: center;
  font-size: larger;
  text-decoration: none;
}
@THEME .cp-navigation-panel .cp-divider.cp-navigation-divider {
  background-color: @navigation-item-color;
  opacity: 0.5;
  margin: 0 4px;
  width: calc(100% - 8px);
  border: none;
}
@THEME .cp-navigation-panel .cp-navigation-menu-item.selected {
  background-color: @navigation-panel-highlighted-color;
}
@THEME .cp-navigation-panel.impersonated .cp-navigation-menu-item.selected {
  background-color: @navigation-panel-highlighted-color-impersonated;
}
@THEME .cp-navigation-panel .cp-navigation-menu-item i {
  font-weight: bold;
  font-size: large;
}
@THEME .cp-navigation-panel .cp-navigation-menu-item.cp-runs-menu-item.active {
  color: @navigation-item-runs-color;
}
@THEME .cp-navigation-item-logo {
  height: 26px;
  width: 26px;
  display: block;
  background-image: @logo-image;
  background-size: contain;
  background-repeat: no-repeat;
  background-position: center;
}

@THEME .cp-dashboard-sticky-panel {
  background-color: @application-background-color;
}
@THEME .cp-project-tag-key {
  background-color: @tag-key-background-color;
  border-bottom: 1px solid @tag-key-value-divider-color;
}
@THEME .cp-project-tag-value {
  background-color: @tag-value-background-color;
}
@THEME .cp-dashboard-panel-card-header,
@THEME .cp-panel-card .cp-dashboard-panel-card-header {
  background-color: @card-header-background;
}
@THEME .cp-panel-card.cp-card-service .cp-dashboard-panel-card-header {
  background-color: @card-service-header-background;
}
@THEME .cp-nfs-storage-type {
  color: @nfs-icon-color;
}
@THEME .cp-notification-status-info {
  color: @color-green;
}
@THEME .cp-notification-status-warning {
  color: @color-warning;
}
@THEME .cp-notification-status-critical {
  color: @color-error;
}
@THEME .cp-new-notification {
  border-color: @color-info;
  box-shadow: 0 0 1em @color-info;
}

@THEME .provider.aws {
  background-image: @aws-icon;
  background-color: transparent;
}
@THEME .ant-tooltip-inner .provider.aws {
  background-image: @aws-icon-contrast;
}
@THEME .ant-tooltip-inner .provider.gcp {
  background-image: @gcp-icon-contrast;
}
@THEME .ant-tooltip-inner .provider.azure {
  background-image: @azure-icon-contrast;
}
@THEME .provider.gcp {
  background-image: @gcp-icon;
  background-color: transparent;
  box-shadow: 0 0 0 1px transparent;
}
@THEME .provider.azure {
  background-image: @azure-icon;
}
@THEME .flag.eu {
  background-image: @eu-region-icon;
}
@THEME .flag.us {
  background-image: @us-region-icon;
}
@THEME .flag.sa {
  background-image: @sa-region-icon;
}
@THEME .flag.cn {
  background-image: @cn-region-icon;
}
@THEME .flag.ca {
  background-image: @ca-region-icon;
}
@THEME .flag.ap.ap-northeast-1 {
  background-image: @ap-northeast-1-region-icon;
}
@THEME .flag.ap.ap-northeast-2 {
  background-image: @ap-northeast-2-region-icon;
}
@THEME .flag.ap.ap-northeast-3 {
  background-image: @ap-northeast-3-region-icon;
}
@THEME .flag.ap.ap-south-1 {
  background-image: @ap-south-1-region-icon;
}
@THEME .flag.ap.ap-southeast-1 {
  background-image: @ap-southeast-1-region-icon;
}
@THEME .flag.ap.ap-southeast-2 {
  background-image: @ap-southeast-2-region-icon;
}
@THEME .flag.taiwan {
  background-image: @taiwan-region-icon;
}

@THEME .ant-alert {
  color: @application-color;
}
@THEME .ant-alert.ant-alert-success {
  background-color: @alert-success-background;
  border-color: @alert-success-border;
}
@THEME .ant-alert.ant-alert-info {
  background-color: @alert-info-background;
  border-color: @alert-info-border;
}
@THEME .ant-alert.ant-alert-error {
  background-color: @alert-error-background;
  border-color: @alert-error-border;
}
@THEME .ant-alert.ant-alert-warning {
  background-color: @alert-warning-background;
  border-color: @alert-warning-border;
}
@THEME .ant-alert.ant-alert-success .ant-alert-icon,
@THEME .ant-message .ant-message-success .anticon {
  color: @alert-success-icon;
}
@THEME .ant-alert.ant-alert-info .ant-alert-icon,
@THEME .ant-message .ant-message-info .anticon {
  color: @alert-info-icon;
}
@THEME .ant-alert.ant-alert-error .ant-alert-icon,
@THEME .ant-message .ant-message-error .anticon {
  color: @alert-error-icon;
}
@THEME .ant-alert.ant-alert-warning .ant-alert-icon,
@THEME .ant-message .ant-message-warning .anticon {
  color: @alert-warning-icon;
}
@THEME .ant-message .ant-message-loading .anticon {
  color: @alert-info-icon;
}
@THEME .ant-message-notice .ant-message-notice-content {
  background-color: @card-background-color;
  color: @application-color;
  box-shadow: 0 2px 8px @card-hovered-shadow-color;
}

@THEME .cp-tool-header {
  border-color: @panel-border-color;
}
@THEME .cp-tool-panel + .cp-tool-panel {
  margin-left: 10px;
}
@THEME .cp-tool-panel .cp-tool-panel-header {
  padding: 10px;
  background-color: @card-header-background;
  border: 1px solid @card-border-color;
  border-radius: 5px 5px 0 0;
}
@THEME .cp-tool-panel .cp-tool-panel-body {
  margin-top: -1px;
  padding: 10px;
  border: 1px solid @card-border-color;
  background-color: @card-background-color;
  border-radius: 0 0 5px 5px;
}
@THEME .cp-tool-panel .cp-tool-panel-body.no-padding {
  padding: 0;
}
@THEME .cp-tool-no-description {
  color: @application-color-faded;
}
@THEME .cp-tool-icon-container {
  background-color: @application-background-color;
  color: @application-color;
}
@THEME .cp-tool-add-endpoint {
  background-color: @input-background-disabled;
}
@THEME .cp-scan-result.critical {
  color: @color-red;
}
@THEME .cp-scan-result.high {
  color: @color-sensitive;
}
@THEME .cp-scan-result.medium {
  color: @color-yellow;
}
@THEME .cp-scan-result.low {
  color: @color-aqua-light;
}
@THEME .cp-scan-result.negligible {
  color: @color-grey;
}
@THEME .cp-scan-result.bar {
  background-color: currentColor;
}
@THEME .cp-exec-env-summary {
  border: 1px solid @input-border;
  background-color: @input-background-disabled;
  box-shadow: 0 0 3px @card-border-color;
  color: @application-color;
}
@THEME .cp-exec-env-summary-item {
  border: 1px solid @card-header-background;
}
@THEME .cp-edit-permissions-selected-row {
  background-color: @element-selected-background-color;
}
@THEME .cp-tool-white-listed-version > td,
@THEME .cp-tool-white-listed-version:hover > td {
  background-color: fade(@color-success, 15%);
}
@THEME .cp-tool-select-option-divider::before,
@THEME .cp-divider.tool-settings {
  background: @panel-border-color;
}

@THEME .cp-runs-table-service-url-run {
  background-color: @card-service-background-color;
}
@THEME .cp-runs-table-icon-green {
  color: @color-success;
}
@THEME .cp-runs-table-icon-blue {
  color: @color-info;
}
@THEME .cp-runs-table-icon-red {
  color: @color-error;
}
@THEME .cp-runs-table-icon-yellow {
  color: @color-warning;
}
@THEME .cp-filter-popover-container {
  background-color: @card-background-color;
  box-shadow: 0 1px 6px @card-hovered-shadow-color;
}
@THEME .cp-runs-day-picker .DayPicker-Weekday {
  color: @application-color-faded;
}
@THEME .cp-runs-day-picker .DayPicker-Weekday abbr[title] {
  text-decoration: none;
}
@THEME .cp-runs-day-picker .DayPicker-Day--outside {
  color: @application-color-faded;
}
@THEME .cp-runs-day-picker .DayPicker-Day {
  border-color: fadeout(@card-border-color, 20%);
}
@THEME .cp-runs-day-picker .DayPicker-Day:hover {
  color: @primary-color;
}
@THEME .cp-runs-day-picker .DayPicker-Day--today {
  color: @primary-active-color;
}
@THEME .DayPicker-Day--selected:not(.DayPicker-Day--disabled):not(.DayPicker-Day--outside) {
  background-color: @primary-color;
  color: @primary-text-color;
}
@THEME .DayPicker-Day--selected:not(.DayPicker-Day--disabled):not(.DayPicker-Day--outside):hover {
  background-color: @primary-active-color;
  color: @primary-text-color;
  outline: none;
}
@THEME .cp-runs-advanced-filter-input {
  background-color: @input-background;
  border: 1px solid @input-border;
}
@THEME .cp-runs-advanced-filter-input-error {
  background-color: @input-background;
  border: 1px solid @color-red;
}
@THEME .cp-run-instance-tag {
  background-color: @card-header-background;
  border: 1px solid @card-border-color;
}
@THEME .cp-run-nested-run-link {
  color: @application-color-accent;
}
@THEME .cp-wdl-task[data-type=VisualStep] rect,
@THEME .cp-wdl-task[data-type=VisualGroup] rect,
@THEME .cp-wdl-task[data-type=VisualWorkflow] rect {
  fill: @card-background-color;
}
@THEME .cp-wdl-task[data-taskstatus=running] rect {
  fill: fade(@color-info, 20%);
  stroke: @color-info;
}
@THEME .cp-wdl-task[data-taskstatus=running] text {
  fill: @color-info;
}
@THEME .cp-wdl-task[data-taskstatus=success] rect {
  fill: fade(@color-success, 20%);
  stroke: @color-success;
  opacity: 1;
}
@THEME .cp-wdl-task[data-taskstatus=success] text {
  fill: @color-success;
}
@THEME .cp-wdl-task[data-taskstatus=stopped] rect {
  fill: @card-background-color;
  stroke: @application-color-faded;
  opacity: 1;
}
@THEME .cp-wdl-task[data-taskstatus=stopped] text {
  fill: @application-color-faded;
}
@THEME .cp-wdl-task[data-taskstatus=failure] rect {
  fill: fade(@color-error, 20%);
  stroke: @color-error;
  opacity: 1;
}
@THEME .cp-wdl-task[data-taskstatus=failure] text {
  fill: @color-error;
}
@THEME .cp-stop-run-modal-confirm-icon {
  color: @color-yellow;
}
@THEME .cp-maintenance-rule-deleted {
  background-color: fade(@color-error, 10%);
}
@THEME .ant-input.cp-system-parameter-name-input {
  color: @application-color-accent;
  border: none;
  background-color: transparent;
}
@THEME .cp-runs-autocomplete-menu.ant-menu {
  background-color: fade(@panel-background-color, 100%);
  border: 1px solid @panel-border-color;
}
@THEME .cp-runs-autocomplete-menu-item {
  border-bottom: 1px solid @input-border;
}
@THEME .cp-runs-autocomplete-menu.ant-menu > .ant-menu-item:hover,
@THEME .cp-runs-autocomplete-menu.ant-menu > .ant-menu-item-active,
@THEME .cp-runs-autocomplete-menu.ant-menu > .ant-menu-item-open,
@THEME .cp-runs-autocomplete-menu.ant-menu > .ant-menu-item-selected,
@THEME .cp-runs-autocomplete-menu.ant-menu-item:active {
  background-color: @element-hover-background-color;
  border: @menu-active-color;
  color: @application-color;
}


@THEME .cp-billing-menu {
  width: fit-content;
  margin-left: 0;
  min-height: 100%;
}
@THEME .cp-billing-menu .ant-menu-submenu-title,
@THEME .cp-billing-menu .ant-menu-item,
@THEME .cp-billing-menu .cp-billing-sub-menu .ant-menu-item {
  height: 32px;
  line-height: 32px;
}
@THEME .cp-billing-menu .cp-billing-sub-menu .ant-menu-submenu-title {
  position: relative;
  left: 1px;
  margin-left: -1px;
  z-index: 1;
  height: 32px;
  line-height: 32px;
}
@THEME .cp-billing-menu .cp-billing-sub-menu.ant-menu-submenu-open .ant-menu-submenu-title {
  background-color: transparent;
  color: @application-color;
}
@THEME .cp-billing-menu .cp-billing-sub-menu.cp-billing-sub-menu-selected .ant-menu-submenu-title {
  background-color: transparent;
  color: @menu-active-color;
}
@THEME .cp-billing-menu .cp-billing-sub-menu .ant-menu-submenu-title::after {
  content: "";
  position: absolute;
  right: 0;
  top: 0;
  bottom: 0;
  border-right: 3px solid @menu-active-color;
  transform: scaleY(0.0001);
  opacity: 0;
  transition: transform 0.15s cubic-bezier(0.215, 0.61, 0.355, 1), opacity 0.15s cubic-bezier(0.215, 0.61, 0.355, 1);
}
@THEME .cp-billing-menu .cp-billing-sub-menu.cp-billing-sub-menu-selected .ant-menu-submenu-title::after {
  transition: transform 0.15s cubic-bezier(0.645, 0.045, 0.355, 1), opacity 0.15s cubic-bezier(0.645, 0.045, 0.355, 1);
  opacity: 1;
  transform: scaleY(1);
}
@THEME .cp-billing-table td {
  border: 1px solid @panel-border-color;
}
@THEME .cp-billing-table td.cp-billing-table-pending {
  background-color: @card-background-color;
}
@THEME .cp-billing-calendar-container {
  background-color: fade(@panel-background-color, 100%);
  box-shadow: 0 0 2px 2px @card-hovered-shadow-color;
  color: @application-color;
}
@THEME .cp-billing-calendar-years-container {
  border-bottom: 1px solid @panel-border-color;
}
@THEME .cp-billing-calendar-navigation:hover {
  color: @primary-color;
}
@THEME .cp-billing-calendar-navigation.disabled {
  color: @application-color-disabled;
}
@THEME .cp-billing-calendar-row-item {
  border-right: 1px solid @card-border-color;
  border-bottom: 1px solid @card-border-color;
}
@THEME .cp-billing-calendar-row-item:last-child {
  border-right: none;
}
@THEME .cp-billing-calendar-row:last-child .cp-billing-calendar-row-item {
  border-bottom: none;
}
@THEME .cp-billing-calendar-row-item.selected {
  color: @primary-color;
  background-color: @panel-background-color;
}
@THEME .cp-billing-calendar-row-item:hover {
  color: @primary-text-color;
  background-color: @primary-color;
}
@THEME .cp-billing-calendar-row-item.disabled {
  color: @application-color-disabled;
  background-color: @panel-background-color;
}
@THEME .cp-billing-calendar-set-value {
  color: @application-color;
}
@THEME .cp-billing-calendar-set-value-close {
  color: @application-color-faded;
}
@THEME .cp-billing-calendar-icon {
  color: @application-color;
}
@THEME .cp-billing-button-link:hover {
  color: @primary-color;
}
@THEME .cp-billing-layout-panel-move {
  background-color: @even-element-background;
}
@THEME .cp-billing-layout .react-resizable-handle::after {
  border-right-color: @application-color;
  border-bottom-color: @application-color;
}
@THEME .cp-billing-layout .react-grid-item {
  transition: none;
}

@THEME .cp-search-clear-filters-button {
  background: @primary-color;
  color: @primary-text-color;
}
@THEME .cp-search-actions > * {
  border-right: 1px solid @panel-border-color;
}
@THEME .cp-search-clear-button {
  color: @application-color-faded;
}
@THEME .cp-search-clear-button:hover {
  color: @application-color;
}
@THEME .cp-search-filter .cp-search-filter-header {
  border-bottom: 1px dashed transparent;
}
@THEME .cp-search-filter .cp-search-filter-header:hover {
  background-color: @card-header-background;
}
@THEME .cp-search-filter .cp-search-filter-header.cp-search-filter-header-expanded {
  border-bottom: 1px dashed @panel-border-color;
}
@THEME .cp-search-filter .cp-search-filter-header .cp-search-filter-header-caret {
  color: @application-color;
}
@THEME .cp-search-filter .cp-search-filter-header.cp-search-filter-header-expanded .cp-search-filter-header-caret {
  transform: rotate(90deg);
}
@THEME .cp-search-results-table-header {
  background-color: @card-background-color;
  color: @application-color;
  position: sticky;
  top: 0;
  font-weight: bold;
}
@THEME .cp-search-results-table-header-cell {
  margin: 0;
  padding: 5px;
  user-select: none;
  cursor: default;
  display: flex;
  align-items: center;
  flex-wrap: nowrap;
  border-bottom: 1px solid transparent;
}
@THEME .cp-search-results-table-cell,
@THEME .cp-search-results-table-divider,
@THEME .cp-search-results-table-header .cp-search-results-table-header-cell {
  background-color: @card-background-color;
}
@THEME .cp-search-results-table-header .cp-search-results-table-header-cell {
  border-color: @card-border-color;
}
@THEME .cp-search-result-list-item {
  display: flex;
  align-items: center;
  flex-wrap: nowrap;
}
@THEME .cp-search-results-table-cell {
  margin: 0;
  display: flex;
  align-items: center;
  flex-wrap: nowrap;
}
@THEME .cp-search-results-table-divider {
  height: 100%;
  user-select: none;
  width: 4px;
}
@THEME .cp-search-results-table-header .cp-search-results-table-divider {
  cursor: col-resize;
  border-left: 1px solid @card-border-color;
}
@THEME .cp-search-results-table-header .cp-search-results-table-divider:not(:last-child) {
  border-bottom: 1px solid @card-border-color;
}
@THEME .cp-search-results-table-header .cp-search-results-table-divider:hover,
@THEME .cp-search-results-table-divider.active {
  border-left: 1px solid @primary-color;
}
@THEME .cp-search-result-item,
@THEME a.cp-search-result-item {
  color: @application-color;
}
@THEME .cp-search-result-item-main {
  color: currentColor;
}
@THEME .cp-search-result-table-item {
  cursor: pointer;
  color: inherit;
  text-decoration: none !important;
  display: grid;
  transition: background 0.2s ease;
}
@THEME a.cp-search-result-item:not(.disabled):hover,
@THEME .cp-search-result-item:not(.disabled):hover .cp-search-result-item-main {
  color: @primary-color;
}
@THEME .cp-search-result-item-sub {
  color: @application-color-faded;
}
@THEME a.cp-search-result-item.disabled,
@THEME .cp-search-result-item.disabled,
@THEME .cp-search-result-item.disabled .cp-search-result-item-main,
@THEME .cp-search-result-item.disabled .cp-search-result-item-sub {
  color: @application-color-disabled;
}
@THEME .cp-search-result-item-actions {
  display: inline-flex;
  align-items: center;
  flex-wrap: nowrap;
  align-self: stretch;
}
@THEME .cp-search-result-item-action {
  margin-right: 0;
  padding: 0 8px;
  cursor: pointer;
  display: inline-flex;
  align-items: center;
  justify-content: center;
  height: 100%;
}
@THEME .cp-search-result-item:not(.disabled) .cp-search-result-item-action:hover {
  background-color: @primary-color;
  color: @primary-text-color;
}
@THEME .cp-search-result-item-tag .cp-search-result-item-tag-key,
@THEME .cp-search-result-item-tag .cp-search-result-item-tag-value {
  border: 1px solid @card-border-color;
}
@THEME .cp-search-result-item-tag .cp-search-result-item-tag-key {
  background-color: @card-header-background;
}
@THEME .cp-search-result-item-tag .cp-search-result-item-tag-value {
  background-color: @card-background-color;
}
@THEME .cp-search-preview-wrapper {
  background: @modal-mask-background;
}
@THEME .cp-search-preview {
  background-color: fade(@panel-background-color, 100%);
  border: 1px solid fade(@panel-border-color, 100%);
}
@THEME .cp-search-preview-button {
  color: @application-color;
}
@THEME .cp-search-preview-button:hover {
  color: @application-color-accent;
}
@THEME .cp-search-preview-error {
  color: @color-red;
}
@THEME .cp-search-comment-header {
  color: @application-color-faded;
}
@THEME .cp-search-header-image {
  background-color: transparent;
}
@THEME .cp-search-header-title,
@THEME .cp-search-header-sub-title,
@THEME .cp-search-header-description,
@THEME .cp-search-container .cp-search-content {
  color: @application-color;
}
@THEME .cp-search-content-preview-run,
@THEME .cp-search-content-preview-run i,
@THEME .cp-search-content-preview-run-task {
  color: @application-color;
}
@THEME .cp-search-description-tag {
  background-color: darken(@card-background-color, 5%);
  color: @application-color;
}
@THEME .cp-search-attribute-name {
  background-color: @tag-key-background-color;
  border-bottom: 1px solid @tag-key-value-divider-color;
}
@THEME .cp-search-attribute-value {
  background-color: @tag-value-background-color;
}
@THEME .cp-search-highlight {
  background-color: @card-background-color;
}
@THEME .cp-search-highlight-text {
  background-color: @search-highlight-text-background-color;
  color: @search-highlight-text-color;
}
@THEME .cp-search-csv-table {
  border: 1px solid @card-border-color;
  background-color: @card-background-color;
  color: @application-color;
}
@THEME .cp-search-csv-table-cell {
  border: 1px solid @card-border-color;
  color: @application-color;
}
@THEME .cp-search-faceted-button {
  color: @application-color;
  background-color: @panel-background-color;
  border: 1px solid @input-border;
}
@THEME .cp-search-faceted-button:hover,
@THEME .cp-search-faceted-button:focus {
  color: @primary-color;
  background-color: @panel-background-color;
  border-color: @primary-color;
}
@THEME .cp-search-faceted-button.selected {
  color: @primary-text-color;
  background-color: @primary-color;
  border-color: @primary-color;
}
@THEME .cp-search-faceted-button.selected:hover,
@THEME .cp-search-faceted-button.selected:focus {
  color: @primary-text-color;
  background-color: @primary-hover-color;
  border-color: @primary-hover-color;
}
@THEME .cp-search-faceted-button.disabled,
@THEME .cp-search-faceted-button:hover.disabled {
  color: @btn-disabled-color;
  background-color: transparent;
  border-color: transparent;
  cursor: default;
}
@THEME .cp-search-type-button {
  background-color: fade(@card-background-color, 50%);
  color: @application-color;
  border: 2px solid transparent;
}
@THEME .cp-search-type-button.selected {
  background-color: @card-background-color;
  color: @application-color;
  border: 2px solid @application-color;
}
@THEME .cp-search-type-button:hover {
  background-color: @card-background-color;
}
@THEME .cp-search-type-button.disabled {
  background-color: transparent;
  color: @application-color-disabled;
  cursor: not-allowed;
}
@THEME .cp-fast-search-result-item {
  background-color: @card-background-color;
  border-color: @card-border-color;
  color: @application-color;
}
@THEME .cp-fast-search-result-item:hover,
@THEME .cp-fast-search-result-item.cp-table-element-hover {
  background-color: @table-element-hover-background-color;
  color: @table-element-hover-color;
}

@THEME .cp-versioned-storage-breadcrumb {
  cursor: pointer;
  transition: all 0.2s ease;
  line-height: 20px;
  padding: 5px;
  margin: 0 -5px;
}
@THEME .cp-versioned-storage-breadcrumb:not(.last):hover {
  color: @primary-color;
}
@THEME .cp-versioned-storage-breadcrumb.last {
  cursor: default;
}
@THEME .cp-versioned-storage-table-header {
  border-color: @card-border-color;
  background-color: @card-background-color;
  color: @application-color;
}

@THEME .cp-library-metadata-item-key {
  background-color: @tag-key-background-color;
  border-bottom: 1px solid @tag-key-value-divider-color;
}
@THEME .cp-library-metadata-item-value {
  background-color: @tag-value-background-color;
}
@THEME .cp-library-metadata-additional-actions {
  background-color: @card-background-color;
  border-color: @table-border-color;
}
@THEME .cp-metadata-item-row {
  color: @application-color;
}
@THEME .cp-metadata-item-row.key {
  background-color: @element-selected-background-color;
}
@THEME .cp-metadata-item-content-preview {
  background-color: @card-background-color;
  color: @application-color;
}
@THEME .cp-metadata-item-row.read-only {
  color: @application-color-faded;
  background-color: @element-selected-background-color;
}
@THEME .cp-metadata-item-row td {
  padding: 2px 5px;
  border: 1px solid transparent;
}
@THEME .cp-metadata-item-row.key.editable td,
@THEME .cp-metadata-item-row.key.editable td:hover,
@THEME .cp-metadata-item-row.value.editable td,
@THEME .cp-metadata-item-row.value.editable td:hover {
  padding: 0;
  border: none;
}
@THEME .cp-metadata-item-row.key.editable .ant-input,
@THEME .cp-metadata-item-row.value.editable .ant-input {
  padding: 2px 5px !important;
}
@THEME .cp-metadata-item-row.key td.cp-metadata-item-key:hover,
@THEME .cp-metadata-item-row.value td:hover {
  cursor: text;
  border: 1px dashed @panel-border-color;
}
@THEME .cp-metadata-fs-notification:nth-child(4n+3),
@THEME .cp-metadata-fs-notification:nth-child(4n) {
  background-color: @even-element-background;
}
@THEME .cp-metadata-item-json-table {
  background-color: @card-background-color;
  color: @application-color;
  border-color: @card-border-color;
  border-collapse: collapse;
}
@THEME .cp-metadata-item-json-table th,
@THEME .cp-metadata-item-json-table td {
  padding: 2px 4px;
  border: 1px solid @card-border-color;
}
@THEME .cp-library-breadcrumbs-editable-field:hover {
  border: 1px solid @panel-border-color;
  background-color: @element-selected-background-color !important;
}
@THEME .cp-library-breadcrumbs-editable-field-icon {
  color: @application-color-faded;
}
@THEME .cp-library-breadcrumbs-editable-field:hover .cp-library-breadcrumbs-editable-field-icon {
  color: @application-color;
}
@THEME .cp-library-path-components-container:hover {
  transition: background-color 0.5s ease;
  background-color: @element-selected-background-color;
}
@THEME .cp-library-metadata-table {
  border: 1px solid @table-border-color;
  background-color: @card-background-color;
}
@THEME .cp-library-metadata-table-cell {
  border-right: 1px solid fadeout(@application-color, 90%);
}
@THEME .cp-library-metadata-table-cell-selected {
  background-color: fadeout(@primary-hover-color, 70%);
  color: @application-color;
}
@THEME .cp-library-metadata-table-marker {
  background-color: @primary-color;
}
@THEME .cp-library-metadata-panel-placeholder {
  color: @application-color-faded;
}
@THEME .cp-library-metadata-spread-top-cell {
  border-top-color: @primary-color;
}
@THEME .cp-library-metadata-spread-bottom-cell {
  border-bottom-color: @primary-color;
}
@THEME .cp-library-metadata-table .cp-library-metadata-spread-right-cell.cp-library-metadata-spread-cell-selected,
@THEME .cp-library-metadata-table .cp-library-metadata-spread-right-cell.cp-library-metadata-spread-cell-hovered,
@THEME .cp-library-metadata-table .cp-library-metadata-spread-right-cell.cp-library-metadata-spread-selected {
  border-right: 1px solid @primary-color;
}
@THEME .cp-library-metadata-spread-left-cell {
  border-left-color: @primary-color;
}
@THEME .cp-library-metadata-spread-selected {
  background-color: fadeout(@primary-hover-color, 60%);
}
@THEME .cp-library-metadata-spread-cell-hovered {
  background-color: fadeout(@primary-hover-color, 60%);
}
@THEME .cp-library-metadata-spread-cell-selected {
  background-color: fadeout(@primary-hover-color, 90%);
}
@THEME .cp-metadata-dropdown-row {
  border-bottom: 1px solid @input-addon;
  background-color: @card-background-color;
}

@THEME .cp-node-tag {
  border-color: @application-color-disabled;
  color: @application-color;
}
@THEME .cp-node-tag.cp-node-tag-run,
@THEME .cp-node-tag.cp-node-tag-pool,
@THEME .cp-node-tag.cp-node-tag-master,
@THEME .cp-node-tag.cp-node-tag-cp-role,
@THEME .cp-node-tag.cp-node-tag-pipeline-info {
  border-color: currentColor;
}
@THEME .cp-node-tag.cp-node-tag-run {
  color: @color-green;
  font-weight: bold;
}
@THEME .cp-node-tag.cp-node-tag-run:hover {
  background-color: @color-green;
  border-color: @color-green;
  color: @primary-text-color;
}
@THEME .cp-node-tag.cp-node-tag-pipeline-info {
  color: @application-color-faded;
}
@THEME .cp-node-tag.cp-node-tag-pool {
  color: @color-violet;
}
@THEME .cp-node-tag.cp-node-tag-master,
@THEME .cp-node-tag.cp-node-tag-cp-role {
  color: @primary-color;
}
@THEME .cp-cluster-node-even-row {
  background-color: @even-element-background;
}
@THEME .cp-filter-popover-item:hover {
  background-color: @element-hover-background-color;
  color: @application-color;
}
@THEME .cp-settings-sidebar-element:not(.cp-table-element-disabled) {
  cursor: pointer;
}
@THEME .cp-settings-sidebar-element td {
  padding: 6px;
}
@THEME .cp-setting-info {
  color: @color-green;
}
@THEME .cp-setting-warning {
  color: @color-yellow;
}
@THEME .cp-setting-critical {
  color: @color-red;
}
@THEME .cp-settings-table thead,
@THEME .cp-settings-table thead th {
  color: @table-head-color;
  background-color: @card-header-background;
  border-color: @table-border-color;
}
@THEME .cp-settings-table tbody tr,
@THEME .cp-settings-table tbody th {
  color: @application-color;
  background-color: @card-background-color;
}
@THEME .cp-settings-table tbody tr:nth-child(even),
@THEME .cp-settings-table tbody tr:nth-child(even) th {
  color: @application-color;
  background-color: @even-element-background;
}
@THEME .cp-settings-users-integrity-check.modified:not(.new),
@THEME .cp-settings-users-integrity-check.modified:not(.new) > div {
  background-color: @alert-warning-background;
}
@THEME .cp-settings-users-integrity-check.new > div {
  background-color: @alert-info-background;
}
@THEME .cp-even-row {
  background-color: @even-element-background;
}
@THEME .cp-settings-form-item-label {
  color: @application-color-accent;
}
@THEME .cp-settings-form-item-label.required::before {
  color: @color-red;
  content: '*';
}
@THEME .cp-settings-nat-table thead tr:first-child,
@THEME .cp-settings-nat-table thead tr:first-child th:first-child,
@THEME .cp-settings-nat-table thead tr th.external-column:nth-child(4),
@THEME .cp-settings-nat-table tbody tr td.external-column:nth-child(4),
@THEME .cp-settings-nat-table thead tr th.internal-column:nth-child(7),
@THEME .cp-settings-nat-table tbody tr td.internal-column:nth-child(7) {
  border-right: 2px solid @table-border-color;
}
@THEME .cp-settings-nat-table thead tr:first-child th {
  background: @card-header-background;
}
@THEME .cp-settings-nat-table .ant-table-thead > tr > th {
  border-bottom: 1px solid @table-border-color;
}
@THEME .cp-nat-route-removed .cp-nat-route-status {
  color: currentColor;
}
<<<<<<< HEAD
@THEME .cp-nat-route-port-control {
  border-color: @table-border-color;
=======
@THEME .cp-user-status-online {
  fill: @color-green;
  stroke: @color-green;
}
@THEME .cp-user-status-offline {
  stroke: @color-grey;
  fill: transparent;
>>>>>>> f50afbb6
}

@THEME .code-highlight {
  color: @application-color;
  background-color: @code-background-color;
  border: 1px solid @card-border-color;
  border-radius: 4px;
}
@THEME .markdown pre {
  color: @application-color;
  background-color: @code-background-color;
  border: 1px solid @card-border-color;
  border-radius: 4px;
  padding: 10px;
  margin: 5px 0;
  white-space: pre-line;
}
@THEME .code-highlight code,
@THEME .markdown code {
  color: @color-pink;
  background-color: @color-pink-light;
  box-shadow: inset 0 -1px 0 rgba(0, 0, 0, 0.25);
}
@THEME .markdown pre > code {
  display: block;
  background-color: transparent;
  color: inherit;
  box-shadow: none;
}
@THEME .markdown code {
  padding: 1px 4px;
  border-radius: 4px;
}
@THEME .markdown h1,
@THEME .markdown h2,
@THEME .markdown h3 {
  margin: 5px 0;
}
@THEME .markdown h4,
@THEME .markdown h5,
@THEME .markdown h6 {
  margin: 2px 0;
}
@THEME .markdown p {
  margin: 5px 0;
}
@THEME .markdown p a {
  margin: 0 2px;
}
@THEME .markdown ul,
@THEME .markdown ol {
  margin-top: 0;
  margin-bottom: 10px;
  display: block;
  list-style: disc inside;
}
@THEME .markdown ol {
  list-style-type: decimal;
}
@THEME .markdown li {
  display: list-item;
  margin: 5px;
}
@THEME .markdown ol ul {
  list-style: circle;
}
@THEME .markdown ol ul li {
  margin-left: 35px;
}
@THEME .markdown ol ul ul,
@THEME .markdown ul ul {
  list-style: square;
}
@THEME .markdown ul ul li {
  margin-left: 35px;
}
@THEME .markdown blockquote {
  margin: 0;
  padding: 10px 0;
  padding-left: 1rem;
  border-left: 4px solid @card-border-color;
  background-color: @code-background-color;
}
@THEME .markdown hr {
  margin: 5px 0;
  border-top: 1px solid @card-border-color;
  border-right: none;
  border-left: none;
  border-bottom: none;
}
@THEME .markdown table {
  border-collapse: collapse;
  border: 1px solid @card-border-color;
}
@THEME .markdown table td,
@THEME .markdown table th {
  border: 1px solid @card-border-color;
  padding: 5px;
}
@THEME .markdown table tr:nth-child(even) {
  background-color: @even-element-background;
}
@THEME .hljs {
  color: @application-color;
  background: @card-background-color;
}
@THEME .hljs-comment,
@THEME .hljs-quote {
  color: @application-color-faded;
}
@THEME .hljs-keyword,
@THEME .hljs-selector-tag,
@THEME .hljs-subst {
  color: @application-color;
}
@THEME .hljs-number,
@THEME .hljs-literal,
@THEME .hljs-variable,
@THEME .hljs-template-variable,
@THEME .hljs-tag .hljs-attr {
  color: @color-aqua;
}
@THEME .hljs-string,
@THEME .hljs-doctag {
  color: @color-pink;
}
@THEME .hljs-title,
@THEME .hljs-section,
@THEME .hljs-selector-id {
  color: @color-red;
}
@THEME .hljs-type,
@THEME .hljs-class .hljs-title {
  color: @color-blue-dimmed;
}
@THEME .hljs-tag,
@THEME .hljs-name,
@THEME .hljs-attribute {
  color: @primary-color;
  font-weight: normal;
}
@THEME .hljs-regexp,
@THEME .hljs-link {
  color: @color-green;
}
@THEME .hljs-symbol,
@THEME .hljs-bullet {
  color: @color-violet;
}
@THEME .hljs-built_in,
@THEME .hljs-builtin-name {
  color: @primary-color;
}
@THEME .hljs-meta {
  color: @application-color-faded;
  font-weight: bold;
}
@THEME .hljs-deletion {
  background: @alert-error-background;
}
@THEME .hljs-addition {
  background: @alert-success-background;
}
@THEME .cp-code-editor {
  background-color: @card-background-color;
  color: @application-color;
  border-color: @card-border-color;
}
@THEME .CodeMirror {
  background-color: @card-background-color;
  color: @application-color;
  border: 1px solid @card-border-color;
}
@THEME .CodeMirror-cursor {
  border-color: @application-color;
}
@THEME .CodeMirror-gutters {
  background-color: @card-header-background;
  border-color: @card-border-color;
}
@THEME .CodeMirror-linenumber {
  color: @application-color-faded;
}
@THEME .cm-s-default .cm-header {
  color: @color-blue;
}
@THEME .cm-s-default .cm-quote {
  color: @color-green;
}
@THEME .cm-negative {
  color: @color-sensitive;
}
@THEME .cm-positive {
  color: @color-green;
}
@THEME .cm-s-default .cm-keyword {
  color: @color-violet;
}
@THEME .cm-s-default .cm-atom {
  color: @color-blue;
}
@THEME .cm-s-default .cm-number {
  color: @color-aqua;
}
@THEME .cm-s-default .cm-def {
  color: @color-blue-dimmed;
}
@THEME .cm-s-default .cm-variable-2 {
  color: @color-blue-dimmed;
}
@THEME .cm-s-default .cm-variable-3,
@THEME .cm-s-default .cm-type {
  color: @color-green;
}
@THEME .cm-s-default .cm-comment {
  color: @color-yellow;
}
@THEME .cm-s-default .cm-string {
  color: @color-red;
}
@THEME .cm-s-default .cm-string-2 {
  color: @color-yellow;
}
@THEME .cm-s-default .cm-meta,
@THEME .cm-s-default .cm-qualifier {
  color: @application-color-disabled;
}
@THEME .cm-s-default .cm-builtin {
  color: @color-blue-dimmed;
}
@THEME .cm-s-default .cm-bracket {
  color: @color-grey;
}
@THEME .cm-s-default .cm-tag {
  color: @color-green;
}
@THEME .cm-s-default .cm-hr {
  color: @application-color-faded;
}
@THEME .cm-s-default .cm-attribute,
@THEME .cm-s-default .cm-link {
  color: @primary-color;
}
@THEME .cm-s-default .cm-error,
@THEME .cm-invalidchar {
  color: @color-red;
}
@THEME div.CodeMirror span.CodeMirror-matchingbracket {
  color: @color-green;
}
@THEME div.CodeMirror span.CodeMirror-nonmatchingbracket {
  color: @color-red;
}
@THEME .CodeMirror-matchingtag { background: fadeout(@color-yellow, 50%); }
@THEME .CodeMirror-activeline-background {
  background: @card-header-background;
}
@THEME .handsontable {
  color: @application-color;
}
@THEME .handsontable th {
  background-color: @card-header-background;
}
@THEME .handsontable td {
  background-color: @card-background-color;
}
@THEME .handsontable tr th,
@THEME .handsontable tr td,
@THEME .handsontable tr:first-child th,
@THEME .handsontable tr:first-child td {
  color: @application-color;
}
@THEME .handsontable tr th,
@THEME .handsontable tr td,
@THEME .handsontable tr:first-child th,
@THEME .handsontable tr:first-child td,
@THEME .handsontable.htRowHeaders thead tr th:nth-child(2) {
  border-color: darken(@card-border-color, 5%);
}
@THEME .handsontable tbody th.ht__highlight,
@THEME .handsontable thead th.ht__highlight {
  background-color: @primary-color;
  color: @primary-text-color;
}
@THEME .handsontable td.area {
  background-image: linear-gradient(to bottom, @primary-color-semi-transparent 0%, @primary-color-semi-transparent 100%);
  background-color: @card-background-color;
}
@THEME .cp-pipeline-code-editor-readonly .handsontable td,
@THEME .cp-pipeline-code-editor-readonly .handsontable td.area,
@THEME .cp-pipeline-code-editor-readonly .CodeMirror {
  background-color: lighten(@card-header-background, 2%);
}
@THEME .joint-paper.joint-theme-default {
  background-color: @card-background-color;
}
@THEME .joint-type-visualstep .body,
@THEME .joint-type-visualgroup .body,
@THEME .joint-type-visualworkflow .body {
  fill: @card-background-color;
  stroke: @primary-color;
}
@THEME .joint-type-visualstep .port-body.empty,
@THEME .joint-type-visualgroup .port-body.empty,
@THEME .joint-type-visualworkflow .port-body.empty {
  fill: @card-background-color;
  stroke: @primary-color;
}
@THEME .joint-type-visualstep .port-body,
@THEME .joint-type-visualgroup .port-body,
@THEME .joint-type-visualworkflow .port-body {
  fill: @card-background-color;
  stroke: @color-aqua;
}
@THEME .joint-type-visualstep .port-label,
@THEME .joint-type-visualgroup .port-label,
@THEME .joint-type-visualworkflow .port-label,
@THEME .marker-source,
@THEME .marker-target,
@THEME .joint-type-visualdeclaration .label {
  fill: @color-aqua;
  stroke: @color-aqua;
}
@THEME .joint-link .marker-arrowheads .marker-arrowhead,
@THEME .joint-link .marker-vertex-group .marker-vertex,
@THEME .joint-link .marker-vertex-group .marker-vertex:hover {
  fill: @primary-color;
}
@THEME .marker-vertex-remove-area {
  fill: @application-color;
}
@THEME .joint-link.joint-theme-default .marker-vertex-remove {
  fill: @card-background-color;
}
@THEME .joint-link.joint-theme-default .connection-wrap,
@THEME .joint-link .connection {
  stroke: @color-aqua;
}
@THEME .joint-type-visualstep .label,
@THEME .joint-type-visualgroup .label,
@THEME .joint-type-visualworkflow .label {
  fill: @primary-color;
}
@THEME .joint-link .link-tools .link-tool .tool-remove circle {
  fill: @color-red;
}
@THEME .cp-pipeline-graph-side-panel:hover {
  background-color: @card-background-color;
  box-shadow: 5px 0 15px @card-hovered-shadow-color;
}
@THEME .cp-pipeline-graph-properties-panel {

}
@THEME .cp-issue-markdown-link {
  color: @primary-color;
  background-color: @card-background-color;
  box-shadow: inset 0 -1px 0 @card-hovered-shadow-color;
  transition: none;
  border-radius: 5px;
  padding: 2px 4px;
}
@THEME .cp-issue-markdown-link:hover {
  color: @primary-text-color;
  background-color: @primary-color;
}

`;<|MERGE_RESOLUTION|>--- conflicted
+++ resolved
@@ -2530,10 +2530,9 @@
 @THEME .cp-nat-route-removed .cp-nat-route-status {
   color: currentColor;
 }
-<<<<<<< HEAD
 @THEME .cp-nat-route-port-control {
   border-color: @table-border-color;
-=======
+}
 @THEME .cp-user-status-online {
   fill: @color-green;
   stroke: @color-green;
@@ -2541,7 +2540,6 @@
 @THEME .cp-user-status-offline {
   stroke: @color-grey;
   fill: transparent;
->>>>>>> f50afbb6
 }
 
 @THEME .code-highlight {
