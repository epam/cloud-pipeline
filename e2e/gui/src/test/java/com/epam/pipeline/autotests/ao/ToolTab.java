--- conflicted
+++ resolved
@@ -31,12 +31,9 @@
 import static com.codeborne.selenide.Selenide.$;
 import static com.codeborne.selenide.Selenide.$$;
 import static com.epam.pipeline.autotests.ao.Primitive.*;
-<<<<<<< HEAD
-=======
-import static com.epam.pipeline.autotests.utils.Utils.LATEST_VERSION;
->>>>>>> 89db7391
 import static com.epam.pipeline.autotests.utils.Utils.nameWithoutGroup;
 import static java.lang.String.format;
+import static com.epam.pipeline.autotests.utils.Utils.LATEST_VERSION;
 import static java.util.concurrent.TimeUnit.SECONDS;
 import static org.openqa.selenium.By.className;
 import static org.openqa.selenium.By.tagName;
@@ -72,30 +69,18 @@
     }
 
     public RunsMenuAO run(final AbstractSinglePipelineRunningTest test) {
-<<<<<<< HEAD
-        runToolWithDefaultSettings(toolName, "latest");
-=======
         runToolWithDefaultSettings(toolName, LATEST_VERSION);
->>>>>>> 89db7391
         test.setRunId(Utils.getToolRunId(toolName));
         return new RunsMenuAO();
     }
 
     public RunsMenuAO run(final AbstractSeveralPipelineRunningTest test) {
-<<<<<<< HEAD
-        runToolWithDefaultSettings(toolName, "latest");
-=======
         runToolWithDefaultSettings(toolName, LATEST_VERSION);
->>>>>>> 89db7391
         test.addRunId(Utils.getToolRunId(toolName));
         return new RunsMenuAO();
     }
 
-<<<<<<< HEAD
-    private RunsMenuAO runToolWithDefaultSettings(String tool, String version) {
-=======
     private RunsMenuAO runToolWithDefaultSettings(final String tool, final String version) {
->>>>>>> 89db7391
         sleep(2, SECONDS);
         click(RUN);
         return new ConfirmationPopupAO<>(new RunsMenuAO())
