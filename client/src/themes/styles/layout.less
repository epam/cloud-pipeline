/*
 * Copyright 2017-2021 EPAM Systems, Inc. (https://www.epam.com/)
 *
 * Licensed under the Apache License, Version 2.0 (the "License");
 * you may not use this file except in compliance with the License.
 * You may obtain a copy of the License at
 *
 *     http://www.apache.org/licenses/LICENSE-2.0
 *
 *  Unless required by applicable law or agreed to in writing, software
 *  distributed under the License is distributed on an "AS IS" BASIS,
 *  WITHOUT WARRANTIES OR CONDITIONS OF ANY KIND, either express or implied.
 *  See the License for the specific language governing permissions and
 *  limitations under the License.
 */

@import "variables";

a,
a:visited,
.cp-link {
  color: @primary-color;
  cursor: pointer;
}

a:active {
  color: @primary-active-color;
}

.cp-link[disabled] {
  color: @btn-disabled-color;
}

a:hover,
a:focus,
.cp-link:hover,
.cp-link:focus {
  color: @primary-hover-color;
}

.cp-divider.top,
.cp-divider.horizontal {
  border-top: 1px solid @panel-border-color;
}

.cp-divider.bottom {
  border-bottom: 1px solid @panel-border-color;
}

.cp-divider.left,
.cp-divider.vertical {
  border-left: 1px solid @panel-border-color;
}

.cp-divider.right {
  border-right: 1px solid @panel-border-color;
}

.cp-divider.horizontal {
  width: 100%;
  height: 1px;
}

.cp-divider.vertical {
  width: 1px;
  height: 100%;
}

.cp-primary {
  color: @primary-color;
}

.cp-error,
.cp-danger {
  color: @color-red;
}

.cp-sensitive {
  color: @color-sensitive;
}

.cp-sensitive-tag {
  background-color: @color-sensitive;
  color: @btn-color;
}

.cp-versioned-storage {
  color: @primary-color;
}

.ant-layout-sider {
  background-color: @navigation-panel-color;
}

.ant-layout {
  background-color: @application-background-color;
  color: @application-color;
}

h1,
h2,
h3,
h4,
h5 {
  color: @application-color;
}

.ant-input {
  background-color: @input-background;
  border-color: @input-border;
  color: @input-color;
}

.ant-input-disabled {
  background-color: @input-background-disabled;
  color: @application-color-disabled;
}

.ant-input-group-addon,
.cp-input-group-addon {
  background-color: @input-addon;
  border-color: @input-border;
  color: @input-color;
}

.ant-input::placeholder {
  color: @input-placeholder-color;
}

.ant-input-affix-wrapper .ant-input-suffix {
  color: @input-search-icon-color;
}

.ant-input-affix-wrapper .ant-input-suffix .ant-input-search-icon:hover {
  color: @input-search-icon-hovered-color;
}

.ant-input:hover:not(.ant-input-disabled),
.ant-input-affix-wrapper:hover .ant-input:not(.ant-input-disabled) {
  border-color: @input-border-hover-color;
  box-shadow: 0 0 0 2px @input-shadow-color;
}

.ant-input-affix-wrapper:focus .ant-input:not(.ant-input-disabled),
.ant-input:focus:not(.ant-input-disabled),
.ant-input:active:not(.ant-input-disabled) {
  border-color: @input-border-hover-color;
  box-shadow: 0 0 0 2px @input-shadow-color;
}

.ant-input.cp-error {
  border-color: @color-red;
  color: @color-red;
}

.ant-input.cp-error:hover:not(.ant-input-disabled) {
  border-color: @color-red;
  box-shadow: 0 0 0 2px fade(@color-red, 20%);
}

.ant-input.cp-error:focus:not(.ant-input-disabled),
.ant-input.cp-error:active:not(.ant-input-disabled) {
  border-color: @color-red;
  box-shadow: 0 0 0 2px fade(@color-red, 20%);
}

.cp-text-not-important {
  color: @application-color-faded;
}

.ant-modal-mask {
  background-color: @modal-mask-background;
}

.ant-modal-content {
  background-color: @card-background-color;
  color: @application-color;
}

.ant-confirm-body,
.ant-confirm-body .ant-confirm-title {
  color: @application-color;
}

.ant-modal-header,
.ant-modal-footer {
  background-color: @card-background-color;
  color: @application-color;
  border-color: @card-border-color;
}

.ant-modal-title {
  color: @application-color;
}

.ant-modal-close {
  color: fadeout(@application-color, 20%);
}

.ant-modal-close:focus,
.ant-modal-close:hover {
  color: @application-color;
}

.cp-even-odd-element:nth-child(even) {
  background-color: @even-element-background;
}

.ant-tree li .ant-tree-node-content-wrapper {
  color: @application-color;
}

.ant-tree li .ant-tree-node-content-wrapper:hover {
  background-color: @table-element-hover-background-color;
  color: @table-element-hover-color;
}

.ant-tree li .ant-tree-node-content-wrapper.ant-tree-node-selected {
  background-color: @table-element-selected-background-color;
  color: @table-element-selected-color;
}

.ant-menu,
.ant-menu-submenu > .ant-menu {
  background-color: transparent;
  color: @menu-color;
  border-color: @menu-border-color;
}

.ant-menu > .ant-menu-item > a,
.ant-menu > .ant-menu-submenu > a {
  color: currentColor;
}

.ant-menu > .ant-menu-item > a:hover,
.ant-menu > .ant-menu-submenu > a:hover {
  color: @menu-active-color;
}

.ant-menu:not(.ant-menu-horizontal) > .ant-menu-item-selected {
  background-color: transparent;
}

.ant-menu > .ant-menu-item:hover,
.ant-menu > .ant-menu-submenu:hover,
.ant-menu > .ant-menu-item-active,
.ant-menu > .ant-menu-submenu-active,
.ant-menu > .ant-menu-item-open,
.ant-menu > .ant-menu-submenu-open,
.ant-menu > .ant-menu-item-selected,
.ant-menu > .ant-menu-submenu-selected,
.ant-menu-inline .ant-menu-item::after,
.ant-menu-vertical .ant-menu-item::after,
.ant-menu-submenu-title:hover,
.ant-menu-item:active,
.ant-menu-submenu-title:active {
  border-color: @menu-active-color;
  color: @menu-active-color;
  background-color: transparent;
}

.ant-tabs {
  color: @menu-color;
}

.ant-tabs .ant-tabs-bar {
  border-color: @menu-border-color;
}

.ant-tabs .ant-tabs-bar .ant-tabs-ink-bar {
  background-color: @menu-active-color;
}

.ant-tabs .ant-tabs-bar .ant-tabs-tab-active,
.ant-tabs .ant-tabs-bar .ant-tabs-tab:hover {
  color: @menu-active-color;
}

.ant-tabs.ant-tabs-card > .ant-tabs-bar .ant-tabs-tab {
  border-color: @card-border-color;
  background-color: @card-background-color;
}

.ant-tabs.ant-tabs-card > .ant-tabs-bar .ant-tabs-tab-active {
  color: @menu-active-color;
}

.ant-tabs.ant-tabs-card .ant-tabs-bar {
  margin-bottom: 0;
}

.ant-tabs.ant-tabs-card .ant-tabs-bar + .ant-tabs-content {
  padding: 16px 5px 5px;
  background-color: @card-background-color;
  border-left: 1px solid @card-border-color;
  border-right: 1px solid @card-border-color;
  border-bottom: 1px solid @card-border-color;
}

.ant-checkbox-wrapper + span {
  color: @application-color;
}

.ant-checkbox-disabled + span {
  color: @application-color-disabled;
}

.cp-ellipsis-text {
  white-space: nowrap;
  overflow: hidden;
  text-overflow: ellipsis;
}

.cp-icon-larger {
  font-size: larger;
}

.cp-icon-large {
  font-size: large;
}

.cp-split-panel-header {
  background-color: @card-header-background;
  border-bottom: 1px solid @card-border-color;
  border-top: 1px solid @card-border-color;
  color: @application-color;
}

.cp-split-panel {
  width: 100%;
  height: 100%;
  display: flex;
  flex-direction: row;
  background-color: @application-background-color;
}

.cp-split-panel-panel {
  color: @application-color;
  background-color: @panel-background-color;
}

.cp-split-panel.vertical {
  flex-direction: column;
}

.cp-split-panel.vertical > .cp-split-panel-panel {
  padding: 2px 0;
}

.cp-split-panel.horizontal > .cp-split-panel-panel {
  padding: 0 2px;
}

.cp-split-panel-resizer {
  background-color: @application-background-color;
  height: 100%;
  width: 100%;
}

.cp-button {
  padding: 0 7px;
  border-radius: 4px;
  height: 22px;
  margin-bottom: 0;
  text-align: center;
  touch-action: manipulation;
  cursor: pointer;
  border: 1px solid transparent;
  white-space: nowrap;
  line-height: 22px;
  user-select: none;
  transition: all 0.3s cubic-bezier(0.645, 0.045, 0.355, 1);
  position: relative;
  color: currentColor;
  background-color: transparent;
  text-decoration: none;
}

.cp-button i,
.cp-button span {
  line-height: 1;
  text-decoration: none;
}

.cp-button:hover {
  text-decoration: none;
}

.ant-btn,
.cp-button {
  color: @application-color;
  background-color: @panel-background-color;
  border-color: @btn-border-color;
}

.ant-btn-clicked::after {
  border: 0 solid @primary-color;
}

.ant-btn:hover,
.ant-btn:focus,
.ant-btn:active,
.ant-btn.active,
.cp-button:hover,
.cp-button:focus,
.cp-button:active {
  color: @primary-color;
  background-color: @panel-background-color;
  border-color: @primary-color;
}

.ant-btn-primary {
  color: @btn-color;
  background-color: @primary-color;
  border-color: @primary-color;
}

.ant-btn-primary:hover,
.ant-btn-primary:focus {
  color: @btn-color;
  background-color: @btn-primary-hover;
  border-color: @btn-primary-hover;
}

.ant-btn-primary.active,
.ant-btn-primary:active,
.ant-btn-primary.ant-btn-clicked {
  color: @btn-color;
  background-color: @btn-primary-active;
  border-color: @btn-primary-active;
}

.ant-btn-danger {
  color: @btn-danger-color;
  background-color: @btn-danger-background-color;
  border-color: @btn-border-color;
}

.ant-btn-danger:focus,
.ant-btn-danger:hover {
  color: @btn-color;
  background-color: @btn-danger-color;
  border-color: @btn-danger-color;
}

.ant-btn-danger.active,
.ant-btn-danger:active {
  color: @btn-color;
  background-color: @btn-danger-active-color;
  border-color: @btn-danger-active-color;
}

.ant-btn-group .ant-btn-primary:first-child:not(:last-child) {
  border-right-color: @btn-primary-active;
}

.ant-btn-group .ant-btn-primary:last-child:not(:first-child),
.ant-btn-group .ant-btn-primary + .ant-btn-primary {
  border-left-color: @btn-primary-active;
}

.ant-btn-group .ant-btn-primary:not(:first-child):not(:last-child) {
  border-right-color: @btn-primary-active;
  border-left-color: @btn-primary-active;
}

.ant-btn.disabled,
.ant-btn.disabled.active,
.ant-btn.disabled:active,
.ant-btn.disabled:focus,
.ant-btn.disabled:hover,
.ant-btn[disabled],
.ant-btn[disabled].active,
.ant-btn[disabled]:active,
.ant-btn[disabled]:focus,
.ant-btn[disabled]:hover,
.cp-button[disabled],
.cp-button[disabled].active,
.cp-button[disabled]:active,
.cp-button[disabled]:focus,
.cp-button[disabled]:hover {
  color: @btn-disabled-color;
  background-color: @btn-disabled-background-color;
  border-color: @btn-border-color;
}

.ant-radio-button-wrapper {
  background-color: @panel-background-color;
  color: @application-color;
  border-color: @btn-border-color;
}

.ant-radio-button-wrapper:first-child {
  border-left-color: @btn-border-color;
}

.ant-radio-button-wrapper-focused,
.ant-radio-button-wrapper:hover {
  color: @primary-color;
}

.ant-radio-button-wrapper-checked {
  border-color: @primary-color;
  color: @primary-color;
  box-shadow: -1px 0 0 0 @primary-color;
}

.ant-radio-button-wrapper-checked:first-child {
  border-color: @primary-color;
  box-shadow: none !important;
}

.ant-radio-button-wrapper-checked:hover {
  border-color: @primary-hover-color;
  box-shadow: -1px 0 0 0 @primary-hover-color;
  color: @primary-hover-color;
}

.ant-radio-button-wrapper-checked:active {
  border-color: @primary-active-color;
  box-shadow: -1px 0 0 0 @primary-active-color;
  color: @primary-active-color;
}

.ant-radio-button-wrapper-checked::before {
  background-color: @primary-color !important;
  opacity: 0.1;
}

.ant-table,
.ant-table-placeholder,
tr.ant-table-expanded-row,
tr.ant-table-expanded-row:hover {
  color: @application-color;
  border-color: @table-border-color;
  background: @card-background-color;
}

.ant-table-small .ant-table-thead > tr > th {
  color: @table-head-color;
  background-color: @card-background-color;
  border-color: @table-border-color;
}

.ant-table-small .ant-table-title {
  border-bottom-color: @table-border-color;
}

.ant-table-thead > tr > th .anticon-filter:hover,
.ant-table-thead > tr > th .ant-table-filter-icon:hover,
.ant-table-column-sorter-up:hover .anticon,
.ant-table-column-sorter-down:hover .anticon {
  color: @application-color;
}

.ant-table-column-sorter-up.on .anticon-caret-up,
.ant-table-column-sorter-down.on .anticon-caret-up,
.ant-table-column-sorter-up.on .anticon-caret-down,
.ant-table-column-sorter-down.on .anticon-caret-down {
  color: @primary-color;
}

.ant-table-tbody > tr > td {
  border-color: @table-border-color;
}

.ant-table-tbody > tr:hover > td,
.cp-table-element-hover {
  background-color: @table-element-hover-background-color;
  color: @table-element-hover-color;
}

.cp-table-element-selected {
  font-weight: bold;
  background-color: @table-element-selected-background-color;
  color: @table-element-selected-color;
}

.cp-table-element-disabled {
  cursor: default;
  background-color: @card-background-color;
  color: @application-color-disabled;
}

.ant-table-row-expand-icon {
  border-color: @table-border-color;
  background: inherit;
}

.ant-checkbox-inner {
  border-color: @border-color;
  background-color: inherit;
}

.ant-checkbox-wrapper:hover .ant-checkbox-inner,
.ant-checkbox:hover .ant-checkbox-inner,
.ant-checkbox-input:focus + .ant-checkbox-inner {
  border-color: @primary-color;
}

.ant-checkbox-checked .ant-checkbox-inner,
.ant-checkbox-indeterminate .ant-checkbox-inner {
  background-color: @primary-color;
  border-color: @primary-color;
}

.ant-checkbox-checked .ant-checkbox-inner::after,
.ant-checkbox-inner::after {
  border-color: @card-background-color;
}

.ant-checkbox-checked::after {
  border-color: @primary-color;
}

.ant-breadcrumb a,
.ant-breadcrumb > span:last-child {
  color: @application-color;
}

.ant-breadcrumb a:hover {
  color: @primary-color;
}

.ant-breadcrumb-separator,
.ant-breadcrumb {
  color: @application-color;
}

.ant-calendar-picker-clear,
.ant-calendar-picker-icon,
.ant-calendar-picker-icon::after {
  color: @input-color;
  background-color: @input-background;
}

.ant-select {
  color: @input-color;
}

.ant-select-selection {
  color: @input-color;
  background-color: @input-background;
  border-color: @input-border;
}

.ant-select-selection:hover {
  border-color: @primary-color;
}

.ant-select-focused .ant-select-selection,
.ant-select-selection:focus,
.ant-select-selection:active {
  border-color: @primary-color;
  box-shadow: 0 0 0 2px @input-shadow-color;
}

.ant-select-dropdown,
.rc-menu,
.rc-dropdown-menu {
  background-color: @panel-background-color;
  color: @application-color;
  box-shadow: 0 1px 6px @card-hovered-shadow-color;
}

.rc-menu,
.rc-dropdown-menu {
  border-color: @card-border-color;
}

.rc-menu > .rc-menu-item-divider,
.rc-dropdown-menu > .rc-dropdown-menu-item-divider {
  background-color: @card-border-color;
}

.ant-select-selection__placeholder,
.ant-select-selection__clear,
.ant-select-arrow,
.ant-select-dropdown.ant-select-dropdown--multiple .ant-select-dropdown-menu-item-selected::after,
.ant-select-dropdown.ant-select-dropdown--multiple .ant-select-dropdown-menu-item-selected:hover::after {
  color: @input-placeholder-color;
  background-color: transparent;
}

.ant-select-dropdown-menu-item {
  color: @application-color;
  background-color: @panel-background-color;
}

.rc-dropdown-menu > .rc-dropdown-menu-item {
  color: @application-color;
}

.ant-select-dropdown-menu-item.cp-danger,
.rc-dropdown-menu > .rc-dropdown-menu-item.cp-danger {
  color: @color-red;
}

.ant-select-dropdown-menu-item-active,
.ant-select-dropdown-menu-item:hover,
.rc-menu-item-active,
.rc-menu-submenu-active > .rc-menu-submenu-title,
.rc-dropdown-menu > .rc-dropdown-menu-item:hover,
.rc-dropdown-menu > .rc-dropdown-menu-item-active,
.rc-dropdown-menu > .rc-dropdown-menu-item-selected {
  color: @element-hover-color;
  background-color: @element-hover-background-color;
}

.ant-select-dropdown-menu-item-active.cp-danger:hover,
.ant-select-dropdown-menu-item.cp-danger:hover,
.rc-menu-item-active.cp-danger,
.rc-menu-submenu-active.cp-danger > .rc-menu-submenu-title,
.rc-dropdown-menu > .rc-dropdown-menu-item.cp-danger:hover,
.rc-dropdown-menu > .rc-dropdown-menu-item-active.cp-danger,
.rc-dropdown-menu > .rc-dropdown-menu-item-selected.cp-danger {
  color: @btn-color;
  background-color: @btn-danger-active-color;
}

.rc-menu-item.rc-menu-item-disabled,
.rc-menu-submenu-title.rc-menu-item-disabled,
.rc-menu-item.rc-menu-submenu-disabled,
.rc-menu-submenu-title.rc-menu-submenu-disabled,
.rc-dropdown-menu-item-disabled {
  color: @application-color-disabled;
}

.ant-select-dropdown-menu-item-selected,
.ant-select-dropdown-menu-item-selected:hover {
  color: @element-selected-color;
  background-color: @element-selected-background-color;
}

.ant-select-selection--multiple .ant-select-selection__choice {
  color: @element-selected-color;
  background-color: @element-selected-background-color;
  border-color: @element-hover-background-color;
}

.ant-select-selection--multiple .ant-select-selection__choice__remove {
  color: @application-color-faded;
}

.ant-select-selection--multiple .ant-select-selection__choice__remove:hover {
  color: @application-color;
}

.ant-select-dropdown-menu-item-group-title {
  color: @application-color-faded;
}

.ant-spin {
  color: @spinner;
}

.ant-spin-dot i {
  background-color: currentColor;
}

.ant-spin-blur::after {
  background-color: @application-background-color;
}

.ant-pagination-item,
.ant-pagination-item-link,
.ant-pagination-prev .ant-pagination-item-link,
.ant-pagination-next .ant-pagination-item-link {
  background-color: inherit;
  color: @application-color;
}

.ant-pagination-item > a {
  color: @application-color;
}

.ant-pagination-item:focus a,
.ant-pagination-item:hover a,
.ant-pagination-prev:focus .ant-pagination-item-link,
.ant-pagination-next:focus .ant-pagination-item-link,
.ant-pagination-prev:hover .ant-pagination-item-link,
.ant-pagination-next:hover .ant-pagination-item-link {
  color: @primary-color;
}

.ant-pagination-disabled.ant-pagination-prev .ant-pagination-item-link,
.ant-pagination-disabled.ant-pagination-next .ant-pagination-item-link {
  color: @application-color-disabled;
}

.ant-pagination-item-active {
  background-color: @primary-color;
}

.ant-pagination-item-active:hover,
.ant-pagination-item-active:focus {
  background-color: @primary-hover-color;
}

.ant-pagination-item.ant-pagination-item-active > a {
  color: @primary-text-color;
}

.ant-pagination-jump-prev::after,
.ant-pagination-jump-next::after {
  color: @pagination-jump-color;
}

.ant-pagination-jump-prev:focus::after,
.ant-pagination-jump-next:focus::after,
.ant-pagination-jump-prev:hover::after,
.ant-pagination-jump-next:hover::after {
  color: @primary-color;
<<<<<<< HEAD
}

.ant-calendar {
  background-color: @panel-background-color;
  box-shadow: 0 1px 6px @card-hovered-shadow-color;
  border-color: @panel-background-color;
  color: @application-color;
}

.ant-calendar-input {
  color: @application-color;
  background-color: @panel-background-color;
}

.ant-calendar-input-wrap,
.ant-calendar-header,
.ant-calendar-month-panel-header,
.ant-calendar-year-panel-header,
.ant-calendar-decade-panel-header {
  border-bottom-color: @calendar-border-color;
}

.ant-calendar-month-panel,
.ant-calendar-year-panel,
.ant-calendar-decade-panel {
  background: @panel-background-color;
}

.ant-calendar-date,
.ant-calendar-month-panel-month,
.ant-calendar-year-panel-year,
.ant-calendar-decade-panel-decade {
  color: @application-color;
}

.ant-calendar-date:hover {
  background-color: @primary-hover-color;
}

.ant-calendar-date:hover {
  background: @element-hover-background-color;
}

.ant-calendar-date:active {
  color: @primary-text-color;
  background: @primary-hover-color;
}

.ant-calendar-today .ant-calendar-date {
  border-color: @primary-color;
  color: @primary-color;
}

.ant-calendar-selected-day .ant-calendar-date {
  background: @primary-color;
  color: @primary-text-color;
}

.ant-calendar-selected-day .ant-calendar-date:hover {
  background: @primary-color;
}

.ant-calendar-last-month-cell .ant-calendar-date,
.ant-calendar-next-month-btn-day .ant-calendar-date {
  color: @application-color-disabled;
}

.ant-calendar-disabled-cell .ant-calendar-date {
  background-color: @btn-disabled-background-color;
  color: @calendar-disabled-date-color;
}

.ant-calendar-disabled-cell .ant-calendar-date:hover {
  background-color: @btn-disabled-background-color;
  color: @calendar-disabled-date-color;
}

.ant-calendar-footer {
  border-top-color: @calendar-border-color;
}

.ant-calendar-picker:hover .ant-calendar-picker-input:not(.ant-input-disabled) {
  border-color: @primary-color;
}

.ant-calendar-picker-clear {
  background-color: @panel-background-color;
  color: @calendar-icon-clear-color;
}

.ant-calendar-picker-icon::after,
.ant-calendar-picker-clear:hover {
  color: @calendar-icon-clear-hover-color;
}

.ant-calendar-header a[role="button"],
.ant-calendar-header .ant-calendar-next-month-btn,
.ant-calendar-header .ant-calendar-next-year-btn {
  color: @calendar-icon-clear-hover-color;
}

a[role="button"].ant-calendar-century-select,
a[role="button"].ant-calendar-decade-select,
a[role="button"].ant-calendar-month-select,
a[role="button"].ant-calendar-year-select,
a[role="button"].ant-calendar-month-panel-century-select,
a[role="button"].ant-calendar-month-panel-decade-select,
a[role="button"].ant-calendar-month-panel-year-select,
a[role="button"].ant-calendar-month-panel-month-select,
a[role="button"].ant-calendar-year-panel-century-select,
a[role="button"].ant-calendar-year-panel-decade-select,
a[role="button"].ant-calendar-year-panel-year-select,
a[role="button"].ant-calendar-year-panel-month-select {
  color: @application-color;
}

.ant-calendar-year-panel-last-decade-cell .ant-calendar-year-panel-year,
.ant-calendar-year-panel-next-decade-cell .ant-calendar-year-panel-year,
.ant-calendar-decade-panel-last-century-cell .ant-calendar-decade-panel-decade,
.ant-calendar-decade-panel-next-century-cell .ant-calendar-decade-panel-decade {
  color: @calendar-icon-clear-color;
}

.ant-calendar-month-panel-month:hover,
.ant-calendar-year-panel-year:hover,
.ant-calendar-decade-panel-decade:hover {
  background: @calendar-month-bg-hover-color;
}

.ant-calendar-header a:hover {
  color: @primary-hover-color;
}

.ant-calendar-month-panel-selected-cell .ant-calendar-month-panel-month,
.ant-calendar-month-panel-selected-cell .ant-calendar-month-panel-month:hover,
.ant-calendar-year-panel-selected-cell .ant-calendar-year-panel-year,
.ant-calendar-year-panel-selected-cell .ant-calendar-year-panel-year:hover,
.ant-calendar-decade-panel-selected-cell .ant-calendar-decade-panel-decade,
.ant-calendar-decade-panel-selected-cell .ant-calendar-decade-panel-decade:hover {
  background: @primary-color;
  color: @primary-text-color;
}

.ant-popover-placement-bottom > .ant-popover-content > .ant-popover-arrow,
.ant-popover-placement-bottomLeft > .ant-popover-content > .ant-popover-arrow,
.ant-popover-placement-bottomRight > .ant-popover-content > .ant-popover-arrow {
  border-bottom-color: @popover-arrow-color;
}

.ant-popover-placement-bottom > .ant-popover-content > .ant-popover-arrow::after,
.ant-popover-placement-bottomLeft > .ant-popover-content > .ant-popover-arrow::after,
.ant-popover-placement-bottomRight > .ant-popover-content > .ant-popover-arrow::after {
  border-bottom-color: @panel-background-color;
}

.ant-popover-inner {
  background-color: @panel-background-color;
  box-shadow: 0 1px 6px @card-hovered-shadow-color;
}

.ant-calendar .ant-calendar-ok-btn {
  color: @btn-color;
  background-color: @primary-color;
  border-color: @primary-color;
}

.ant-calendar .ant-calendar-ok-btn:focus,
.ant-calendar .ant-calendar-ok-btn:hover {
  color: @btn-color;
  background-color: @btn-primary-hover;
  border-color: @btn-primary-hover;
}

.ant-calendar .ant-calendar-ok-btn.active,
.ant-calendar .ant-calendar-ok-btn:active {
  color: @btn-color;
  background-color: @btn-primary-active;
  border-color: @btn-primary-active;
=======
>>>>>>> 6247115c
}<|MERGE_RESOLUTION|>--- conflicted
+++ resolved
@@ -811,7 +811,6 @@
 .ant-pagination-jump-prev:hover::after,
 .ant-pagination-jump-next:hover::after {
   color: @primary-color;
-<<<<<<< HEAD
 }
 
 .ant-calendar {
@@ -990,6 +989,4 @@
   color: @btn-color;
   background-color: @btn-primary-active;
   border-color: @btn-primary-active;
-=======
->>>>>>> 6247115c
 }