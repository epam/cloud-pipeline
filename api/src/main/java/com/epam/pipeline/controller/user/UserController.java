/*
 * Copyright 2017-2021 EPAM Systems, Inc. (https://www.epam.com/)
 *
 * Licensed under the Apache License, Version 2.0 (the "License");
 * you may not use this file except in compliance with the License.
 * You may obtain a copy of the License at
 *
 *     http://www.apache.org/licenses/LICENSE-2.0
 *
 * Unless required by applicable law or agreed to in writing, software
 * distributed under the License is distributed on an "AS IS" BASIS,
 * WITHOUT WARRANTIES OR CONDITIONS OF ANY KIND, either express or implied.
 * See the License for the specific language governing permissions and
 * limitations under the License.
 */

package com.epam.pipeline.controller.user;

import com.epam.pipeline.controller.AbstractRestController;
import com.epam.pipeline.controller.Result;
import com.epam.pipeline.controller.vo.PipelineUserExportVO;
import com.epam.pipeline.controller.vo.PipelineUserVO;
import com.epam.pipeline.controller.vo.RouteType;
import com.epam.pipeline.dto.user.OnlineUsers;
import com.epam.pipeline.entity.info.UserInfo;
import com.epam.pipeline.entity.security.JwtRawToken;
import com.epam.pipeline.entity.user.CustomControl;
import com.epam.pipeline.entity.user.GroupStatus;
import com.epam.pipeline.entity.user.ImpersonationStatus;
import com.epam.pipeline.entity.user.PipelineUser;
import com.epam.pipeline.entity.user.PipelineUserEvent;
import com.epam.pipeline.entity.user.RunnerSid;
import com.epam.pipeline.manager.security.AuthManager;
import com.epam.pipeline.acl.user.UserApiService;
import io.swagger.annotations.Api;
import io.swagger.annotations.ApiOperation;
import io.swagger.annotations.ApiResponse;
import io.swagger.annotations.ApiResponses;
import org.apache.commons.fileupload.FileUploadException;
import org.apache.commons.lang3.StringUtils;
import org.springframework.beans.factory.annotation.Autowired;
import org.springframework.http.MediaType;
import org.springframework.stereotype.Controller;
import org.springframework.web.bind.annotation.DeleteMapping;
import org.springframework.web.bind.annotation.GetMapping;
import org.springframework.web.bind.annotation.PathVariable;
import org.springframework.web.bind.annotation.PostMapping;
import org.springframework.web.bind.annotation.PutMapping;
import org.springframework.web.bind.annotation.RequestBody;
import org.springframework.web.bind.annotation.RequestMapping;
import org.springframework.web.bind.annotation.RequestMethod;
import org.springframework.web.bind.annotation.RequestParam;
import org.springframework.web.bind.annotation.ResponseBody;
import org.springframework.web.multipart.MultipartFile;

import javax.servlet.http.Cookie;
import javax.servlet.http.HttpServletRequest;
import javax.servlet.http.HttpServletResponse;
import java.io.IOException;
import java.time.LocalDateTime;
import java.util.Collection;
import java.util.Collections;
import java.util.List;

@Controller
@Api(value = "Users")
public class UserController extends AbstractRestController {

    @Autowired
    private AuthManager authManager;

    @Autowired
    private UserApiService userApiService;

    @RequestMapping(value = "/user/token", method = RequestMethod.GET)
    @ResponseBody
    @ApiOperation(
            value = "Returns a new valid token.",
            notes = "Returns a new valid token. " +
                    "If user is name not specified a new token will be generated for currently authenticated user.",
            produces = MediaType.APPLICATION_JSON_VALUE)
    @ApiResponses(
            value = {@ApiResponse(code = HTTP_STATUS_OK, message = API_STATUS_DESCRIPTION)
            })
    public Result<JwtRawToken> getSettings(@RequestParam(required = false) Long expiration,
                                           @RequestParam(required = false) String name) {
        return Result.success(StringUtils.isNotBlank(name)
                ? userApiService.issueToken(name, expiration)
                : authManager.issueTokenForCurrentUser(expiration));
    }

    @RequestMapping(value = "/whoami", method = RequestMethod.GET)
    @ResponseBody
    @ApiOperation(
            value = "Returns a description of currently authenticated user.",
            notes = "Returns a description of currently authenticated user.",
            produces = MediaType.APPLICATION_JSON_VALUE)
    @ApiResponses(
            value = {@ApiResponse(code = HTTP_STATUS_OK, message = API_STATUS_DESCRIPTION)
            })
    public Result<PipelineUser> getCurrentUser() {
        return Result.success(userApiService.getCurrentUser());
    }


    @RequestMapping(value = "/route", method = RequestMethod.GET)
    @ResponseBody
    @ApiOperation(
            value = "Returns html and sets auth cookies.",
            notes = "Returns html and sets auth cookies.",
            produces = MediaType.APPLICATION_JSON_VALUE)
    @ApiResponses(
            value = {@ApiResponse(code = HTTP_STATUS_OK, message = API_STATUS_DESCRIPTION)
            })
    public String redirect(@RequestParam String url, @RequestParam RouteType type, HttpServletResponse response) {
        response.setContentType("text/html;charset=UTF-8");
        String token = authManager.issueTokenForCurrentUser(null).getToken();
        if (type == RouteType.COOKIE) {
            response.addCookie(new Cookie("Bearer", token));
            return String.format("<html><body><script>window.location.href = \"%s\"</script></body></html>",
                    url);
        } else if (type == RouteType.FORM) {
            return String.format(
                            "<html>\n"
                            +  "<body>\n"
                            +    "<form id=\"form\" method=\"post\" action=\"%s\">\n"
                            +      " <input type=\"hidden\" name=\"bearer\" value=\"%s\" />\n"
                            +    "</form>\n"
                            +    "<script>\n" + "document.getElementById('form').submit()\n"
                            +    "</script>\n"
                            +  "</body>\n"
                            +"</html>",
                    url, token);
        } else {
            throw new IllegalArgumentException("Unsupported route type + " + type);
        }
    }

    @RequestMapping(value = "/user/find", method = RequestMethod.GET)
    @ResponseBody
    @ApiOperation(
            value = "Finds user by a prefix (case insensitive).",
            notes = "Finds user by a prefix (case insensitive). Search is performed in user name "
                    + "and all user's additional attribute values.",
            produces = MediaType.APPLICATION_JSON_VALUE)
    @ApiResponses(
            value = {@ApiResponse(code = HTTP_STATUS_OK, message = API_STATUS_DESCRIPTION)
            })
    public Result<List<PipelineUser>> findUsers(@RequestParam String prefix) {
        return Result.success(userApiService.findUsers(prefix));
    }

    @RequestMapping(value = "/user", method = RequestMethod.POST)
    @ResponseBody
    @ApiOperation(
            value = "Creates a new user.",
            notes = "Creates a new user with specified username and roles.",
            produces = MediaType.APPLICATION_JSON_VALUE)
    @ApiResponses(
            value = {@ApiResponse(code = HTTP_STATUS_OK, message = API_STATUS_DESCRIPTION)
            })
    public Result<PipelineUser> createUser(@RequestBody PipelineUserVO userVO) {
        return Result.success(userApiService.createUser(userVO));
    }


    @RequestMapping(value = "/user/{id}", method = RequestMethod.GET)
    @ResponseBody
    @ApiOperation(
            value = "Loads a user by a ID.",
            notes = "Loads a user by a ID.",
            produces = MediaType.APPLICATION_JSON_VALUE)
    @ApiResponses(
            value = {@ApiResponse(code = HTTP_STATUS_OK, message = API_STATUS_DESCRIPTION)
            })
    public Result<PipelineUser> loadUser(@PathVariable Long id) {
        return Result.success(userApiService.loadUser(id));
    }

    @GetMapping(value = "/user")
    @ResponseBody
    @ApiOperation(
            value = "Loads registered user by user name.",
            notes = "Loads registered user by user name.",
            produces = MediaType.APPLICATION_JSON_VALUE)
    @ApiResponses(
            value = {@ApiResponse(code = HTTP_STATUS_OK, message = API_STATUS_DESCRIPTION)
            })
    public Result<PipelineUser> loadUserByName(@RequestParam String name) {
        return Result.success(userApiService.loadUserByName(name));
    }

    @RequestMapping(value = "/user/{id}", method = RequestMethod.PUT)
    @ResponseBody
    @ApiOperation(
            value = "Updates a user by a ID.",
            notes = "Updates a user by a ID. Currently only defaultStorage id is supported for update",
            produces = MediaType.APPLICATION_JSON_VALUE)
    @ApiResponses(
            value = {@ApiResponse(code = HTTP_STATUS_OK, message = API_STATUS_DESCRIPTION)
            })
    public Result<PipelineUser> updateUser(@PathVariable Long id, @RequestBody PipelineUserVO userVO) {
        return Result.success(userApiService.updateUser(id, userVO));
    }

    @RequestMapping(value = "/user/{id}", method = RequestMethod.DELETE)
    @ResponseBody
    @ApiOperation(
            value = "Deletes a user by a ID.",
            notes = "Deletes a user by a ID.",
            produces = MediaType.APPLICATION_JSON_VALUE)
    @ApiResponses(
            value = {@ApiResponse(code = HTTP_STATUS_OK, message = API_STATUS_DESCRIPTION)
            })
    public Result deleteUser(@PathVariable Long id) {
        userApiService.deleteUser(id);
        return Result.success(null);
    }

    @RequestMapping(value = "/users", method = RequestMethod.GET)
    @ResponseBody
    @ApiOperation(
            value = "Loads all registered users.",
            notes = "Loads all registered users.",
            produces = MediaType.APPLICATION_JSON_VALUE)
    @ApiResponses(
            value = {@ApiResponse(code = HTTP_STATUS_OK, message = API_STATUS_DESCRIPTION)
            })
<<<<<<< HEAD
    public Result<List<PipelineUser>> loadUsers(@RequestParam(defaultValue = "false") final boolean activities) {
        return Result.success(activities
=======
    public Result<List<PipelineUser>> loadUsers(@RequestParam(defaultValue = "false") final boolean activity) {
        return Result.success(activity
>>>>>>> 9c434df2
                ? userApiService.loadUsersWithActivityStatus()
                : userApiService.loadUsers());
    }

    @GetMapping(value = "/users/info")
    @ResponseBody
    @ApiOperation(
            value = "Loads all users' brief information.",
            notes = "Loads all registered users, but instead of providing detailed description only the general "
                    + "information is returned.",
            produces = MediaType.APPLICATION_JSON_VALUE)
    @ApiResponses(
            value = {@ApiResponse(code = HTTP_STATUS_OK, message = API_STATUS_DESCRIPTION)
            })
    public Result<List<UserInfo>> loadUsersInfo() {
        return Result.success(userApiService.loadUsersInfo(Collections.emptyList()));
    }

    @PostMapping(value = "/users/info")
    @ResponseBody
    @ApiOperation(
            value = "Loads all users' brief information. Allows to filter users by list of usernames.",
            notes = "Loads all registered users, but instead of providing detailed description only the general "
                    + "information is returned. Allows to filter users by list of usernames.",
            produces = MediaType.APPLICATION_JSON_VALUE)
    @ApiResponses(
            value = {@ApiResponse(code = HTTP_STATUS_OK, message = API_STATUS_DESCRIPTION)
            })
    public Result<List<UserInfo>> loadUsersInfo(
            @RequestBody(required = false) final List<String> userNames) {
        return Result.success(userApiService.loadUsersInfo(userNames));
    }

    @RequestMapping(value = "/user/controls", method = RequestMethod.GET)
    @ResponseBody
    @ApiOperation(
            value = "Returns user assigned templates.",
            notes = "Returns user assigned templates.",
            produces = MediaType.APPLICATION_JSON_VALUE)
    @ApiResponses(
            value = {@ApiResponse(code = HTTP_STATUS_OK, message = API_STATUS_DESCRIPTION)
            })
    public Result<List<CustomControl>> getUserControls() {
        return Result.success(userApiService.getUserControls());
    }

    @PutMapping(value = "/user/{id}/block")
    @ResponseBody
    @ApiOperation(
            value = "Changes the block status of a user.",
            notes = "Changes the block status of a user. If the user is blocked, he can't access his account.",
            produces = MediaType.APPLICATION_JSON_VALUE)
    @ApiResponses(
            value = {@ApiResponse(code = HTTP_STATUS_OK, message = API_STATUS_DESCRIPTION)
            })
    public Result<PipelineUser> updateUserBlockingStatus(@PathVariable final Long id,
                                                         @RequestParam final Boolean blockStatus) {
        return Result.success(userApiService.updateUserBlockingStatus(id, blockStatus));
    }

    @RequestMapping(value = "/user/{id}/update", method = RequestMethod.POST)
    @ResponseBody
    @ApiOperation(
            value = "Updates user roles.",
            notes = "Updates user roles. Pass all assigned roles, "
                    + "as they will be completely replaced with passes IDs",
            produces = MediaType.APPLICATION_JSON_VALUE)
    @ApiResponses(
            value = {@ApiResponse(code = HTTP_STATUS_OK, message = API_STATUS_DESCRIPTION)
            })
    public Result<PipelineUser> updateUserRoles(@PathVariable Long id, @RequestParam List<Long> roleIds) {
        return Result.success(userApiService.updateUserRoles(id, roleIds));
    }

    @RequestMapping(value = "/user/isMember", method = RequestMethod.GET)
    @ResponseBody
    @ApiOperation(
            value = "Checks a specific registered user is a member of a specified group.",
            notes = "Checks a specific registered user is a member of a specified group.",
            produces = MediaType.APPLICATION_JSON_VALUE)
    @ApiResponses(
            value = {@ApiResponse(code = HTTP_STATUS_OK, message = API_STATUS_DESCRIPTION)
            })
    public Result<Boolean> checkUserByGroup(@RequestParam String userName, @RequestParam String group) {
        return Result.success(userApiService.checkUserByGroup(userName, group));
    }

    @RequestMapping(value = "/user/export", method = RequestMethod.POST)
    @ResponseBody
    @ApiOperation(
            value = "Exports users.",
            notes = "Exports users with specified information",
            produces = MediaType.APPLICATION_JSON_VALUE)
    @ApiResponses(
            value = {@ApiResponse(code = HTTP_STATUS_OK, message = API_STATUS_DESCRIPTION)
            })
    public void exportUsers(@RequestBody PipelineUserExportVO attr, HttpServletResponse response) throws IOException {
        writeFileToResponse(response, userApiService.exportUsers(attr), "users.csv");
    }

    @RequestMapping(value = "/group", method = RequestMethod.GET)
    @ResponseBody
    @ApiOperation(
            value = "Loads all registered users, that are the members of a specified group. ",
            notes = "Loads all registered users, that are the members of a specified group.",
            produces = MediaType.APPLICATION_JSON_VALUE)
    @ApiResponses(
            value = {@ApiResponse(code = HTTP_STATUS_OK, message = API_STATUS_DESCRIPTION)
            })
    public Result<List<PipelineUser>> loadUsersByGroup(@RequestParam String group) {
        return Result.success(userApiService.loadUsersByGroup(group));
    }

    @RequestMapping(value = "/group/find", method = RequestMethod.GET)
    @ResponseBody
    @ApiOperation(
            value = "Finds user group by a prefix (case insensitive).",
            notes = "Finds user group by a prefix (case insensitive).",
            produces = MediaType.APPLICATION_JSON_VALUE)
    @ApiResponses(
            value = {@ApiResponse(code = HTTP_STATUS_OK, message = API_STATUS_DESCRIPTION)
            })
    public Result<List<String>> findGroups(@RequestParam String prefix) {
        return Result.success(userApiService.findGroups(prefix));
    }

    @RequestMapping(value = "/group/{groupName}/block", method = {RequestMethod.POST, RequestMethod.PUT})
    @ResponseBody
    @ApiOperation(
            value = "Creates or updates the block status of a group.",
            notes = "Creates the block status of a group or updates it if it exists. " +
                    "If the group is blocked, none of its users can't access their accounts.",
            produces = MediaType.APPLICATION_JSON_VALUE)
    @ApiResponses(
            value = {@ApiResponse(code = HTTP_STATUS_OK, message = API_STATUS_DESCRIPTION)
            })
    public Result<GroupStatus> upsertGroupBlockingStatus(@PathVariable final String groupName,
                                                         @RequestParam final Boolean blockStatus) {
        return Result.success(userApiService.upsertGroupBlockingStatus(groupName, blockStatus));
    }

    @DeleteMapping(value = "/group/{groupName}/block")
    @ResponseBody
    @ApiOperation(
            value = "Removes the block status of a group.",
            notes = "Removes the block status of a group.",
            produces = MediaType.APPLICATION_JSON_VALUE)
    @ApiResponses(
            value = {@ApiResponse(code = HTTP_STATUS_OK, message = API_STATUS_DESCRIPTION)
            })
    public Result<GroupStatus> deleteGroupBlockingStatus(@PathVariable final String groupName) {
        return Result.success(userApiService.deleteGroupBlockingStatus(groupName));
    }

    @GetMapping(value = "/groups/block")
    @ResponseBody
    @ApiOperation(
        value = "Load all available blocking statuses all over the groups.",
        notes = "Load all available blocking statuses all over the groups. "
                + "Returns all statuses presented in the corresponding DB table",
        produces = MediaType.APPLICATION_JSON_VALUE)
    @ApiResponses(
        value = {@ApiResponse(code = HTTP_STATUS_OK, message = API_STATUS_DESCRIPTION)
        })
    public Result<List<GroupStatus>> loadGroupsBlockingStatuses() {
        return Result.success(userApiService.loadAllGroupsBlockingStatuses());
    }

    @PostMapping("/users/import")
    @ResponseBody
    @ApiOperation(
            value = "Imports users from csv file.",
            notes = "Imports users from csv file.",
            produces = MediaType.APPLICATION_JSON_VALUE)
    @ApiResponses(value = {@ApiResponse(code = HTTP_STATUS_OK, message = API_STATUS_DESCRIPTION)})
    public Result<List<PipelineUserEvent>> importUsersFromCsv(
            @RequestParam(defaultValue = "false") final boolean createUser,
            @RequestParam(defaultValue = "false") final boolean createGroup,
            @RequestParam(required = false) final List<String> createMetadata,
            final HttpServletRequest request) throws FileUploadException {
        final MultipartFile file = consumeMultipartFile(request);
        return Result.success(userApiService.importUsersFromCsv(createUser, createGroup, createMetadata, file));
    }

    @PostMapping("/users/{id}/runners")
    @ResponseBody
    @ApiOperation(
            value = "Updates runners to user",
            notes = "Updates runners to user",
            produces = MediaType.APPLICATION_JSON_VALUE)
    @ApiResponses(value = {@ApiResponse(code = HTTP_STATUS_OK, message = API_STATUS_DESCRIPTION)})
    public Result<List<RunnerSid>> updateRunners(@PathVariable final Long id,
                                                 @RequestBody final List<RunnerSid> runners) {
        return Result.success(userApiService.updateRunners(id, runners));
    }

    @GetMapping("/users/{id}/runners")
    @ResponseBody
    @ApiOperation(
            value = "Loads runners for user",
            notes = "Loads runners for user",
            produces = MediaType.APPLICATION_JSON_VALUE)
    @ApiResponses(value = {@ApiResponse(code = HTTP_STATUS_OK, message = API_STATUS_DESCRIPTION)})
    public Result<List<RunnerSid>> getRunners(@PathVariable final Long id) {
        return Result.success(userApiService.getRunners(id));
    }

    @GetMapping("/user/impersonation")
    @ResponseBody
    @ApiOperation(
        value = "Loads impersonation status",
        notes = "Loads impersonation status: show original user and impersonated one if present",
        produces = MediaType.APPLICATION_JSON_VALUE)
    @ApiResponses(value = {@ApiResponse(code = HTTP_STATUS_OK, message = API_STATUS_DESCRIPTION)})
    public Result<ImpersonationStatus> getImpersonationStatus() {
        return Result.success(userApiService.getImpersonationStatus());
    }

    @GetMapping("/users/online")
    @ResponseBody
    @ApiOperation(
            value = "Loads online users",
            notes = "Loads online users",
            produces = MediaType.APPLICATION_JSON_VALUE)
    @ApiResponses(value = {@ApiResponse(code = HTTP_STATUS_OK, message = API_STATUS_DESCRIPTION)})
    public Result<Collection<PipelineUser>> getOnlineUsers() {
        return Result.success(userApiService.getOnlineUsers());
    }

    @PostMapping("/users/online")
    @ResponseBody
    @ApiOperation(
            value = "Saves currently online users dump",
            notes = "Saves currently online users dump",
            produces = MediaType.APPLICATION_JSON_VALUE)
    @ApiResponses(value = {@ApiResponse(code = HTTP_STATUS_OK, message = API_STATUS_DESCRIPTION)})
    public Result<OnlineUsers> saveOnlineUsers() {
        return Result.success(userApiService.saveCurrentlyOnlineUsers());
    }

    @DeleteMapping("/users/online")
    @ResponseBody
    @ApiOperation(
            value = "Deletes online users dumps after specified date",
            notes = "Deletes online users dumps after specified date",
            produces = MediaType.APPLICATION_JSON_VALUE)
    @ApiResponses(value = {@ApiResponse(code = HTTP_STATUS_OK, message = API_STATUS_DESCRIPTION)})
    public Result<Boolean> deleteOnlineUsers(@RequestParam final LocalDateTime date) {
        return Result.success(userApiService.deleteExpiredOnlineUsers(date));
    }
}<|MERGE_RESOLUTION|>--- conflicted
+++ resolved
@@ -226,13 +226,8 @@
     @ApiResponses(
             value = {@ApiResponse(code = HTTP_STATUS_OK, message = API_STATUS_DESCRIPTION)
             })
-<<<<<<< HEAD
-    public Result<List<PipelineUser>> loadUsers(@RequestParam(defaultValue = "false") final boolean activities) {
-        return Result.success(activities
-=======
     public Result<List<PipelineUser>> loadUsers(@RequestParam(defaultValue = "false") final boolean activity) {
         return Result.success(activity
->>>>>>> 9c434df2
                 ? userApiService.loadUsersWithActivityStatus()
                 : userApiService.loadUsers());
     }
