--- conflicted
+++ resolved
@@ -5,11 +5,8 @@
 import com.epam.pipeline.entity.cluster.AllowedInstanceAndPriceTypes;
 import com.epam.pipeline.entity.datastorage.AbstractDataStorage;
 import com.epam.pipeline.entity.pipeline.PipelineRun;
-<<<<<<< HEAD
 import com.epam.pipeline.entity.pipeline.Tool;
-=======
 import com.epam.pipeline.entity.pipeline.PipelineTask;
->>>>>>> 07944bbc
 import com.epam.pipeline.entity.pipeline.run.PipelineStart;
 import com.epam.pipeline.entity.region.AbstractCloudRegion;
 import com.epam.pipeline.utils.QueryUtils;
@@ -51,18 +48,15 @@
         return QueryUtils.execute(cloudPipelineAPI.loadTool(null, image));
     }
 
-<<<<<<< HEAD
     public List<AbstractCloudRegion> loadAllRegions(){
         return QueryUtils.execute(cloudPipelineAPI.loadAllRegions());
     }
-=======
-    public List<PipelineTask> loadPipelineTasks(final Long id){
-        return QueryUtils.execute(cloudPipelineAPI.loadPipelineTasks(id));
-    }
-
->>>>>>> 07944bbc
 
     public List<AbstractDataStorage> loadAllDataStorages(){
         return QueryUtils.execute(cloudPipelineAPI.loadAllDataStorages());
     }
+
+    public List<PipelineTask> loadPipelineTasks(final Long id){
+        return QueryUtils.execute(cloudPipelineAPI.loadPipelineTasks(id));
+    }
 }