package com.epam.pipeline.tesadapter.service;

import com.epam.pipeline.client.pipeline.CloudPipelineAPI;
import com.epam.pipeline.client.pipeline.CloudPipelineApiBuilder;
import com.epam.pipeline.entity.pipeline.PipelineRun;
import com.epam.pipeline.utils.QueryUtils;
import com.epam.pipeline.vo.RunStatusVO;
import org.springframework.beans.factory.annotation.Value;
import org.springframework.stereotype.Service;

@Service
public class CloudPipelineAPIClient {
    private CloudPipelineAPI cloudPipelineAPI;

    public CloudPipelineAPIClient(@Value("${cloud.pipeline.host}") String cloudPipelineHostUrl,
                                  @Value("${cloud.pipeline.token}") String cloudPipelineToken) {
        this.cloudPipelineAPI =
                new CloudPipelineApiBuilder(0, 0, cloudPipelineHostUrl, cloudPipelineToken)
                        .buildClient();
    }

    public PipelineRun loadPipelineRun(final Long pipelineRunId) {
        return QueryUtils.execute(cloudPipelineAPI.loadPipelineRun(pipelineRunId));
    }
<<<<<<< HEAD
=======

    public PipelineRun updateRunStatus(final Long pipelineRunId, RunStatusVO statusUpdate) {
        return QueryUtils.execute(cloudPipelineAPI.updateRunStatus(pipelineRunId, statusUpdate));
    }


>>>>>>> d0effa2f
}<|MERGE_RESOLUTION|>--- conflicted
+++ resolved
@@ -22,13 +22,8 @@
     public PipelineRun loadPipelineRun(final Long pipelineRunId) {
         return QueryUtils.execute(cloudPipelineAPI.loadPipelineRun(pipelineRunId));
     }
-<<<<<<< HEAD
-=======
 
     public PipelineRun updateRunStatus(final Long pipelineRunId, RunStatusVO statusUpdate) {
         return QueryUtils.execute(cloudPipelineAPI.updateRunStatus(pipelineRunId, statusUpdate));
     }
-
-
->>>>>>> d0effa2f
 }