--- conflicted
+++ resolved
@@ -34,13 +34,10 @@
     public PipelineRun updateRunStatus(final Long pipelineRunId, RunStatusVO statusUpdate) {
         return QueryUtils.execute(cloudPipelineAPI.updateRunStatus(pipelineRunId, statusUpdate));
     }
-<<<<<<< HEAD
 
     public List<AbstractDataStorage> loadAllDataStorages(){
         return QueryUtils.execute(cloudPipelineAPI.loadAllDataStorages());
     }
 
 
-=======
->>>>>>> b3257159
 }