--- conflicted
+++ resolved
@@ -88,10 +88,7 @@
       language: undefined,
       commitAllowed,
       hasNestedRuns,
-<<<<<<< HEAD
-=======
       totalNestedRuns: 0,
->>>>>>> 0f8d667f
       nestedRunsPending: true
     });
   }
@@ -140,10 +137,7 @@
         run,
         nestedRuns: nestedRuns.value || [],
         hasNestedRuns,
-<<<<<<< HEAD
-=======
         totalNestedRuns: nestedRuns.total || 0,
->>>>>>> 0f8d667f
         nestedRunsPending: false,
         error,
         showActiveWorkersOnly,
