/*
 * Copyright 2017-2019 EPAM Systems, Inc. (https://www.epam.com/)
 *
 * Licensed under the Apache License, Version 2.0 (the "License");
 * you may not use this file except in compliance with the License.
 * You may obtain a copy of the License at
 *
 *     http://www.apache.org/licenses/LICENSE-2.0
 *
 * Unless required by applicable law or agreed to in writing, software
 * distributed under the License is distributed on an "AS IS" BASIS,
 * WITHOUT WARRANTIES OR CONDITIONS OF ANY KIND, either express or implied.
 * See the License for the specific language governing permissions and
 * limitations under the License.
 */

package com.epam.pipeline.manager.cloud.azure;

import com.epam.pipeline.entity.cloud.InstanceTerminationState;
import com.epam.pipeline.entity.cloud.azure.AzureVirtualMachineStats;
import com.epam.pipeline.entity.pipeline.RunInstance;
import com.epam.pipeline.entity.region.AzureRegion;
import com.epam.pipeline.entity.region.AzureRegionCredentials;
import com.epam.pipeline.entity.region.CloudProvider;
import com.epam.pipeline.exception.cloud.azure.AzureException;
import com.epam.pipeline.manager.CmdExecutor;
import com.epam.pipeline.manager.cloud.CloudInstanceService;
import com.epam.pipeline.manager.cloud.CommonCloudInstanceService;
import com.epam.pipeline.manager.cloud.commands.AbstractClusterCommand;
import com.epam.pipeline.manager.cloud.commands.NodeUpCommand;
import com.epam.pipeline.manager.cloud.commands.RunIdArgCommand;
import com.epam.pipeline.manager.cluster.KubernetesConstants;
import com.epam.pipeline.manager.cluster.KubernetesManager;
import com.epam.pipeline.manager.execution.SystemParams;
import com.epam.pipeline.manager.parallel.ParallelExecutorService;
import com.epam.pipeline.manager.preference.PreferenceManager;
import com.epam.pipeline.manager.preference.SystemPreferences;
import com.epam.pipeline.manager.region.CloudRegionManager;
import lombok.extern.slf4j.Slf4j;
import org.apache.commons.lang3.BooleanUtils;
import org.apache.commons.lang3.StringUtils;
import org.springframework.beans.factory.annotation.Value;
import org.springframework.stereotype.Service;

import java.time.LocalDateTime;
import java.time.ZonedDateTime;
import java.time.format.DateTimeParseException;
import java.util.HashMap;
import java.util.Map;
import java.util.Optional;
import java.util.concurrent.CompletableFuture;
import java.util.function.Supplier;

@Service
@Slf4j
public class AzureInstanceService implements CloudInstanceService<AzureRegion> {

    private static final String AZURE_AUTH_LOCATION = "AZURE_AUTH_LOCATION";
    private static final String AZURE_RESOURCE_GROUP = "AZURE_RESOURCE_GROUP";
    private final CommonCloudInstanceService instanceService;
    private final AzureVMService vmService;
    private final KubernetesManager kubernetesManager;
    private final PreferenceManager preferenceManager;
    private final CloudRegionManager cloudRegionManager;
    private final ParallelExecutorService executorService;
    private final CmdExecutor cmdExecutor = new CmdExecutor();
    private final String nodeUpScript;
    private final String nodeDownScript;
    private final String nodeReassignScript;
    private final String nodeTerminateScript;
    private final String kubeMasterIP;
    private final String kubeToken;

    public AzureInstanceService(final CommonCloudInstanceService instanceService,
                                final PreferenceManager preferenceManager,
                                final AzureVMService vmService,
                                final KubernetesManager kubernetesManager,
                                final CloudRegionManager regionManager,
                                final ParallelExecutorService executorService,
                                @Value("${cluster.azure.nodeup.script:}") final String nodeUpScript,
                                @Value("${cluster.azure.nodedown.script:}") final String nodeDownScript,
                                @Value("${cluster.azure.reassign.script:}") final String nodeReassignScript,
                                @Value("${cluster.azure.node.terminate.script:}") final String nodeTerminateScript,
                                @Value("${kube.master.ip}") final String kubeMasterIP,
                                @Value("${kube.kubeadm.token}") final String kubeToken) {
        this.instanceService = instanceService;
        this.cloudRegionManager = regionManager;
        this.preferenceManager = preferenceManager;
        this.vmService = vmService;
        this.kubernetesManager = kubernetesManager;
        this.executorService = executorService;
        this.nodeUpScript = nodeUpScript;
        this.nodeDownScript = nodeDownScript;
        this.nodeReassignScript = nodeReassignScript;
        this.nodeTerminateScript = nodeTerminateScript;
        this.kubeMasterIP = kubeMasterIP;
        this.kubeToken = kubeToken;
    }

    @Override
    public RunInstance scaleUpNode(final AzureRegion region,
                                   final Long runId,
                                   final RunInstance instance) {
        final String command = buildNodeUpCommand(region, runId, instance);
        final Map<String, String> envVars = buildScriptAzureEnvVars(region);
        return instanceService.runNodeUpScript(cmdExecutor, runId, instance, command, envVars);
    }

    @Override
    public void scaleDownNode(final AzureRegion region, final Long runId) {
        final String command = buildNodeDownCommand(runId);
        final Map<String, String> envVars = buildScriptAzureEnvVars(region);
        CompletableFuture.runAsync(() -> instanceService.runNodeDownScript(cmdExecutor, command, envVars),
                executorService.getExecutorService());
    }

    //TODO: This code won't work for current scripts
    @Override
    public void scaleUpFreeNode(final AzureRegion region, final String nodeId) {
        throw new UnsupportedOperationException();
    }

    @Override
    public void terminateNode(final AzureRegion region, final String internalIp, final String nodeName) {
        final String command = instanceService.buildTerminateNodeCommand(internalIp, nodeName, nodeTerminateScript);
        final Map<String, String> envVars = buildScriptAzureEnvVars(region);
        CompletableFuture.runAsync(() -> instanceService.runTerminateNodeScript(command, cmdExecutor, envVars),
                executorService.getExecutorService());
    }

    @Override
    public void startInstance(final AzureRegion region, final String instanceId) {
        vmService.startInstance(region, instanceId);
    }

    @Override
    public void stopInstance(final AzureRegion region, final String instanceId) {
        vmService.stopInstance(region, instanceId);
    }

    @Override
    public void terminateInstance(final AzureRegion region, final String instanceId) {
        vmService.terminateInstance(region, instanceId);
    }

    @Override
    public boolean instanceExists(final AzureRegion region, final String instanceId) {
        return vmService.findVmByName(region, instanceId).isPresent();
    }

    @Override
    public LocalDateTime getNodeLaunchTime(final AzureRegion region, final Long runId) {
        return kubernetesManager.findNodeByRunId(String.valueOf(runId))
                .map(node -> node.getMetadata().getCreationTimestamp())
                .filter(StringUtils::isNotBlank)
                .map(timestamp -> {
                    try {
                        return ZonedDateTime.parse(timestamp, KubernetesConstants.KUBE_DATE_FORMATTER)
                                .toLocalDateTime();
                    } catch (DateTimeParseException e) {
                        log.error("Failed to parse date from Kubernetes API: {}", timestamp);
                        return null;
                    }
                }).orElse(null);
    }

    @Override
    public RunInstance describeInstance(final AzureRegion region, final String nodeLabel, final RunInstance instance) {
        return describeInstance(nodeLabel, instance, () -> vmService.getRunningVMByRunId(region, nodeLabel));
    }

    @Override
    public RunInstance describeAliveInstance(final AzureRegion region, final String nodeLabel,
                                             final RunInstance instance) {
        return describeInstance(nodeLabel, instance, () -> vmService.getAliveVMByRunId(region, nodeLabel));
    }

    private RunInstance describeInstance(final String nodeLabel,
                                         final RunInstance instance,
                                         final Supplier<AzureVirtualMachineStats> supplier) {
        try {
            final AzureVirtualMachineStats vm = supplier.get();
            instance.setNodeId(vm.getName());
            instance.setNodeName(vm.getName());
            instance.setNodeIP(vm.getPrivateIP());
            return instance;
        } catch (AzureException e) {
            log.error("An error while getting instance description {}", nodeLabel);
            return null;
        }
    }

    @Override
    public boolean reassignNode(final AzureRegion region, final Long oldId, final Long newId) {
        return instanceService.runNodeReassignScript(
                oldId, newId, cmdExecutor, nodeReassignScript, buildScriptAzureEnvVars(region));
    }

    @Override
    public Map<String, String> buildContainerCloudEnvVars(final AzureRegion region) {
        final AzureRegionCredentials credentials = cloudRegionManager.loadCredentials(region);
        final Map<String, String> envVars = new HashMap<>();
        envVars.put(SystemParams.CLOUD_REGION_PREFIX + region.getId(), region.getRegionCode());
        envVars.put(SystemParams.CLOUD_ACCOUNT_PREFIX + region.getId(), region.getStorageAccount());
        envVars.put(SystemParams.CLOUD_ACCOUNT_KEY_PREFIX + region.getId(), credentials.getStorageAccountKey());
        envVars.put(SystemParams.CLOUD_PROVIDER_PREFIX + region.getId(), region.getProvider().name());
        return envVars;
    }

    @Override
    public Optional<InstanceTerminationState> getInstanceTerminationState(final AzureRegion region,
                                                                          final String instanceId) {
        return vmService.getFailingVMStatus(region, instanceId).map(status -> InstanceTerminationState.builder()
                .instanceId(instanceId)
                .stateCode(status.code())
                .stateMessage(status.message())
                .build());
    }

    @Override
    public CloudProvider getProvider() {
        return CloudProvider.AZURE;
    }

    private Map<String, String> buildScriptAzureEnvVars(final AzureRegion region) {
        final Map<String, String> envVars = new HashMap<>();
        envVars.put(AZURE_AUTH_LOCATION, region.getAuthFile());
        envVars.put(AZURE_RESOURCE_GROUP, region.getResourceGroup());
        return envVars;
    }

    private String buildNodeUpCommand(final AzureRegion region, final Long runId, final RunInstance instance) {

        final NodeUpCommand.NodeUpCommandBuilder commandBuilder = NodeUpCommand.builder()
                .executable(AbstractClusterCommand.EXECUTABLE)
                .script(nodeUpScript)
                .runId(String.valueOf(runId))
                .sshKey(region.getSshPublicKeyPath())
                .instanceImage(instance.getNodeImage())
                .instanceType(instance.getNodeType())
                .instanceDisk(String.valueOf(instance.getEffectiveNodeDisk()))
                .kubeIP(kubeMasterIP)
                .kubeToken(kubeToken)
                .region(region.getRegionCode());

<<<<<<< HEAD
        final Boolean clusterSpotStrategy = preferenceManager.getPreference(SystemPreferences.CLUSTER_SPOT);
        if (BooleanUtils.isTrue(clusterSpotStrategy) || BooleanUtils.isTrue(instance.getSpot())) {
=======
        final Boolean clusterSpotStrategy = instance.getSpot() == null
                ? preferenceManager.getPreference(SystemPreferences.CLUSTER_SPOT)
                : instance.getSpot();

        if (BooleanUtils.isTrue(clusterSpotStrategy)) {
>>>>>>> 0a268b1e
            commandBuilder.isSpot(true);
        }
        return commandBuilder.build().getCommand();
    }

    private String buildNodeDownCommand(final Long runId) {
        return RunIdArgCommand.builder()
                .executable(AbstractClusterCommand.EXECUTABLE)
                .script(nodeDownScript)
                .runId(String.valueOf(runId))
                .build()
                .getCommand();
    }
}<|MERGE_RESOLUTION|>--- conflicted
+++ resolved
@@ -243,16 +243,11 @@
                 .kubeToken(kubeToken)
                 .region(region.getRegionCode());
 
-<<<<<<< HEAD
-        final Boolean clusterSpotStrategy = preferenceManager.getPreference(SystemPreferences.CLUSTER_SPOT);
-        if (BooleanUtils.isTrue(clusterSpotStrategy) || BooleanUtils.isTrue(instance.getSpot())) {
-=======
         final Boolean clusterSpotStrategy = instance.getSpot() == null
                 ? preferenceManager.getPreference(SystemPreferences.CLUSTER_SPOT)
                 : instance.getSpot();
 
         if (BooleanUtils.isTrue(clusterSpotStrategy)) {
->>>>>>> 0a268b1e
             commandBuilder.isSpot(true);
         }
         return commandBuilder.build().getCommand();
