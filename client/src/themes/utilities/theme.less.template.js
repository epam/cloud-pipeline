/*
 * Copyright 2017-2021 EPAM Systems, Inc. (https://www.epam.com/)
 *
 * Licensed under the Apache License, Version 2.0 (the "License");
 * you may not use this file except in compliance with the License.
 * You may obtain a copy of the License at
 *
 *     http://www.apache.org/licenses/LICENSE-2.0
 *
 *  Unless required by applicable law or agreed to in writing, software
 *  distributed under the License is distributed on an "AS IS" BASIS,
 *  WITHOUT WARRANTIES OR CONDITIONS OF ANY KIND, either express or implied.
 *  See the License for the specific language governing permissions and
 *  limitations under the License.
 */

export default `
@THEME.theme-preview .cp-theme-preview-navigation-panel {
  background-color: @navigation-panel-color;
}

@THEME a,
@THEME a:visited,
@THEME .cp-link {
  color: @primary-color;
  cursor: pointer;
}
@THEME .cp-link[disabled] {
  color: @btn-disabled-color;
}
@THEME a:hover,
@THEME a:focus,
@THEME .cp-link:hover,
@THEME .cp-link:focus {
  color: @primary-hover-color;
}
@THEME .cp-divider.top,
@THEME .cp-divider.horizontal {
  border-top: 1px solid @panel-border-color;
}
@THEME .cp-divider.bottom {
  border-bottom: 1px solid @panel-border-color;
}
@THEME .cp-divider.left,
@THEME .cp-divider.vertical {
  border-left: 1px solid @panel-border-color;
}
@THEME .cp-divider.right {
  border-right: 1px solid @panel-border-color;
}
@THEME .cp-divider.horizontal {
  width: 100%;
  height: 1px;
}
@THEME .cp-divider.vertical {
  width: 1px;
  height: 100%;
}
@THEME .cp-primary {
  color: @primary-color;
}
@THEME .cp-error,
@THEME .cp-danger {
  color: @color-red;
}
@THEME .cp-sensitive {
  color: @color-sensitive;
}
@THEME .cp-sensitive-tag {
  background-color: @color-sensitive;
  color: @btn-color;
}
@THEME .cp-versioned-storage {
  color: @primary-color;
}
@THEME .ant-layout-sider {
  background-color: @navigation-panel-color;
}
@THEME .ant-layout {
  background-color: @application-background-color;
  color: @application-color;
}
@THEME h1,
@THEME h2,
@THEME h3,
@THEME h4,
@THEME h5 {
  color: @application-color;
}
@THEME .ant-input {
  background-color: @input-background;
  border-color: @input-border;
  color: @input-color;
}
@THEME .ant-input-disabled {
  background-color: @input-background-disabled;
  color: @application-color-disabled;
}
@THEME .ant-input-group-addon,
@THEME .cp-input-group-addon {
  background-color: @input-addon;
  border-color: @input-border;
  color: @input-color;
}
@THEME .ant-input::placeholder {
  color: @input-placeholder-color;
}
@THEME .ant-input-affix-wrapper .ant-input-suffix {
  color: @input-search-icon-color;
}
@THEME .ant-input-affix-wrapper .ant-input-suffix .ant-input-search-icon:hover {
  color: @input-search-icon-hovered-color;
}
@THEME .ant-input:hover:not(.ant-input-disabled),
@THEME .ant-input-affix-wrapper:hover .ant-input:not(.ant-input-disabled) {
  border-color: @input-border-hover-color;
  box-shadow: 0 0 0 2px @input-shadow-color;
}
@THEME .ant-input-affix-wrapper:focus .ant-input:not(.ant-input-disabled),
@THEME .ant-input:focus:not(.ant-input-disabled),
@THEME .ant-input:active:not(.ant-input-disabled) {
  border-color: @input-border-hover-color;
  box-shadow: 0 0 0 2px @input-shadow-color;
}
@THEME .ant-input.cp-error {
  border-color: @color-red;
  color: @color-red;
}
@THEME .ant-input.cp-error:hover:not(.ant-input-disabled) {
  border-color: @color-red;
  box-shadow: 0 0 0 2px fade(@color-red, 20%);
}
@THEME .ant-input.cp-error:focus:not(.ant-input-disabled),
@THEME .ant-input.cp-error:active:not(.ant-input-disabled) {
  border-color: @color-red;
  box-shadow: 0 0 0 2px fade(@color-red, 20%);
}
@THEME .cp-text-not-important {
  color: @application-color-faded;
}
@THEME .ant-modal-mask {
  background-color: @modal-mask-background;
}
@THEME .ant-modal-content {
  background-color: @card-background-color;
  color: @application-color;
}
@THEME .ant-confirm-body,
@THEME .ant-confirm-body .ant-confirm-title {
  color: @application-color;
}
@THEME .ant-modal-header,
@THEME .ant-modal-footer {
  background-color: @card-background-color;
  color: @application-color;
  border-color: @card-border-color;
}
@THEME .ant-modal-title {
  color: @application-color;
}
@THEME .ant-modal-close {
  color: fadeout(@application-color, 20%);
}
@THEME .ant-modal-close:focus,
@THEME .ant-modal-close:hover {
  color: @application-color;
}
@THEME .cp-even-odd-element:nth-child(even) {
  background-color: @even-element-background;
}
@THEME .ant-tree li .ant-tree-node-content-wrapper {
  color: @application-color;
}
@THEME .ant-tree li .ant-tree-node-content-wrapper:hover {
  background-color: @table-element-hover-background-color;
  color: @table-element-hover-color;
}
@THEME .ant-tree li .ant-tree-node-content-wrapper.ant-tree-node-selected {
  background-color: @table-element-selected-background-color;
  color: @table-element-selected-color;
}
@THEME .ant-menu,
@THEME .ant-menu-submenu > .ant-menu {
  background-color: transparent;
  color: @menu-color;
  border-color: @menu-border-color;
}
@THEME .ant-menu > .ant-menu-item > a,
@THEME .ant-menu > .ant-menu-submenu > a {
  color: currentColor;
}
@THEME .ant-menu > .ant-menu-item > a:hover,
@THEME .ant-menu > .ant-menu-submenu > a:hover {
  color: @menu-active-color;
}
@THEME .ant-menu:not(.ant-menu-horizontal) > .ant-menu-item-selected {
  background-color: transparent;
}
@THEME .ant-menu > .ant-menu-item:hover,
@THEME .ant-menu > .ant-menu-submenu:hover,
@THEME .ant-menu > .ant-menu-item-active,
@THEME .ant-menu > .ant-menu-submenu-active,
@THEME .ant-menu > .ant-menu-item-open,
@THEME .ant-menu > .ant-menu-submenu-open,
@THEME .ant-menu > .ant-menu-item-selected,
@THEME .ant-menu > .ant-menu-submenu-selected,
@THEME .ant-menu-inline .ant-menu-item::after,
@THEME .ant-menu-vertical .ant-menu-item::after,
@THEME .ant-menu-submenu-title:hover,
@THEME .ant-menu-item:active,
@THEME .ant-menu-submenu-title:active {
  border-color: @menu-active-color;
  color: @menu-active-color;
  background-color: transparent;
}
@THEME .ant-tabs {
  color: @menu-color;
}
@THEME .ant-tabs .ant-tabs-bar {
  border-color: @menu-border-color;
}
@THEME .ant-tabs .ant-tabs-bar .ant-tabs-ink-bar {
  background-color: @menu-active-color;
}
@THEME .ant-tabs .ant-tabs-bar .ant-tabs-tab-active,
@THEME .ant-tabs .ant-tabs-bar .ant-tabs-tab:hover {
  color: @menu-active-color;
}
@THEME .ant-tabs.ant-tabs-card > .ant-tabs-bar .ant-tabs-tab {
  border-color: @card-border-color;
  background-color: @card-background-color;
}
@THEME .ant-tabs.ant-tabs-card > .ant-tabs-bar .ant-tabs-tab-active {
  color: @menu-active-color;
}
@THEME .ant-tabs.ant-tabs-card .ant-tabs-bar {
  margin-bottom: 0;
}
@THEME .ant-tabs.ant-tabs-card .ant-tabs-bar + .ant-tabs-content {
  padding: 16px 5px 5px;
  background-color: @card-background-color;
  border-left: 1px solid @card-border-color;
  border-right: 1px solid @card-border-color;
  border-bottom: 1px solid @card-border-color;
}
@THEME .ant-checkbox-wrapper + span {
  color: @application-color;
}
@THEME .ant-checkbox-disabled + span {
  color: @application-color-disabled;
}
@THEME .cp-ellipsis-text {
  white-space: nowrap;
  overflow: hidden;
  text-overflow: ellipsis;
}
@THEME .cp-icon-larger {
  font-size: larger;
}
@THEME .cp-icon-large {
  font-size: large;
}
@THEME .cp-split-panel-header {
  background-color: @card-header-background;
  border-bottom: 1px solid @card-border-color;
  border-top: 1px solid @card-border-color;
  color: @application-color;
}
@THEME .cp-split-panel {
  width: 100%;
  height: 100%;
  display: flex;
  flex-direction: row;
  background-color: @application-background-color;
}
@THEME .cp-split-panel-panel {
  color: @application-color;
  background-color: @panel-background-color;
}
@THEME .cp-split-panel.vertical {
  flex-direction: column;
}
@THEME .cp-split-panel.vertical > .cp-split-panel-panel {
  padding: 2px 0;
}
@THEME .cp-split-panel.horizontal > .cp-split-panel-panel {
  padding: 0 2px;
}
@THEME .cp-split-panel-resizer {
  background-color: @application-background-color;
  height: 100%;
  width: 100%;
}
@THEME .cp-button {
  padding: 0 7px;
  border-radius: 4px;
  height: 22px;
  margin-bottom: 0;
  text-align: center;
  touch-action: manipulation;
  cursor: pointer;
  border: 1px solid transparent;
  white-space: nowrap;
  line-height: 22px;
  user-select: none;
  transition: all 0.3s cubic-bezier(0.645, 0.045, 0.355, 1);
  position: relative;
  color: currentColor;
  background-color: transparent;
  text-decoration: none;
}
@THEME .cp-button i,
@THEME .cp-button span {
  line-height: 1;
  text-decoration: none;
}
@THEME .cp-button:hover {
  text-decoration: none;
}
@THEME .ant-btn,
@THEME .cp-button {
  color: @application-color;
  background-color: @panel-background-color;
  border-color: @btn-border-color;
}
@THEME .ant-btn-clicked::after {
  border: 0 solid @primary-color;
}
@THEME .ant-btn:hover,
@THEME .ant-btn:focus,
@THEME .ant-btn:active,
@THEME .ant-btn.active,
@THEME .cp-button:hover,
@THEME .cp-button:focus,
@THEME .cp-button:active {
  color: @primary-color;
  background-color: @panel-background-color;
  border-color: @primary-color;
}
@THEME .ant-btn-primary {
  color: @btn-color;
  background-color: @primary-color;
  border-color: @primary-color;
}
@THEME .ant-btn-primary:hover,
@THEME .ant-btn-primary:focus {
  color: @btn-color;
  background-color: @btn-primary-hover;
  border-color: @btn-primary-hover;
}
@THEME .ant-btn-primary.active,
@THEME .ant-btn-primary:active,
@THEME .ant-btn-primary.ant-btn-clicked {
  color: @btn-color;
  background-color: @btn-primary-active;
  border-color: @btn-primary-active;
}
@THEME .ant-btn-danger {
  color: @btn-danger-color;
  background-color: @btn-danger-background-color;
  border-color: @btn-border-color;
}
@THEME .ant-btn-danger:focus,
@THEME .ant-btn-danger:hover {
  color: @btn-color;
  background-color: @btn-danger-color;
  border-color: @btn-danger-color;
}
@THEME .ant-btn-danger.active,
@THEME .ant-btn-danger:active {
  color: @btn-color;
  background-color: @btn-danger-active-color;
  border-color: @btn-danger-active-color;
}
@THEME .ant-btn-group .ant-btn-primary:first-child:not(:last-child) {
  border-right-color: @btn-primary-active;
}
@THEME .ant-btn-group .ant-btn-primary:last-child:not(:first-child),
@THEME .ant-btn-group .ant-btn-primary + .ant-btn-primary {
  border-left-color: @btn-primary-active;
}
@THEME .ant-btn-group .ant-btn-primary:not(:first-child):not(:last-child) {
  border-right-color: @btn-primary-active;
  border-left-color: @btn-primary-active;
}
@THEME .ant-btn.disabled,
@THEME .ant-btn.disabled.active,
@THEME .ant-btn.disabled:active,
@THEME .ant-btn.disabled:focus,
@THEME .ant-btn.disabled:hover,
@THEME .ant-btn[disabled],
@THEME .ant-btn[disabled].active,
@THEME .ant-btn[disabled]:active,
@THEME .ant-btn[disabled]:focus,
@THEME .ant-btn[disabled]:hover,
@THEME .cp-button[disabled],
@THEME .cp-button[disabled].active,
@THEME .cp-button[disabled]:active,
@THEME .cp-button[disabled]:focus,
@THEME .cp-button[disabled]:hover {
  color: @btn-disabled-color;
  background-color: @btn-disabled-background-color;
  border-color: @btn-border-color;
}
@THEME .ant-table,
@THEME .ant-table-placeholder,
@THEME tr.ant-table-expanded-row,
@THEME tr.ant-table-expanded-row:hover {
  color: @application-color;
  border-color: @table-border-color;
  background: @card-background-color;
}
@THEME .ant-table-small .ant-table-thead > tr > th {
  color: @table-head-color;
  background-color: @card-background-color;
  border-color: @table-border-color;
}
@THEME .ant-table-small .ant-table-title {
  border-bottom-color: @table-border-color;
}
@THEME .ant-table-thead > tr > th .anticon-filter:hover,
@THEME .ant-table-thead > tr > th .ant-table-filter-icon:hover,
@THEME .ant-table-column-sorter-up:hover .anticon,
@THEME .ant-table-column-sorter-down:hover .anticon {
  color: @application-color;
}
@THEME .ant-table-column-sorter-up.on .anticon-caret-up,
@THEME .ant-table-column-sorter-down.on .anticon-caret-up,
@THEME .ant-table-column-sorter-up.on .anticon-caret-down,
@THEME .ant-table-column-sorter-down.on .anticon-caret-down {
  color: @primary-color;
}
@THEME .ant-table-tbody > tr > td {
  border-color: @table-border-color;
}
@THEME .ant-table-tbody > tr:hover > td,
@THEME .cp-table-element-hover {
  background-color: @table-element-hover-background-color;
  color: @table-element-hover-color;
}
@THEME .cp-table-element-selected {
  font-weight: bold;
  background-color: @table-element-selected-background-color;
  color: @table-element-selected-color;
}
@THEME .cp-table-element-disabled {
  cursor: default;
  background-color: @card-background-color;
  color: @application-color-disabled;
}
@THEME .ant-table-row-expand-icon {
  border-color: @table-border-color;
  background: inherit;
}
@THEME .ant-checkbox-inner {
  border-color: @border-color;
  background-color: inherit;
}
@THEME .ant-checkbox-wrapper:hover .ant-checkbox-inner,
@THEME .ant-checkbox:hover .ant-checkbox-inner,
@THEME .ant-checkbox-input:focus + .ant-checkbox-inner {
  border-color: @primary-color;
}
@THEME .ant-checkbox-checked .ant-checkbox-inner,
@THEME .ant-checkbox-indeterminate .ant-checkbox-inner {
  background-color: @primary-color;
  border-color: @primary-color;
}
@THEME .ant-checkbox-checked .ant-checkbox-inner::after,
@THEME .ant-checkbox-inner::after {
  border-color: @card-background-color;
}
@THEME .ant-checkbox-checked::after {
  border-color: @primary-color;
}
@THEME .ant-breadcrumb a,
@THEME .ant-breadcrumb > span:last-child {
  color: @application-color;
}
@THEME .ant-breadcrumb a:hover {
  color: @primary-color;
}
@THEME .ant-breadcrumb-separator,
@THEME .ant-breadcrumb {
  color: @application-color;
}
@THEME .ant-calendar-picker-clear,
@THEME .ant-calendar-picker-icon,
@THEME .ant-calendar-picker-icon::after {
  color: @input-color;
  background-color: @input-background;
}
@THEME .ant-select {
  color: @input-color;
}
@THEME .ant-select-selection {
  color: @input-color;
  background-color: @input-background;
  border-color: @input-border;
}
@THEME .ant-select-selection:hover {
  border-color: @primary-color;
}
@THEME .ant-select-focused .ant-select-selection,
@THEME .ant-select-selection:focus,
@THEME .ant-select-selection:active {
  border-color: @primary-color;
  box-shadow: 0 0 0 2px @input-shadow-color;
}
@THEME .ant-select-dropdown,
@THEME .rc-menu,
@THEME .rc-dropdown-menu {
  background-color: @panel-background-color;
  color: @application-color;
  box-shadow: 0 1px 6px @card-hovered-shadow-color;
}
@THEME .rc-menu,
@THEME .rc-dropdown-menu {
  border-color: @card-border-color;
}
@THEME .rc-menu > .rc-menu-item-divider,
@THEME .rc-dropdown-menu > .rc-dropdown-menu-item-divider {
  background-color: @card-border-color;
}
@THEME .ant-select-selection__placeholder,
@THEME .ant-select-selection__clear,
@THEME .ant-select-arrow,
@THEME .ant-select-dropdown.ant-select-dropdown--multiple .ant-select-dropdown-menu-item-selected::after,
@THEME .ant-select-dropdown.ant-select-dropdown--multiple .ant-select-dropdown-menu-item-selected:hover::after {
  color: @input-placeholder-color;
  background-color: transparent;
}
@THEME .ant-select-dropdown-menu-item {
  color: @application-color;
  background-color: @panel-background-color;
}
@THEME .rc-dropdown-menu > .rc-dropdown-menu-item {
  color: @application-color;
}
@THEME .ant-select-dropdown-menu-item.cp-danger,
@THEME .rc-dropdown-menu > .rc-dropdown-menu-item.cp-danger {
  color: @color-red;
}
@THEME .ant-select-dropdown-menu-item-active,
@THEME .ant-select-dropdown-menu-item:hover,
@THEME .rc-menu-item-active,
@THEME .rc-menu-submenu-active > .rc-menu-submenu-title,
@THEME .rc-dropdown-menu > .rc-dropdown-menu-item:hover,
@THEME .rc-dropdown-menu > .rc-dropdown-menu-item-active,
@THEME .rc-dropdown-menu > .rc-dropdown-menu-item-selected {
  color: @element-hover-color;
  background-color: @element-hover-background-color;
}
@THEME .ant-select-dropdown-menu-item-active.cp-danger:hover,
@THEME .ant-select-dropdown-menu-item.cp-danger:hover,
@THEME .rc-menu-item-active.cp-danger,
@THEME .rc-menu-submenu-active.cp-danger > .rc-menu-submenu-title,
@THEME .rc-dropdown-menu > .rc-dropdown-menu-item.cp-danger:hover,
@THEME .rc-dropdown-menu > .rc-dropdown-menu-item-active.cp-danger,
@THEME .rc-dropdown-menu > .rc-dropdown-menu-item-selected.cp-danger {
  color: @btn-color;
  background-color: @btn-danger-active-color;
}
@THEME .rc-menu-item.rc-menu-item-disabled,
@THEME .rc-menu-submenu-title.rc-menu-item-disabled,
@THEME .rc-menu-item.rc-menu-submenu-disabled,
@THEME .rc-menu-submenu-title.rc-menu-submenu-disabled,
@THEME .rc-dropdown-menu-item-disabled {
  color: @application-color-disabled;
}
@THEME .ant-select-dropdown-menu-item-selected,
@THEME .ant-select-dropdown-menu-item-selected:hover {
  color: @element-selected-color;
  background-color: @element-selected-background-color;
}
@THEME .ant-select-selection--multiple .ant-select-selection__choice {
  color: @element-selected-color;
  background-color: @element-selected-background-color;
  border-color: @element-hover-background-color;
}
@THEME .ant-select-selection--multiple .ant-select-selection__choice__remove {
  color: @application-color-faded;
}
@THEME .ant-select-selection--multiple .ant-select-selection__choice__remove:hover {
  color: @application-color;
}
@THEME .ant-select-dropdown-menu-item-group-title {
  color: @application-color-faded;
}
@THEME .ant-spin {
  color: @spinner;
}
@THEME .ant-spin-dot i {
  background-color: currentColor;
}
@THEME .ant-spin-blur::after {
  background-color: @application-background-color;
}
@THEME .ant-pagination-item,
@THEME .ant-pagination-item-link,
@THEME .ant-pagination-prev .ant-pagination-item-link,
@THEME .ant-pagination-next .ant-pagination-item-link {
  background-color: inherit;
  color: @application-color;
}
@THEME .ant-pagination-item > a {
  color: @application-color;
}
@THEME .ant-pagination-item:focus a,
@THEME .ant-pagination-item:hover a,
@THEME .ant-pagination-prev:focus .ant-pagination-item-link,
@THEME .ant-pagination-next:focus .ant-pagination-item-link,
@THEME .ant-pagination-prev:hover .ant-pagination-item-link,
@THEME .ant-pagination-next:hover .ant-pagination-item-link {
  color: @primary-color;
}
@THEME .ant-pagination-disabled.ant-pagination-prev .ant-pagination-item-link,
@THEME .ant-pagination-disabled.ant-pagination-next .ant-pagination-item-link {
  color: @application-color-disabled;
}
@THEME .ant-pagination-item-active {
  background-color: @primary-color;
}
@THEME .ant-pagination-item-active:hover,
@THEME .ant-pagination-item-active:focus {
  background-color: @primary-hover-color;
}
@THEME .ant-pagination-item.ant-pagination-item-active > a {
  color: @primary-text-color;
}
@THEME .ant-pagination-jump-prev::after,
@THEME .ant-pagination-jump-next::after {
  color: @pagination-jump-color;
}
@THEME .ant-pagination-jump-prev:focus::after,
@THEME .ant-pagination-jump-next:focus::after,
@THEME .ant-pagination-jump-prev:hover::after,
@THEME .ant-pagination-jump-next:hover::after {
  color: @primary-color;
}

@THEME .cp-panel {
  border: 1px solid @panel-border-color;
  background-color: @panel-background-color;
  color: @application-color;
}
@THEME .cp-panel.cp-panel-transparent {
  background-color: @panel-transparent-color;
  border-color: transparent;
}
@THEME .cp-panel.cp-panel-transparent:hover {
  box-shadow: none;
  border-color: transparent;
}
@THEME .cp-panel.cp-panel-no-hover:hover {
  box-shadow: none;
}
@THEME .cp-panel.cp-panel-borderless,
@THEME .cp-panel.cp-panel-borderless:hover {
  border-color: transparent;
}
@THEME .cp-panel .cp-panel-card {
  border: 1px solid @card-border-color;
  background-color: @card-background-color;
  margin: 2px;
}
@THEME .cp-panel .cp-panel-card.cp-card-service {
  border: 1px solid @card-service-border-color;
  background-color: @card-service-background-color;
}
@THEME .cp-panel .cp-panel-card:hover {
  box-shadow: 0 1px 6px @card-hovered-shadow-color;
  border-color: @card-hovered-shadow-color;
}
@THEME .cp-panel .cp-panel-card.cp-card-service:hover {
  box-shadow: 0 1px 6px @card-service-hovered-shadow-color;
  border-color: @card-service-hovered-shadow-color;
}
@THEME .cp-panel .cp-panel-card .cp-panel-card-title,
@THEME .cp-panel .cp-panel-card .cp-panel-card-text {
  color: @application-color;
}
@THEME .cp-panel .cp-panel-card .cp-panel-card-sub-text {
  color: @application-color-faded;
}
@THEME .cp-panel .cp-panel-card .cp-panel-card-title {
  font-weight: bold;
}
@THEME .cp-panel .cp-panel-card .cp-card-action-button {
  color: @primary-color;
}
@THEME .cp-panel .cp-panel-card .cp-card-action-button.cp-danger {
  color: @btn-danger-color;
}
@THEME .cp-panel .cp-panel-card .cp-panel-card-actions .cp-panel-card-actions-background {
  background-color: @card-background-color;
}
@THEME .cp-panel .cp-panel-card.cp-card-service .cp-panel-card-actions .cp-panel-card-actions-background {
  background-color: @card-service-background-color;
}
@THEME .cp-panel .cp-panel-card.cp-card-service .cp-panel-card-actions:hover .cp-panel-card-actions-background,
@THEME .cp-panel .cp-panel-card.cp-card-service .cp-panel-card-actions.hovered .cp-panel-card-actions-background {
  background-color: @card-service-actions-active-background;
}
@THEME .cp-panel .cp-panel-card .cp-panel-card-actions:hover .cp-panel-card-actions-background,
@THEME .cp-panel .cp-panel-card .cp-panel-card-actions.hovered .cp-panel-card-actions-background {
  background-color: @card-actions-active-background;
}
@THEME .cp-panel .cp-panel-card.cp-card-service .cp-panel-card-actions:hover .cp-panel-card-actions-background,
@THEME .cp-panel .cp-panel-card.cp-card-service .cp-panel-card-actions.hovered .cp-panel-card-actions-background {
  background-color: @card-service-actions-active-background;
}

@THEME .cp-navigation-panel {
  background-color: @navigation-panel-color;
}
@THEME .cp-navigation-panel.impersonated {
  background-color: @navigation-panel-color-impersonated;
}
@THEME .cp-navigation-panel .cp-navigation-menu-item {
  color: @navigation-item-color;
  background-color: transparent;
  text-transform: uppercase;
  border: 0 solid transparent;
  width: 100%;
  height: 44px;
  display: flex;
  align-items: center;
  justify-content: center;
  font-size: larger;
  text-decoration: none;
}
@THEME .cp-navigation-panel .cp-navigation-menu-item.selected {
  background-color: @navigation-panel-highlighted-color;
}
@THEME .cp-navigation-panel.impersonated .cp-navigation-menu-item.selected {
  background-color: @navigation-panel-highlighted-color-impersonated;
}
@THEME .cp-navigation-panel .cp-navigation-menu-item i {
  font-weight: bold;
  font-size: large;
}
@THEME .cp-navigation-panel .cp-navigation-menu-item.cp-runs-menu-item.active {
  color: @navigation-item-runs-color;
}

@THEME .cp-dashboard-sticky-panel {
  background-color: @application-background-color;
}
@THEME .cp-project-tag-key {
  background-color: @tag-key-background-color;
  border-bottom: 1px solid @tag-key-value-divider-color;
}
@THEME .cp-project-tag-value {
  background-color: @tag-value-background-color;
}
@THEME .cp-dashboard-panel-card-header {
  background-color: @card-header-background;
}
@THEME .cp-nfs-storage-type {
  color: @nfs-icon-color;
}
@THEME .cp-notification-status-info {
  color: @status-good-color;
}
@THEME .cp-notification-status-warning {
  color: @status-warning-color;
}
@THEME .cp-notification-status-critical {
  color: @status-bad-color;
}
@THEME .cp-new-notification {
  border-color: @color-blue;
  box-shadow: 0 0 1em @color-blue;
}

@THEME .provider.aws {
  background-image: @aws-icon;
}
@THEME .provider.gcp {
  background-image: @gcp-icon;
  background-color: transparent;
  box-shadow: 0 0 0 1px transparent;
}
@THEME .provider.azure {
  background-image: @azure-icon;
}
@THEME .flag.eu {
  background-image: @eu-region-icon;
}
@THEME .flag.us {
  background-image: @us-region-icon;
}
@THEME .flag.sa {
  background-image: @sa-region-icon;
}
@THEME .flag.cn {
  background-image: @cn-region-icon;
}
@THEME .flag.ca {
  background-image: @ca-region-icon;
}
@THEME .flag.ap.ap-northeast-1 {
  background-image: @ap-northeast-1-region-icon;
}
@THEME .flag.ap.ap-northeast-2 {
  background-image: @ap-northeast-2-region-icon;
}
@THEME .flag.ap.ap-northeast-3 {
  background-image: @ap-northeast-3-region-icon;
}
@THEME .flag.ap.ap-south-1 {
  background-image: @ap-south-1-region-icon;
}
@THEME .flag.ap.ap-southeast-1 {
  background-image: @ap-southeast-1-region-icon;
}
@THEME .flag.ap.ap-southeast-2 {
  background-image: @ap-southeast-2-region-icon;
}
@THEME .flag.taiwan {
  background-image: @taiwan-region-icon;
}

@THEME @fn: @theme-transition-function;
@ms: @theme-transition-duration;

.cp-theme-transition-background {
  transition: background-color @fn @ms;
}
@THEME .cp-theme-transition-color {
  transition: color @fn @ms;
}
@THEME .cp-theme-transition {
  transition: color @fn @ms, background-color @fn @ms;
}
@THEME .ant-layout-sider,
@THEME .ant-layout,
@THEME .ant-input,
@THEME .cp-panel,
@THEME .cp-panel-card,
@THEME .cp-panel-card-actions-background,
@THEME .cp-navigation-panel,
@THEME .cp-navigation-panel .cp-navigation-menu-item {
  .cp-theme-transition();
}

@THEME .ant-alert {
  color: @application-color;
}
@THEME .ant-alert.ant-alert-success {
  background-color: @alert-success-background;
  border-color: @alert-success-border;
}
@THEME .ant-alert.ant-alert-info {
  background-color: @alert-info-background;
  border-color: @alert-info-border;
}
@THEME .ant-alert.ant-alert-error {
  background-color: @alert-error-background;
  border-color: @alert-error-border;
}
@THEME .ant-alert.ant-alert-warning {
  background-color: @alert-warning-background;
  border-color: @alert-warning-border;
}
@THEME .ant-alert.ant-alert-success .ant-alert-icon,
@THEME .ant-message .ant-message-success .anticon {
  color: @alert-success-icon;
}
@THEME .ant-alert.ant-alert-info .ant-alert-icon,
@THEME .ant-message .ant-message-info .anticon {
  color: @alert-info-icon;
}
@THEME .ant-alert.ant-alert-error .ant-alert-icon,
@THEME .ant-message .ant-message-error .anticon {
  color: @alert-error-icon;
}
@THEME .ant-alert.ant-alert-warning .ant-alert-icon,
@THEME .ant-message .ant-message-warning .anticon {
  color: @alert-warning-icon;
}
@THEME .ant-message .ant-message-loading .anticon {
  color: @alert-info-icon;
}
@THEME .ant-message-notice .ant-message-notice-content {
  background-color: @card-background-color;
  color: @application-color;
  box-shadow: 0 2px 8px @card-hovered-shadow-color;
}

@THEME .cp-tool-header {
  border-color: @menu-border-color;
}
@THEME .cp-tool-panel + .cp-tool-panel {
  margin-left: 10px;
}
@THEME .cp-tool-panel .cp-tool-panel-header {
  padding: 10px;
  background-color: @card-header-background;
  border: 1px solid @card-border-color;
  border-radius: 5px 5px 0 0;
}
@THEME .cp-tool-panel .cp-tool-panel-body {
  margin-top: -1px;
  padding: 10px;
  border: 1px solid @card-border-color;
  background-color: @card-background-color;
  border-radius: 0 0 5px 5px;
}
@THEME .cp-tool-no-description {
  color: @application-color-faded;
}
@THEME .cp-tool-icon-container {
  background-color: @application-background-color;
  color: @application-color;
}

@THEME .cp-runs-table-service-url-run {
    background-color: @card-service-background-color;
}
@THEME .cp-runs-table-icon-green {
    color: @run-icon-green;
}
@THEME .cp-runs-table-icon-blue {
    color: @run-icon-blue;
}
@THEME .cp-runs-table-icon-red {
    color: @run-icon-red;
}
@THEME .cp-runs-table-icon-yellow {
    color: @run-icon-yellow;
}
@THEME .cp-billing-menu {
  width: fit-content;
  margin-left: 0;
  min-height: 100%;
}
@THEME .cp-billing-menu .ant-menu-submenu-title,
@THEME .cp-billing-menu .ant-menu-item,
@THEME .cp-billing-menu .cp-billing-sub-menu .ant-menu-item {
  height: 32px;
  line-height: 32px;
}
@THEME .cp-billing-menu .cp-billing-sub-menu .ant-menu-submenu-title {
  position: relative;
  left: 1px;
  margin-left: -1px;
  z-index: 1;
  height: 32px;
  line-height: 32px;
}
@THEME .cp-billing-menu .cp-billing-sub-menu.ant-menu-submenu-open .ant-menu-submenu-title {
  background-color: transparent;
  color: @menu-color;
}
@THEME .cp-billing-menu .cp-billing-sub-menu.cp-billing-sub-menu-selected .ant-menu-submenu-title {
  background-color: transparent;
  color: @menu-active-color;
}
@THEME .cp-billing-menu .cp-billing-sub-menu .ant-menu-submenu-title::after {
  content: "";
  position: absolute;
  right: 0;
  top: 0;
  bottom: 0;
  border-right: 3px solid @menu-active-color;
  transform: scaleY(0.0001);
  opacity: 0;
  transition: transform 0.15s cubic-bezier(0.215, 0.61, 0.355, 1), opacity 0.15s cubic-bezier(0.215, 0.61, 0.355, 1);
}
@THEME .cp-billing-menu .cp-billing-sub-menu.cp-billing-sub-menu-selected .ant-menu-submenu-title::after {
  transition: transform 0.15s cubic-bezier(0.645, 0.045, 0.355, 1), opacity 0.15s cubic-bezier(0.645, 0.045, 0.355, 1);
  opacity: 1;
  transform: scaleY(1);
}
@THEME .cp-billing-table td {
  border: 1px solid @panel-border-color;
}
@THEME .cp-billing-table td.cp-billing-table-pending {
  background-color: @card-background-color;
}

@THEME .cp-search-clear-filters-button {
  background: @primary-color;
  color: @primary-text-color;
}
@THEME .cp-search-actions > * {
  border-right: 1px solid @panel-border-color;
}
@THEME .cp-search-clear-button {
  color: @application-color-faded;
}
@THEME .cp-search-clear-button:hover {
  color: @application-color;
}
@THEME .cp-search-filter .cp-search-filter-header {
  border-bottom: 1px dashed transparent;
}
@THEME .cp-search-filter .cp-search-filter-header:hover {
  background-color: @card-header-background;
}
@THEME .cp-search-filter .cp-search-filter-header.cp-search-filter-header-expanded {
  border-bottom: 1px dashed @panel-border-color;
}
@THEME .cp-search-filter .cp-search-filter-header .cp-search-filter-header-caret {
  color: @application-color;
}
@THEME .cp-search-filter .cp-search-filter-header.cp-search-filter-header-expanded .cp-search-filter-header-caret {
  transform: rotate(90deg);
}
@THEME .cp-search-results-table-header {
  background-color: @card-background-color;
  color: @application-color;
  position: sticky;
  top: 0;
  font-weight: bold;
}
@THEME .cp-search-results-table-header-cell {
  margin: 0;
  padding: 5px;
  user-select: none;
  cursor: default;
  display: flex;
  align-items: center;
  flex-wrap: nowrap;
  border-bottom: 1px solid transparent;
}
@THEME .cp-search-results-table-cell,
@THEME .cp-search-results-table-divider,
@THEME .cp-search-results-table-header .cp-search-results-table-header-cell {
  background-color: @card-background-color;
}
@THEME .cp-search-results-table-header .cp-search-results-table-header-cell {
  border-color: @card-border-color;
}
@THEME .cp-search-result-list-item {
  display: flex;
  align-items: center;
  flex-wrap: nowrap;
}
@THEME .cp-search-results-table-cell {
  margin: 0;
  display: flex;
  align-items: center;
  flex-wrap: nowrap;
}
@THEME .cp-search-results-table-divider {
  height: 100%;
  user-select: none;
  width: 4px;
}
@THEME .cp-search-results-table-header .cp-search-results-table-divider {
  cursor: col-resize;
  border-left: 1px solid @card-border-color;
}
@THEME .cp-search-results-table-header .cp-search-results-table-divider:not(:last-child) {
  border-bottom: 1px solid @card-border-color;
}
@THEME .cp-search-results-table-header .cp-search-results-table-divider:hover,
@THEME .cp-search-results-table-divider.active {
  border-left: 1px solid @primary-color;
}
@THEME .cp-search-result-item {
  color: @application-color;
}
@THEME .cp-search-result-item-main {
  color: currentColor;
}
@THEME .cp-search-result-table-item {
  cursor: pointer;
  color: inherit;
  text-decoration: none !important;
  display: grid;
  transition: background 0.2s ease;
}
@THEME .cp-search-result-item:not(.disabled):hover .cp-search-result-item-main {
  color: @primary-color;
}
@THEME .cp-search-result-item-sub {
  color: @application-color-faded;
}
@THEME .cp-search-result-item.disabled,
@THEME .cp-search-result-item.disabled .cp-search-result-item-main,
@THEME .cp-search-result-item.disabled .cp-search-result-item-sub {
  color: @application-color-disabled;
}
@THEME .cp-search-result-item-actions {
  display: inline-flex;
  align-items: center;
  flex-wrap: nowrap;
  align-self: stretch;
}
@THEME .cp-search-result-item-action {
  margin-right: 0;
  padding: 0 8px;
  cursor: pointer;
  display: inline-flex;
  align-items: center;
  justify-content: center;
  height: 100%;
}
@THEME .cp-search-result-item:not(.disabled) .cp-search-result-item-action:hover {
  background-color: @primary-color;
  color: @primary-text-color;
}
@THEME .cp-search-result-item-tag .cp-search-result-item-tag-key,
@THEME .cp-search-result-item-tag .cp-search-result-item-tag-value {
  border: 1px solid @card-border-color;
}
@THEME .cp-search-result-item-tag .cp-search-result-item-tag-key {
  background-color: @card-header-background;
}
@THEME .cp-search-result-item-tag .cp-search-result-item-tag-value {
  background-color: @card-background-color;
}

@THEME .cp-versioned-storage-breadcrumb {
  cursor: pointer;
  transition: all 0.2s ease;
  line-height: 20px;
  padding: 5px;
  margin: 0 -5px;
}
@THEME .cp-versioned-storage-breadcrumb:not(.last):hover {
  color: @primary-color;
}
@THEME .cp-versioned-storage-breadcrumb.last {
  cursor: default;
}
@THEME .cp-versioned-storage-table-header {
  border-color: @card-border-color;
  background-color: @card-header-background;
  color: @application-color;
}

<<<<<<< HEAD
@THEME @import "variables";

.cp-library-metadata-item-key {
=======
@THEME .cp-library-metadata-item-key {
>>>>>>> 36f2d256
  background-color: @metadata-item-key-background-color;
  border-bottom: 1px solid @metadata-item-key-border-color;
}
@THEME .cp-library-metadata-item-value {
  background-color: @metadata-item-value-background-color;
}
@THEME .cp-library-metadata-additional-actions {
  background-color: inherit;
}

`;<|MERGE_RESOLUTION|>--- conflicted
+++ resolved
@@ -1134,13 +1134,7 @@
   color: @application-color;
 }
 
-<<<<<<< HEAD
-@THEME @import "variables";
-
-.cp-library-metadata-item-key {
-=======
 @THEME .cp-library-metadata-item-key {
->>>>>>> 36f2d256
   background-color: @metadata-item-key-background-color;
   border-bottom: 1px solid @metadata-item-key-border-color;
 }
