/*
 * Copyright 2017-2022 EPAM Systems, Inc. (https://www.epam.com/)
 *
 * Licensed under the Apache License, Version 2.0 (the "License");
 * you may not use this file except in compliance with the License.
 * You may obtain a copy of the License at
 *
 *     http://www.apache.org/licenses/LICENSE-2.0
 *
 * Unless required by applicable law or agreed to in writing, software
 * distributed under the License is distributed on an "AS IS" BASIS,
 * WITHOUT WARRANTIES OR CONDITIONS OF ANY KIND, either express or implied.
 * See the License for the specific language governing permissions and
 * limitations under the License.
 */

package com.epam.pipeline.common;

public final class MessageConstants {

    //Common errors
    public static final String ERROR_PARAMETER_REQUIRED = "error.parameter.required";
    public static final String ERROR_PARAMETER_NULL_OR_EMPTY = "error.null.param";
    public static final String ERROR_PARENT_REQUIRED = "error.parent.required";
    public static final String ERROR_TOO_MANY_RESULTS = "error.too.many.results";
    public static final String ERROR_UNSUPPORTED_OPERATION = "error.unsupported.operation";

    //Pipeline errors
    public static final String ERROR_PIPELINE_NOT_FOUND = "error.pipeline.not.found";
    public static final String ERROR_PIPELINE_NAME_IS_EMPTY = "error.pipeline.name.is.empty";
    public static final String ERROR_PIPELINE_WITH_URL_NOT_FOUND = "error.pipeline.with.url.not.found";
    public static final String ERROR_REPO_TOKEN_INVALID = "error.pipeline.token.is.invalid";
    public static final String ERROR_PIPELINE_DOCUMENT_PROPERTY_NOT_FOUND =
            "error.pipeline.document.property.not.found";
    public static final String ERROR_PIPELINE_REPO_EXISTS = "error.pipeline.name.exists";
    public static final String ERROR_INVALID_PIPELINE_NAME = "error.pipeline.name.invalid";
    public static final String ERROR_INVALID_PIPELINE_REVISION_NAME = "error.pipeline.revision.name.invalid";
    public static final String ERROR_REPOSITORY_PATH_DOESNT_EXIST = "error.repository.path.doesnt.exist";

    //Pipeline config
    public static final String ERROR_CONFIG_INVALID = "error.pipeline.config.invalid";
    public static final String ERROR_CONFIG_NAME_REQUIRED = "error.pipeline.config.name.required";
    public static final String ERROR_INVALID_CONFIG_NAME = "error.pipeline.config.name.invalid";
    public static final String ERROR_CONFIG_NOT_FOUND = "error.pipeline.config.not.found";
    public static final String ERROR_CONFIG_NAME_EXISTS = "error.pipeline.config.name.exists";
    public static final String INFO_CONFIG_UPDATE = "info.pipeline.config.update";
    public static final String INFO_CONFIG_DELETE = "info.pipeline.config.delete";
    public static final String INFO_CONFIG_RENAME = "info.pipeline.config.rename";
    public static final String ERROR_EXCEED_MAX_RUNS_COUNT = "error.exceed.max.runs.count";
    public static final String ERROR_PROXY_SECURITY_CONFIG_MISSING = "error.proxy.security.config.missing";

    //Run config
    public static final String ERROR_RUN_CONFIG_NOT_FOUND = "error.run.config.not.found";
    public static final String ERROR_RUN_CONFIG_DUPLICATES = "error.run.config.name.duplicates";

    //Folder errors
    public static final String ERROR_FOLDER_NOT_FOUND = "error.folder.not.found";
    public static final String ERROR_FOLDER_NAME_IS_EMPTY = "error.folder.name.empty";
    public static final String ERROR_INVALID_FOLDER_NAME = "error.invalid.folder.name";
    public static final String ERROR_FOLDER_NAME_EXISTS = "error.folder.name.exists";
    public static final String ERROR_FOLDER_IS_USED = "error.folder.is.used";
    public static final String ERROR_FOLDER_USED_IN_PIPELINES = "error.folder.used.pipelines";
    public static final String ERROR_FOLDER_USED_IN_FOLDERS = "error.folder.used.folders";
    public static final String ERROR_FOLDER_USED_IN_STORAGES = "error.folder.used.storages";
    public static final String ERROR_FOLDER_RECURSIVE_DEPENDENCY = "error.folder.recursive.deps";
    public static final String ERROR_PROJECT_FOLDER_NOT_FOUND = "folder.project.not.found";
    public static final String ERROR_FOLDER_TEMPLATE_NOT_FOUND = "error.folder.template.not.found";
    public static final String ERROR_TEMPLATE_FOLDER_NAME_IS_EMPTY = "error.template.folder.name.empty";
    public static final String ERROR_FOLDER_INVALID_TEMPLATE = "error.folder.template.invalid";
    public static final String ERROR_FOLDER_INVALID_ID = "error.invalid.folder.id";

    //Tools errors
    public static final String ERROR_TOOL_NOT_FOUND = "error.tool.not.found";
    public static final String ERROR_TOOL_ALREADY_EXIST = "error.tool.already.exists";
    public static final String ERROR_TOOL_ALREADY_EXIST_IN_REGISTRY = "error.tool.already.exists.in.registry";
    public static final String ERROR_NUMBER_OF_TOOLS_WITH_IMAGE_GREATER_THEN_ONE =
            "error.number.of.tools.with.image.greater.then.one";
    public static final String ERROR_REGISTRY_NOT_FOUND = "error.registry.not.found";
    public static final String ERROR_REGISTRY_ALREADY_EXISTS = "error.registry.already.exists";
    public static final String ERROR_TOOL_COPY_BETWEEN_REGISTRIES = "error.tool.copy.between.registries";
    public static final String ERROR_TOOL_IMAGE_UNAVAILABLE = "error.tool.image.unavailable";

    public static final String ERROR_REGISTRY_SCRIPT_TEMPLATE_UNAVAILABLE = "error.registry.script.unavailable";
    public static final String ERROR_REGISTRY_COULD_NOT_GET_MANIFEST = "error.registry.could.not.get.manifest";
    public static final String ERROR_TOOL_ICON_NOT_FOUND = "error.tool.icon.not.found";
    public static final String ERROR_TOOL_ICON_TOO_LARGE = "error.tool.icon.too.large";
    public static final String ERROR_TOOL_INVALID_IMAGE = "error.tool.invalid.image";
    public static final String ERROR_TOOL_VERSION_INVALID_SIZE = "error.tool.version.invalid.size";
    public static final String ERROR_TOOL_CLOUD_REGION_NOT_ALLOWED = "error.tool.cloud.region.not.allowed";

    public static final String ERROR_TOOL_SYMLINK_SOURCE_TOOL_ID_MISSING = "error.tool.symlink.source.tool.id.missing";
    public static final String ERROR_TOOL_SYMLINK_TARGET_GROUP_ID_MISSING =
            "error.tool.symlink.target.group.id.missing";
    public static final String ERROR_TOOL_SYMLINK_SOURCE_TOOL_NOT_FOUND = "error.tool.symlink.source.tool.not.found";
    public static final String ERROR_TOOL_SYMLINK_TARGET_GROUP_NOT_FOUND = "error.tool.symlink.target.group.not.found";
    public static final String ERROR_TOOL_SYMLINK_MODIFICATION_NOT_SUPPORTED =
            "error.tool.symlink.modification.not.supported";
    public static final String ERROR_TOOL_SYMLINK_TARGET_SYMLINK = "error.tool.symlink.target.symlink";

    // Registry messages
    public static final String DEBUG_DOCKER_REGISTRY_AUTO_ENABLE = "debug.docker.registry.auto.enable";
    public static final String DEBUG_DOCKER_REGISTRY_AUTO_ENABLE_SUCCESS = "debug.docker.registry.auto.enable.success";
    public static final String ERROR_DOCKER_REGISTRY_NO_EXTERNAL = "error.docker.registry.no.external";
    public static final String ERROR_DOCKER_REGISTRY_AUTHENTICATION_REQUIRED =
            "error.docker.registry.authentication.required";
    // Registry access
    public static final String ERROR_REGISTRY_IS_NOT_ALLOWED = "error.registry.not.allowed";
    public static final String ERROR_REGISTRY_ACTION_IS_NOT_ALLOWED = "error.registry.action.not.allowed";
    public static final String ERROR_REGISTRY_IMAGE_ACTION_IS_NOT_ALLOWED = "error.registry.image.action.not.allowed";

    // ToolGroup errors
    public static final String ERROR_TOOL_GROUP_ALREADY_EXIST = "error.tool.group.already.exists";
    public static final String ERROR_TOOL_GROUP_NOT_FOUND = "error.tool.group.not.found";
    public static final String ERROR_TOOL_GROUP_IS_NOT_PROVIDED = "error.tool.group.is.not.provided";
    public static final String ERROR_TOOL_GROUP_BY_NAME_NOT_FOUND = "error.tool.group.by.name.not.found";
    public static final String ERROR_PRIVATE_TOOL_GROUP_NOT_FOUND = "error.private.tool.group.not.found";
    public static final String ERROR_TOOL_GROUP_NOT_EMPTY = "error.tool.group.not.empty";

    //PipelineLauncher
    public static final String ERROR_INVALID_CMD_TEMPLATE = "error.invalid.cmd.template";

    //PipelineRunManager
    public static final String ERROR_INVALID_IMAGE_REPOSITORY = "error.invalid.image.repository";
    public static final String WARN_COMMIT_TIMEOUT_HAS_EXPIRED = "warn.commit.timeout.has.expired";
    public static final String ERROR_PIPELINE_RUN_FINISHED = "error.pipeline.run.finished";
    public static final String ERROR_PIPELINE_RUN_NOT_STOPPED = "error.pipeline.run.not.stopped";
    public static final String ERROR_INSTANCE_DISK_NOT_ENOUGH = "error.run.instance.disk.not.enough";
    public static final String ERROR_PIPELINE_RUN_NOT_RUNNING = "error.pipeline.run.not.running";
    public static final String ERROR_RUN_IS_FINAL_STATUS = "error.run.is.final.status";
    public static final String ERROR_INSTANCE_IMAGE_NOT_FOUND = "error.run.instance.image.not.found";
    public static final String ERROR_COMMIT_OPERATION_IS_FORBIDDEN = "error.run.commit.is.forbidden";
    public static final String ERROR_RUN_OPERATION_FORBIDDEN = "error.run.operation.forbidden";

    //PipelineRun messages
    public static final String ERROR_WRONG_RUN_STATUS_UPDATE = "error.wrong.run.status.update";
    public static final String ERROR_RUN_PARAMETER_IS_REQUIRED = "error.run.parameter.required";
    public static final String ERROR_RUN_PIPELINES_NOT_FOUND = "error.run.pipelines.not.found";
    public static final String ERROR_RUN_PIPELINES_COMMIT_FAILED = "error.run.pipeline.commit.failed";
    public static final String ERROR_CONTAINER_ID_FOR_RUN_NOT_FOUND = "error.container.id.for.run.not.found";
    public static final String INFO_EXECUTE_COMMIT_RUN_PIPELINES = "info.execute.ssh.run.pipeline.command";
    public static final String ERROR_RUN_PIPELINES_PAUSE_FAILED = "error.run.pipeline.pause.failed";
    public static final String ERROR_RUN_PIPELINES_RESUME_FAILED = "error.run.pipeline.resume.failed";
    public static final String ERROR_INSTANCE_NOT_FOUND = "error.instance.not.found";
    public static final String ERROR_INSTANCE_ID_NOT_FOUND = "error.instance.id.not.found";
    public static final String ERROR_POD_ID_NOT_FOUND = "error.pod.id.not.found";
    public static final String ERROR_DOCKER_IMAGE_NOT_FOUND = "error.docker.image.not.found";
    public static final String ERROR_PIPELINE_RUN_ID_NOT_FOUND = "error.pipeline.run.id.not.found";
    public static final String ERROR_ON_DEMAND_REQUIRED = "error.instance.on.demand.required";
    public static final String ERROR_INSTANCE_IP_NOT_FOUND = "error.instance.ip.not.found";
    public static final String ERROR_ACTUAL_CMD_NOT_FOUND = "error.actual.cmd.not.found";
    public static final String ERROR_PIPELINE_RUN_NOT_INITIALIZED = "error.pipeline.run.not.initialized";
    public static final String ERROR_RUN_PRETTY_URL_IN_USE = "error.pipeline.run.pretty.url.in.use";
    public static final String ERROR_EXCEED_MAX_RESTART_RUN_COUNT = "error.exceed.max.restart.run.count";
    public static final String ERROR_GET_NODE_STAT = "error.get.node.stat";
    public static final String ERROR_CMD_TEMPLATE_NOT_RESOLVED = "error.cmd.template.not.resolved";
    public static final String ERROR_RUN_TERMINATION_WRONG_STATUS = "error.run.termination.wrong.status";
    public static final String WARN_RESUME_RUN_FAILED = "warn.resume.run.failed";
    public static final String INFO_INSTANCE_STARTED = "info.instance.started";
    public static final String ERROR_RUN_DISK_ATTACHING_WRONG_STATUS = "error.run.disk.attaching.wrong.status";
    public static final String ERROR_RUN_DISK_ATTACHING_MISSING_NODE_ID = "error.run.disk.attaching.missing.node.id";
    public static final String ERROR_RUN_DISK_SIZE_NOT_FOUND = "error.run.disk.size.not.found";
    public static final String ERROR_BAD_STATS_FILE_ENCODING = "error.run.stats.file.bad.encoding";
    public static final String ERROR_UNSUPPORTED_STATS_FILE_TYPE = "error.run.stats.file.unsupported.type";
    public static final String ERROR_STATS_FILE_XLS_CONVERSION = "error.run.stats.file.xls";
    public static final String ERROR_STATS_EMPTY_XLS_TEMPLATE_PATH = "error.run.stats.xls.template.empty.path";
    public static final String ERROR_RUN_CLOUD_REGION_NOT_ALLOWED = "error.run.cloud.region.not.allowed";
    public static final String INFO_LOG_PAUSE_COMPLETED = "info.log.pause.completed";
    public static final String ERROR_STOP_START_INSTANCE_TERMINATED = "error.stop.start.instance.reason.terminated";
    public static final String WARN_INSTANCE_STOPPING = "warn.instance.stopping";
    public static final String ERROR_RUN_ALLOWED_SID_NOT_FOUND = "error.run.allowed.sid.not.found";
    public static final String ERROR_RUN_ALLOWED_SID_NAME_NOT_FOUND = "error.run.allowed.sid.name.not.found";
    public static final String ERROR_IMAGE_NOT_FOUND_FOR_VERSIONED_STORAGE =
            "error.image.not.found.for.versioned.storage";

    //Run schedule
    public static final String CRON_EXPRESSION_IS_NOT_PROVIDED = "cron.expression.is.not.provided";
    public static final String CRON_EXPRESSION_IS_NOT_VALID = "cron.expression.is.not.valid";
    public static final String CRON_EXPRESSION_ALREADY_EXISTS = "cron.expression.already.exists";
    public static final String CRON_EXPRESSION_IDENTICAL = "cron.expression.identical";
    public static final String SCHEDULE_ACTION_IS_NOT_PROVIDED = "schedule.action.is.not.provided";
    public static final String SCHEDULE_ACTION_IS_NOT_ALLOWED = "schedule.action.is.not.allowed";
    public static final String SCHEDULE_ID_IS_NOT_PROVIDED = "schedule.id.is.not.provided";
    public static final String ERROR_RUN_SCHEDULE_NOT_FOUND = "error.run.schedule.not.found";
    public static final String ERROR_TIME_ZONE_IS_NOT_PROVIDED = "error.time.zone.is.not.provided";
    public static final String ERROR_SCHEDULABLE_ID_NOT_CORRESPONDING = "error.schedulable.id.not.corresponding";

    // PodMonitor messages
    public static final String DEBUG_MONITOR_CHECK_RUNNING = "debug.monitor.check.running";
    public static final String DEBUG_MONITOR_CHECK_FINISHED = "debug.monitor.check.finished";
    public static final String INFO_MONITOR_KILL_TASK = "info.monitor.kill.task";
    public static final String ERROR_POD_RELEASE_TASK = "error.pod.release.task";
    public static final String ERROR_RESTART_STATE_REASONS_NOT_FOUND = "error.instance.restart.state.reasons.not.found";

    // ResourceMonitoringManager messages
    public static final String INFO_RUN_IDLE_NOTIFY = "info.run.idle.notify";
    public static final String INFO_RUN_IDLE_ACTION = "info.run.idle.action";
    public static final String DEBUG_CPU_RUN_METRICS_RECEIVED = "debug.cpu.run.metrics.received";
    public static final String DEBUG_RUN_METRICS_REQUEST = "debug.run.metrics.request";
    public static final String DEBUG_RUN_IDLE_SKIP_CHECK = "debug.run.idle.skip.check";
    public static final String DEBUG_RUN_NOT_IDLED = "debug.run.not.idled";
    public static final String DEBUG_RUN_HAS_NOT_NODE_NAME = "debug.run.has.not.node.name";
    public static final String DEBUG_MEMORY_METRICS = "debug.memory.metrics.received";


    // Kubernetes messages
    public static final String ERROR_NODE_NOT_FOUND = "error.node.not.found";
    public static final String ERROR_NODE_IS_PROTECTED = "error.node.is.protected";
    public static final String ERROR_KUBE_TOKEN_NOT_FOUND = "error.kube.token.not.found";
    public static final String ERROR_KUBE_MASTER_IP_NOT_FOUND = "error.kube.master.ip.not.found";
    public static final String ERROR_KUBE_SERVICE_IP_UNDEFINED = "error.kube.service.ip.undefined";
    public static final String ERROR_KUBE_SERVICE_PORT_UNDEFINED = "error.kube.service.port.undefined";
    public static final String ERROR_NODE_DOWN_TIMEOUT = "error.kube.node.down.timeout";
    public static final String LOG_WAS_TRUNCATED = "log.truncated";
    public static final String ERROR_KUBE_SERVICE_CREATE = "error.kube.service.create";
    public static final String ERROR_KUBE_ENDPOINTS_CREATE = "error.kube.endpoints.create";
    public static final String ERROR_KUBE_POD_NOT_FOUND = "error.kube.pod.not.found";
    public static final String ERROR_KUBE_DEPLOYMENT_REFRESH_FAILED = "error.kube.deployment.refresh.failed";
    public static final String ERROR_KUBE_NAMESPACE_NOT_SPECIFIED = "error.kube.namespace.not.specified";

    // Data storage messages
    public static final String ERROR_DATASTORAGE_NOT_FOUND = "error.datastorage.not.found";
    public static final String ERROR_DATASTORAGE_NOT_FOUND_BY_NAME = "error.datastorage.not.found.by.name";
    public static final String ERROR_DATASTORAGE_ALREADY_EXIST = "error.datastorage.already.exist";
    public static final String ERROR_DATASTORAGE_NAME_IS_EMPTY = "error.datastorage.name.is.empty";
    public static final String ERROR_DATASTORAGE_NOT_SUPPORTED = "error.datastorage.not.supported";
    public static final String ERROR_DATASTORAGE_PATH_IS_EMPTY = "error.datastorage.path.is.empty";
    public static final String ERROR_DATASTORAGE_RULE_NOT_FOUND = "error.datastorage.rule.not.found";
    public static final String ERROR_DATASTORAGE_RULE_STS_OR_LTS_REQUIRED =
            "error.datastorage.rule.sts.or.lts.required";
    public static final String ERROR_DATASTORAGE_ILLEGAL_DURATION =
            "error.datastorage.rule.illegal.duration";
    public static final String ERROR_DATASTORAGE_ILLEGAL_DURATION_COMBINATION =
            "error.datastorage.rule.illegal.duration.combination";
    public static final String ERROR_INVALID_CREDENTIALS_REQUEST = "error.datastorage.invalid.request";
    public static final String ERROR_DATASTORAGE_VERSIONING_REQUIRED = "error.datastorage.versioning.required";
    public static final String ERROR_DATASTORAGE_CREATE_FAILED = "error.datastorage.create.failed";
    public static final String ERROR_DATASTORAGE_DELETE_FAILED = "error.datastorage.delete.failed";
    public static final String ERROR_DATASTORAGE_TYPE_NOT_SPECIFIED = "error.datastorage.type.not.specified";
    public static final String ERROR_DATASTORAGE_FORBIDDEN_MOUNT_POINT = "error.datastorage.forbidden.mount.point";
    public static final String ERROR_DATASTORAGE_IS_NOT_SHARED = "error.datastorage.is.not.shared";
    public static final String ERROR_SHARED_ROOT_URL_IS_NOT_SET = "error.shared.root.url.is.not.set";
    public static final String ERROR_DATASTORAGE_USED_AS_DEFAULT = "error.datastorage.is.used.default";
    public static final String ERROR_DATASTORAGE_FILE_TAG_NOT_EXIST = "error.datastorage.file.tag.not.exist";
    public static final String ERROR_DATASTORAGE_PATH_NOT_FOUND = "error.datastorage.path.not.found";
    public static final String ERROR_DATASTORAGE_PATH_ALREADY_EXISTS = "error.datastorage.path.already.exists";
    public static final String ERROR_DATASTORAGE_FOLDER_ALREADY_EXISTS = "error.datastorage.folder.already.exists";
    public static final String ERROR_DATASTORAGE_PATH_INVALID_SCHEMA = "error.datastorage.path.invalid.schema";
    public static final String ERROR_DATASTORAGE_PATH_PROCCESSING = "error.datastorage.path.processing.error";
    public static final String ERROR_AZURE_STORAGE_CREDENTIAL_INVALID = "error.azure.storage.credentials.invalid";
    public static final String ERROR_SENSITIVE_DATASTORAGE_OPERATION =
        "error.sensitive.datastorage.forbidden.operation";
    public static final String ERROR_SENSITIVE_REQUEST_WRONG_CONTEXT =
            "error.sensitive.request.wrong.context";
    public static final String ERROR_SENSITIVE_WRITE_FORBIDDEN = "error.sensitive.datastorage.write.forbidden";
    public static final String ERROR_SENSITIVE_RUN_NOT_ALLOWED_FOR_TOOL = "error.sensitive.tool.forbidden";
    public static final String ERROR_SHARED_STORAGE_IS_NOT_CONFIGURED = "error.share.storage.not.configured";
    public static final String ERROR_DATASTORAGES_TYPES_NOT_SAME = "error.datastorages.types.not.same";
    public static final String ERROR_DATASTORAGES_NOT_FOUND = "error.datastorages.not.found";
    public static final String ERROR_DATASTORAGE_CONVERT_TARGET_TYPE_INVALID =
            "error.datastorage.convert.target.type.invalid";
    public static final String ERROR_DATASTORAGE_CONVERT_SOURCE_TYPE_INVALID =
            "error.datastorage.convert.source.type.invalid";
    public static final String ERROR_DATASTORAGE_CONVERT_FAILED = "error.datastorage.convert.failed";
    public static final String ERROR_DATASTORAGE_DAV_MOUNT_ILLEGAL_TIME = "error.datastorage.dav.mount.illegal.time";
    public static final String ERROR_DATASTORAGE_DAV_MOUNT_QUOTA_EXCEEDED =
            "error.datastorage.dav.mount.quota.exceeded";
    public static final String ERROR_DATASTORAGE_DAV_MOUNT_ALREADY_MOUNTED =
            "error.datastorage.dav.mount.already.mounted";
    public static final String INFO_DATASTORAGE_DAV_MOUNT_REQUEST = "info.datastorage.dav.mount.request";
    public static final String INFO_DATASTORAGE_DAV_MOUNT_REQUEST_ALLOWED =
            "info.datastorage.dav.mount.request.allowed";
    public static final String INFO_DATASTORAGE_DAV_MOUNT_REQUEST_CALLED_OFF =
            "info.datastorage.dav.mount.request.called.off";

    public static final String ERROR_DATASTORAGE_NEW_LINKING_MASKS_ILLEGAL_STATE =
            "error.datastorage.new.linking.masks.illegal.state";
    public static final String ERROR_DATASTORAGE_MIRROR_ILLEGAL_TYPE = "error.datastorage.new.mirror.type.mismatch";
    public static final String ERROR_DATASTORAGE_MIRROR_DELETION = "error.datastorage.mirror.deletion";

    // NFS
    public static final String ERROR_DATASTORAGE_NFS_MOUNT = "error.datastorage.nfs.mount";
    public static final String ERROR_DATASTORAGE_NFS_MOUNT_2 = "error.datastorage.nfs.mount.2";
    public static final String ERROR_DATASTORAGE_NFS_MOUNT_DIRECTORY_NOT_CREATED =
        "error.datastorage.nfs.mount.dir.not.created";
    public static final String ERROR_DATASTORAGE_NFS_UNMOUNT_ERROR_2 = "error.datastorage.nfs.unmount.2";
    public static final String ERROR_DATASTORAGE_NFS_CREATE_FOLDER = "error.datastorage.nfs.create.folder";
    public static final String ERROR_DATASTORAGE_NFS_CREATE_FILE = "error.datastorage.nfs.create.file";
    public static final String ERROR_DATASTORAGE_NFS_DELETE_DIRECTORY = "error.datastorage.nfs.delete.directory";

    public static final String ERROR_DATASTORAGE_NFS_PATH_NOT_FOUND = "error.datastorage.nfs.path.not.found";
    public static final String ERROR_DATASTORAGE_CANNOT_CREATE_FILE = "error.datastorage.cannot.set.file.permission";

    public static final String ERROR_DATASTORAGE_LIFECYCLE_RULE_NOT_FOUND =
            "error.datastorage.lifecycle.rule.not.found";
    public static final String ERROR_DATASTORAGE_LIFECYCLE_RULE_CANNOT_DEFINE_DAYS_TO_PROLONG =
            "error.datastorage.lifecycle.rule.cant.define.days.to.prolong";
    public static final String ERROR_DATASTORAGE_LIFECYCLE_RULE_WRONG_DAYS_TO_PROLONG =
            "error.datastorage.lifecycle.rule.wrong.days.to.prolong";
    public static final String ERROR_DATASTORAGE_LIFECYCLE_RULE_WAS_PROLONGED_BEFORE =
            "error.datastorage.lifecycle.rule.was.prolong.before";
    public static final String ERROR_DATASTORAGE_LIFECYCLE_DATASTORAGE_ID_NOT_SPECIFIED =
            "error.datastorage.lifecycle.rule.datastorage.id.not.specified";
    public static final String ERROR_DATASTORAGE_LIFECYCLE_ROOT_PATH_NOT_SPECIFIED =
            "error.datastorage.lifecycle.root.path.not.specified";
    public static final String ERROR_DATASTORAGE_LIFECYCLE_PATH_IS_NOT_ABSOLUTE =
            "error.datastorage.lifecycle.path.is.not.absolute";
    public static final String ERROR_DATASTORAGE_LIFECYCLE_TRANSITIONS_NOT_SPECIFIED =
            "error.datastorage.lifecycle.transitions.not.specified";
    public static final String ERROR_DATASTORAGE_LIFECYCLE_WRONG_NOTIFY_BEFORE_DAYS =
            "error.datastorage.lifecycle.wrong.notify.before.days";
    public static final String ERROR_DATASTORAGE_LIFECYCLE_TRANSITION_METHOD_NOT_SPECIFIED =
            "error.datastorage.lifecycle.transition.method.not.specified";
    public static final String ERROR_DATASTORAGE_LIFECYCLE_RULE_ALREADY_EXISTS =
            "error.datastorage.lifecycle.rule.already.exists";
    public static final String ERROR_DATASTORAGE_LIFECYCLE_RULE_ASSIGNED_TO_ANOTHER_DATASTORAGE =
            "error.datastorage.lifecycle.rule.assigned.to.another.datastorage";
    public static final String ERROR_DATASTORAGE_LIFECYCLE_RULE_ID_IS_NOT_SPECIFIED =
            "error.datastorage.lifecycle.rule.id.not.specified";
    public static final String ERROR_DATASTORAGE_LIFECYCLE_RULE_PATH_NOT_MATCH_GLOB =
            "error.datastorage.lifecycle.rule.path.doesnt.match.glob";
    public static final String ERROR_DATASTORAGE_LIFECYCLE_RULE_PATH_NOT_PROVIDED =
            "error.datastorage.lifecycle.rule.path.not.provided";
    public static final String ERROR_DATASTORAGE_LIFECYCLE_RULE_EXECUTION_NOT_FOUND =
            "error.datastorage.lifecycle.rule.execution.not.found";
    public static final String ERROR_DATASTORAGE_LIFECYCLE_RULE_EXECUTION_NOT_MATCH =
            "error.datastorage.lifecycle.rule.execution.not.match";
    public static final String ERROR_DATASTORAGE_LIFECYCLE_RULE_CANNOT_PARSE_NOTIFICATION =
            "error.datastorage.lifecycle.rule.cant.parse.notification";
    public static final String ERROR_DATASTORAGE_LIFECYCLE_RULE_ENABLE_FLAG_NOT_PROVIDED =
            "error.datastorage.lifecycle.rule.provide.enable.flag";
    public static final String ERROR_DATASTORAGE_LIFECYCLE_TRANSITION_CRITERION_VALUE_NOT_PROVIDED =
            "error.datastorage.lifecycle.rule.transition.criterion.value.is.not.provided";
    public static final String ERROR_DATASTORAGE_LIFECYCLE_RULE_ONE_BY_ONE_HAS_DEFAULT_CRITERION =
            "error.datastorage.lifecycle.rule.one.by.one.has.default.criterion";
    public static final String ERROR_DATASTORAGE_LIFECYCLE_RULE_ONE_BY_ONE_NOTIFICATION_ENABLED =
<<<<<<< HEAD
            "error.datastorage.lifecycle.rule.one.by.one.notification.enabled";
    public static final String ERROR_DATASTORAGE_LIFECYCLE_RESTORE_PATH_IS_NOT_SPECIFIED =
            "error.datastorage.lifecycle.restore.path.not.specified";
    public static final String ERROR_DATASTORAGE_LIFECYCLE_RESTORE_CANNOT_BE_DONE =
            "error.datastorage.lifecycle.restore.cannot.be.done";
    public static final String DEBUG_DATASTORAGE_LIFECYCLE_EXISTING_RESTORE =
            "debug.datastorage.lifecycle.existing.restore";
    public static final String ERROR_DATASTORAGE_LIFECYCLE_PATH_ALREADY_RESTORED =
            "error.datastorage.lifecycle.path.already.restored";
    public static final String ERROR_DATASTORAGE_LIFECYCLE_CANNOT_FIND_RESTORE =
            "error.datastorage.lifecycle.restore.action.not.found";
    public static final String ERROR_DATASTORAGE_LIFECYCLE_RESTORE_IN_FINAL_STATUS =
            "error.datastorage.lifecycle.restore.in.final.status";
    public static final String ERROR_DATASTORAGE_LIFECYCLE_RESTORE_NOTIFICATION_CONFIGURED_INCORRECTLY =
            "error.datastorage.lifecycle.restore.rule.cant.parse.notification";
=======
            "error.datastirage.lifecycle.rule.one.by.one.notification.enabled";
    public static final String ERROR_DATASTORAGE_LIFECYCLE_RULE_NOTIFICATION_RECIPIENTS_NOT_PROVIDED =
            "error.datastorage.lifecycle.rule.notification.recipients.not.provided";
>>>>>>> 65830774

    // Git messages
    public static final String ERROR_REPOSITORY_FILE_WAS_UPDATED = "error.repository.file.was.updated";
    public static final String ERROR_REPOSITORY_WAS_UPDATED = "error.repository.was.updated";
    public static final String ERROR_REPOSITORY_FOLDER_NOT_FOUND = "error.repository.folder.not.found";
    public static final String ERROR_REPOSITORY_FOLDER_ALREADY_EXISTS =
            "error.repository.folder.already.exists";
    public static final String ERROR_REPOSITORY_FILE_ALREADY_EXISTS = "error.repository.file.already.exists";
    public static final String ERROR_REPOSITORY_ROOT_FOLDER_CANNOT_BE_REMOVED =
            "error.repository.root.folder.cannot.be.removed";
    public static final String ERROR_REPOSITORY_FOLDER_CANNOT_BE_REMOVED =
            "error.repository.folder.cannot.be.removed";
    public static final String ERROR_INVALID_PIPELINE_FILE_NAME = "error.pipeline.file.name.invalid";
    public static final String ERROR_REPOSITORY_INDEXING_DISABLED = "error.repository.indexing.disabled";
    public static final String ERROR_PARSE_BITBUCKET_REPOSITORY_PATH = "error.parse.bitbucket.repository.path";
    public static final String ERROR_BITBUCKET_TOKEN_NOT_FOUND = "error.bitbucket.token.not.found";
    public static final String ERROR_REPOSITORY_BRANCH_NOT_FOUND = "error.repository.branch.not.found";

    // Instance offers expiration check messages
    public static final String DEBUG_INSTANCE_OFFERS_EXPIRATION_CHECK_RUNNING =
            "instance.offers.expiration.check.running";
    public static final String DEBUG_INSTANCE_OFFERS_EXPIRATION_CHECK_DONE =
        "instance.offers.expiration.check.done";
    public static final String INFO_INSTANCE_OFFERS_EXPIRED = "instance.offers.expired";
    public static final String DEBUG_INSTANCE_OFFERS_UPDATE_STARTED = "instance.offers.update.started";
    public static final String DEBUG_INSTANCE_OFFERS_UPDATE_FINISHED = "instance.offers.update.finished";
    public static final String INFO_INSTANCE_OFFERS_UPDATED = "instance.offers.updated";
    public static final String SETTING_IS_NOT_PROVIDED = "setting.is.not.provided";
    public static final String ERROR_INSTANCE_TYPE_IS_NOT_ALLOWED = "instance.type.not.allowed";
    public static final String ERROR_PRICE_TYPE_IS_NOT_ALLOWED = "price.type.not.allowed";
    public static final String ERROR_INSTANCE_DISK_IS_INVALID = "instance.disk.invalid";

    // Cloud
    public static final String CLOUD_BUCKET_ALREADY_EXISTS = "cloud.bucket.already.exists";

    //CAdvicer
    public static final String DEBUG_SEND_CADVISOR_REQUEST = "cadvisor.send.request";
    public static final String DEBUG_RECEIVE_CADVISOR_RESPONSE = "cadvisor.receive.response";
    public static final String CADVISOR_STATS_REPORTS_NOT_SUPPORTED = "cadvisor.reports.not.supported";

    // Users
    public static final String ERROR_USER_ID_NOT_FOUND = "user.id.not.found";
    public static final String ERROR_USER_LIST_EMPTY = "user.list.is.empty";
    public static final String ERROR_ROLE_ID_NOT_FOUND = "role.id.not.found";
    public static final String ERROR_ROLE_NAME_NOT_FOUND = "role.name.not.found";
    public static final String USER_PREFIX_IS_REQUIRED = "user.prefix.required";
    public static final String ERROR_USER_NAME_NOT_FOUND = "user.name.not.found";
    public static final String ERROR_USER_NAME_REQUIRED = "user.name.required";
    public static final String ERROR_USER_NAME_EXISTS = "user.name.exists";
    public static final String ERROR_ROLE_NAME_REQUIRED = "role.name.is.required";
    public static final String ERROR_ROLE_NAME_EXISTS = "role.name.exists";
    public static final String USER_GROUP_IS_REQUIRED = "user.group.is.required";
    public static final String ERROR_MUTABLE_ACL_RETURN = "error.mutable.acl.return";
    public static final String ERROR_NO_GROUP_WAS_FOUND = "error.no.group.was.found";
    public static final String ERROR_GROUP_STATUS_EXISTS = "group.status.exists";
    public static final String INFO_ASSIGN_ROLE = "info.assign.role";
    public static final String INFO_UNASSIGN_ROLE = "info.unassign.role";
    public static final String INFO_CREATE_USER = "info.create.user";
    public static final String INFO_DELETE_USER = "info.delete.user";
    public static final String INFO_UPDATE_USER_ROLES = "info.update.user.roles";
    public static final String INFO_UPDATE_USER_DATASTORAGE = "info.update.user.datastorage";
    public static final String INFO_UPDATE_USER_BLOCK_STATUS= "info.update.user.block.status";
    public static final String INFO_UPDATE_USER_SAML_INFO = "info.update.user.saml.info";
    public static final String ERROR_DEFAULT_STORAGE_CREATION = "user.storage.home.auto.fails";
    public static final String DEFAULT_STORAGE_CREATION_CORRESPONDING_EXISTS = "user.storage.home.auto.exists";
    public static final String ERROR_SELF_IMPERSONATION_NOT_ALLOWED = "impersonation.self.not.allowed";
    public static final String ERROR_IMPERSONATION_EMPTY_USER = "impersonation.validation.empty.user";

    // Security
    public static final String ERROR_PERMISSION_PARAM_REQUIRED = "permission.param.is.required";
    public static final String UNSUPPORTED_SECURITY_CLASS = "unsupported.security.class";
    public static final String ERROR_PERMISSION_IS_NOT_GRANTED = "error.permission.is.not.granted";
    public static final String ERROR_ENTITY_IS_LOCKED = "error.entity.is.locked";
    public static final String ERROR_USER_NOT_AUTHORIZED = "error.user.not.authorized";
    public static final String ERROR_USER_NOT_REGISTERED_EXPLICITLY = "user.not.registered.explicitly";
    public static final String ERROR_USER_NOT_REGISTERED_GROUP_EXPLICITLY = "user.not.registered.group.explicitly";

    // Metadata
    public static final String ERROR_METADATA_NOT_FOUND = "error.metadata.not.found";
    public static final String ERROR_INVALID_METADATA_ENTITY_ID = "error.invalid.metadata.entity.id";
    public static final String ERROR_INVALID_METADATA_ENTITY_CLASS = "error.invalid.metadata.entity.class";
    public static final String ERROR_INVALID_METADATA = "error.invalid.metadata";
    public static final String ERROR_METADATA_CLASS_NAME_IS_EMPTY = "error.metadata.class.name.empty";
    public static final String ERROR_INVALID_METADATA_ENTITY_CLASS_ID = "error.invalid.metadata.entity.class.id";
    public static final String ERROR_METADATA_ENTITY_CLASS_NOT_FOUND = "error.metadata.entity.class.not.found";
    public static final String ERROR_METADATA_ENTITY_NOT_FOUND = "error.metadata.entity.not.found";
    public static final String ERROR_METADATA_ENTITY_ALREADY_EXIST = "error.metadata.entity.already.exists";
    public static final String ERROR_METADATA_UPDATE_KEY_NOT_FOUND = "error.metadata.update.key.not.found";
    public static final String ERROR_INVALID_METADATA_FILTER = "error.invalid.metadata.filter";
    public static final String ERROR_METADATA_UPLOAD_CHANGED_TYPE = "error.metadata.upload.changed.type";
    public static final String ERROR_METADATA_ENTITIES_NOT_FOUND = "error.metadata.entities.not.found";
    public static final String ERROR_METADATA_ENTITY_WRITING_BAD_ENCODING =
            "error.metadata.entity.writing.bad.encoding";
    public static final String ERROR_METADATA_ENTITY_WRITING_UNSUPPORTED_FORMAT =
            "error.metadata.entity.writing.unsupported.format";
    public static final String ERROR_METADATA_ENTITY_CLASS_NOT_FOUND_IN_FOLDER =
            "error.metadata.entity.class.not.found.in.folder";
    public static final String ERROR_ENTITY_FOR_METADATA_NOT_FOUND = "error.entity.for.metadata.not.found";
    public static final String ERROR_ENTITY_FOR_METADATA_NOT_SPECIFIED = "error.entity.for.metadata.not.specified";
    public static final String ERROR_KEY_FOR_METADATA_UNIQUE_VALUES_REQUEST_NOT_SPECIFIED =
        "error.key.for.metadata.unique.values.not.specified";

    //Paging
    public static final String ERROR_PAGE_INDEX = "error.page.index";
    public static final String ERROR_PAGE_SIZE = "error.page.size";
    public static final String ERROR_INVALID_PAGE_INDEX_OR_SIZE = "error.invalid.page.index.size";
    public static final String ERROR_PAGINATION_IS_NOT_PROVIDED = "error.pagination.is.not.provided";

    //Entities
    public static final String ERROR_CLASS_NOT_SUPPORTED = "error.class.not.supported";
    public static final String ERROR_ENTITY_NOT_FOUND = "error.entity.not.found";
    public static final String ERROR_INVALID_ENTITY_CLASS = "error.invalid.entity.class";

    //System notifications
    public static final String ERROR_NOTIFICATION_NOT_FOUND = "error.notification.not.found";
    public static final String ERROR_NOTIFICATION_ID_REQUIRED = "error.notification.id.required";
    public static final String ERROR_NOTIFICATION_TITLE_REQUIRED = "error.notification.title.required";
    public static final String INFO_NOTIFICATION_SUBMITTED = "info.notification.submitted";

    //Pipeline notification
    public static final String ERROR_NOTIFICATION_SETTINGS_NOT_FOUND = "error.notification.settings.not.found";
    public static final String INFO_NOTIFICATION_TEMPLATE_NOT_CONFIGURED = "info.notification.template.not.configured";
    public static final String INFO_RUN_STATUS_NOT_CONFIGURED_FOR_NOTIFICATION =
            "info.run.status.not.configured.for.notification";
    public static final String ERROR_TEMPLATE_ID_SHOULD_BE_EQUAL_TO_TYPE = "error.template.id.should.be.equal.to.type";
    public static final String ERROR_NOTIFICATION_SUBJECT_NOT_SPECIFIED = "error.notification.subject.not.specified";
    public static final String ERROR_NOTIFICATION_BODY_NOT_SPECIFIED = "error.notification.body.not.specified";
    public static final String ERROR_NOTIFICATION_RECEIVER_NOT_SPECIFIED = "error.notification.receiver.not.specified";

    //Contextual notifications
    public static final String ERROR_CONTEXTUAL_NOTIFICATION_TYPE_MISSING =
            "error.contextual.notification.type.missing";
    public static final String ERROR_CONTEXTUAL_NOTIFICATION_TRIGGER_ID_MISSING =
            "error.contextual.notification.trigger.id.missing";
    public static final String ERROR_CONTEXTUAL_NOTIFICATION_RECIPIENTS_MISSING =
            "error.contextual.notification.recipients.missing";
    public static final String ERROR_CONTEXTUAL_NOTIFICATION_GLOBAL_TEMPLATE_NOT_FOUND =
            "error.contextual.notification.global.template.not.found";
    public static final String ERROR_CONTEXTUAL_NOTIFICATION_SUBJECT_MISSING =
            "error.contextual.notification.subject.missing";
    public static final String ERROR_CONTEXTUAL_NOTIFICATION_BODY_MISSING =
            "error.contextual.notification.body.missing";

    //Parameters mapping
    public static final String ERROR_PARAMETER_MISSING_REFERENCE = "error.parameter.missing.reference";
    public static final String ERROR_PARAMETER_MISSING_VALUE = "error.parameter.missing.value";
    public static final String ERROR_PARAMETER_NON_REFERENCE_TYPE = "error.parameter.non.reference.type";
    public static final String ERROR_PARAMETER_NON_SCALAR_TYPE = "error.parameter.non.scalar.type";
    public static final String ERROR_PARAMETER_INVALID_ARRAY = "error.parameter.invalid.array";
    public static final String ERROR_EXPRESSION_INVALID_FORMAT = "error.expression.invalid.format";

    // ToolScan messages
    public static final String ERROR_TOOL_SCAN_FAILED = "error.tool.scan.failed";
    public static final String ERROR_UPDATE_TOOL_VERSION_FAILED = "error.update.tool.version.failed";
    public static final String INFO_TOOL_SCAN_REGISTRY_STARTED = "info.tool.scan.registry.started";
    public static final String INFO_TOOL_SCAN_SCHEDULED_STARTED = "info.tool.scan.scheduled.started";
    public static final String INFO_TOOL_SCAN_SCHEDULED_DONE = "info.tool.scan.scheduled.done";
    public static final String INFO_TOOL_FORCE_SCAN_STARTED = "info.tool.scan.force.started";
    public static final String ERROR_TOOL_SCAN_DISABLED = "error.tool.scan.disabled";
    public static final String ERROR_TOOL_SECURITY_POLICY_VIOLATION = "error.tool.security.policy.violation";
    public static final String INFO_TOOL_SCAN_ALREADY_SCANNED = "info.tool.scan.already.scanned";
    public static final String INFO_TOOL_SCAN_NEW_LAYERS = "info.tool.scan.new.layers";


    //Issues
    public static final String ERROR_ISSUE_NOT_FOUND = "error.issue.not.found";
    public static final String ERROR_INVALID_ISSUE_PARAMETERS = "error.invalid.issue.parameters";
    public static final String ERROR_INVALID_ISSUE_NAME = "error.invalid.issue.name";
    public static final String ERROR_INVALID_ISSUE_STATUS = "error.invalid.issue.status";
    public static final String ERROR_INVALID_ISSUE_ENTITY_PARAMETERS = "error.invalid.issue.entity.parameters";
    public static final String ERROR_INVALID_ISSUE_ENTITY_ID = "error.invalid.issue.entity.id";
    public static final String ERROR_INVALID_ISSUE_ENTITY_CLASS = "error.invalid.issue.entity.class";
    public static final String ERROR_INVALID_ISSUE_TEXT = "error.invalid.issue.text";
    public static final String ERROR_ISSUE_STATUS_IS_CLOSED = "error.issue.status.is.closed";
    public static final String ERROR_COMMENT_NOT_FOUND = "error.comment.not.found";
    public static final String ERROR_INVALID_COMMENT_TEXT = "error.invalid.comment.text";
    public static final String ERROR_WRONG_ISSUE_ID_OR_COMMENT_ID = "error.wrong.issue.id.or.comment.id";

    // Attachments
    public static final String ERROR_ATTACHMENT_NOT_FOUND = "error.attachment.not.found";
    public static final String ERROR_ATTACHMENT_SYSTEM_DATA_STORAGE_NOT_CONFIGURED =
        "error.attachment.system.data.storage.not.configured";

    //Preferences
    public static final String ERROR_PREFERENCE_NAME_NOT_SPECIFIED = "error.preference.name.not.specified";
    public static final String ERROR_PREFERENCE_TYPE_NOT_SPECIFIED = "error.preference.type.not.specified";
    public static final String ERROR_PREFERENCE_WITH_NAME_NOT_FOUND = "error.preference.with.name.not.found";
    public static final String ERROR_PREFERENCE_WITH_NAME_HAS_DIFFERENT_TYPE =
            "error.preference.with.name.has.different.type";
    public static final String INFO_PREFERENCE_UPDATED_WITH_ADDITIONAL_TASKS =
        "info.preference.update.with.additional.tasks";

    public static final String ERROR_PREFERENCE_VALUE_INVALID = "error.preference.value.invalid";
    public static final String ERROR_PREFERENCE_REQUIREMENTS_NOT_MET = "error.preference.requirements.not.met";

    //Google and Firecloud
    public static final String ERROR_GOOGLE_CREDENTIALS = "error.google.credentials";
    public static final String ERROR_GOOGLE_AUTH_CODE_MISSING = "error.google.auth.code.missing";
    public static final String ERROR_GOOGLE_SCOPES_MISSING = "error.google.scopes.missing";
    public static final String ERROR_GOOGLE_REDIRECT_URL_MISSING = "error.google.redirect.uri.missing";
    public static final String ERROR_GOOGLE_SECRET_MISSING = "error.google.secret.json.missing";
    public static final String ERROR_GOOGLE_INVALID_SECRET_JSON = "error.google.secret.json.invalid";
    public static final String ERROR_FIRECLOUD_REQUEST_FAILED = "error.firecloud.request.failed";

    //DTS
    public static final String ERROR_DTS_REGISTRY_ID_DOES_NOT_EXIST = "error.dts.registry.id.does.not.exist";
    public static final String ERROR_DTS_REGISTRY_NAME_DOES_NOT_EXIST = "error.dts.registry.name.does.not.exist";
    public static final String ERROR_DTS_REGISTRY_IS_EMPTY = "error.dts.registry.is.empty";
    public static final String ERROR_DTS_REGISTRY_URL_IS_EMPTY = "error.dts.registry.url.is.empty";
    public static final String ERROR_DTS_REGISTRY_PREFIXES_ARE_EMPTY = "error.dts.registry.prefixes.are.empty";
    public static final String ERROR_DTS_REGISTRY_ID_IS_EMPTY = "error.dts.registry.id.is.empty";
    public static final String ERROR_DTS_REGISTRY_NAME_IS_EMPTY = "error.dts.registry.name.is.empty";
    public static final String ERROR_DTS_REGISTRY_NAME_CONSIST_OF_NUMBERS = "error.dts.registry.name.numbers.only";
    public static final String ERROR_DTS_REGISTRY_NAME_ALREADY_EXISTS = "error.dts.registry.name.already.exists";
    public static final String ERROR_DTS_NOT_SCHEDULABLE = "error.dts.registry.not.schedulable";
    public static final String ERROR_DTS_PREFERENCES_DOESNT_EXIST = "error.dts.preferences.not.exist";
    public static final String ERROR_DTS_PREFERENCES_UPDATE_EMPTY = "error.dts.preferences.update.empty";
    public static final String ERROR_DTS_PREFERENCES_DELETE_EMPTY = "error.dts.preferences.delete.empty";
    public static final String INFO_DTS_MONITORING_STATUS = "info.dts.monitoring.status";
    public static final String INFO_DTS_MONITORING_STATUS_MISSING_HEARTBEAT =
            "info.dts.monitoring.status.missing.heartbeat";

    //Cloud region
    public static final String ERROR_REGION_NOT_FOUND = "error.region.not.found";
    public static final String ERROR_REGION_CREDENTIALS_NOT_FOUND = "error.region.credentials.not.found";
    public static final String ERROR_REGION_DEFAULT_UNDEFINED = "error.region.default.undefined";
    public static final String ERROR_REGION_NAME_MISSING = "error.region.name.missing";
    public static final String ERROR_REGION_MOUNT_RULE_MISSING = "error.region.mount.rule.missing";
    public static final String ERROR_REGION_MOUNT_CREDENTIALS_RULE_MISSING = "error.region.mont.credentials.missing";
    public static final String ERROR_REGION_PROVIDER_MISMATCH = "error.region.provider.mismatch";
    public static final String ERROR_REGION_REGIONID_MISSING = "error.region.regionid.missing";
    public static final String ERROR_REGION_REGIONID_INVALID = "error.region.regionid.invalid";
    public static final String ERROR_REGION_JSON_WRITING_FAILED = "error.region.json.writing.failed";
    public static final String ERROR_REGION_CORS_RULES_INVALID = "error.region.cors.rules.invalid";
    public static final String ERROR_REGION_POLICY_INVALID = "error.region.policy.invalid";
    public static final String ERROR_MISSING_IAM_ROLE = "error.missing.iam.role";

    //Contextual preferences
    public static final String ERROR_CONTEXTUAL_PREFERENCE_NOT_FOUND = "error.contextual.preference.not.found";
    public static final String ERROR_CONTEXTUAL_PREFERENCE_NAME_MISSING = "error.contextual.preference.name.missing";
    public static final String ERROR_CONTEXTUAL_PREFERENCE_NAMES_MISSING = "error.contextual.preference.names.missing";
    public static final String ERROR_CONTEXTUAL_PREFERENCE_NAMES_EMPTY = "error.contextual.preference.names.empty";
    public static final String ERROR_CONTEXTUAL_PREFERENCE_VALUE_MISSING = "error.contextual.preference.value.missing";
    public static final String ERROR_CONTEXTUAL_PREFERENCE_VALUE_INVALID = "error.contextual.preference.value.invalid";
    public static final String ERROR_CONTEXTUAL_PREFERENCE_TYPE_MISSING = "error.contextual.preference.type.missing";
    public static final String ERROR_CONTEXTUAL_PREFERENCE_TYPE_INVALID = "error.contextual.preference.type.invalid";
    public static final String ERROR_CONTEXTUAL_PREFERENCE_EXTERNAL_RESOURCE_MISSING =
            "error.contextual.preference.external.resource.missing";
    public static final String ERROR_CONTEXTUAL_PREFERENCE_EXTERNAL_RESOURCE_LEVEL_MISSING =
            "error.contextual.preference.external.resource.level.missing";
    public static final String ERROR_SAVE_CONTEXTUAL_PREFERENCE_EXTERNAL_RESOURCE_LEVEL_INVALID =
            "error.save.contextual.preference.external.resource.level.invalid";
    public static final String ERROR_SEARCH_CONTEXTUAL_PREFERENCE_EXTERNAL_RESOURCE_LEVEL_INVALID =
            "error.search.contextual.preference.external.resource.level.invalid";
    public static final String ERROR_CONTEXTUAL_PREFERENCE_EXTERNAL_RESOURCE_ID_MISSING =
            "error.contextual.preference.external.resource.id.missing";
    public static final String ERROR_CONTEXTUAL_PREFERENCE_EXTERNAL_RESOURCE_NOT_FOUND =
            "error.contextual.preference.external.resource.not.found";
    public static final String WARN_CONTEXTUAL_PREFERENCE_DIFFERENT_VALUES =
            "warn.contextual.preference.reducer.different.values";
    public static final String WARN_CONTEXTUAL_PREFERENCE_REDUCING_FAILED =
            "warn.contextual.preference.reducing.failed";

    //Common cloud messages
    public static final String ERROR_CLOUD_PROVIDER_NOT_SUPPORTED = "error.cloud.provider.not.supported";

    //Azure
    public static final String ERROR_AZURE_STORAGE_ACC_REQUIRED = "error.azure.storage.account.required";
    public static final String ERROR_AZURE_STORAGE_KEY_REQUIRED = "error.azure.storage.key.required";
    public static final String ERROR_AZURE_INSTANCE_NOT_FOUND = "error.azure.instance.not.found";
    public static final String ERROR_AZURE_RESOURCE_IS_NOT_VM_LIKE = "error.azure.resource.is.not.vm.like";
    public static final String ERROR_AZURE_SCALE_SET_DOESNT_CONTAIN_VMS = "error.azure.scale.set.doesnt.contain.vm";
    public static final String ERROR_AZURE_INSTANCE_NOT_RUNNING = "error.azure.instance.not.running";
    public static final String ERROR_DATASTORAGE_AZURE_INVALID_ACCOUNT_KEY =
            "error.datastorage.azure.invalid.account.key";
    public static final String ERROR_DATASTORAGE_AZURE_CREATE_FILE = "error.datastorage.azure.create.file";
    public static final String ERROR_AZURE_RESOURCE_GROUP_NOT_FOUND = "error.azure.resource.group.not.found";
    public static final String ERROR_AZURE_AUTH_FILE_IS_INVALID = "error.azure.auth.file.invalid";
    public static final String ERROR_AZURE_IP_RANGE_IS_INVALID = "error.azure.policy.ip.range.invalid";
    public static final String ERROR_AZURE_IP_IS_INVALID = "error.azure.ip.policy.invalid";


    //GCP
    public static final String ERROR_GCP_PROJECT_REQUIRED = "error.gcp.project.required";
    public static final String ERROR_GCP_IMP_ACC_REQUIRED = "error.gcp.impersonate.account";
    public static final String ERROR_GCP_SSH_KEY_REQUIRED = "error.gcp.ssh.key.required";

    public static final String ERROR_GCP_INSTANCE_NOT_RUNNING = "error.gcp.instance.not.running";
    public static final String ERROR_GCP_INSTANCE_NOT_FOUND = "error.gcp.instance.not.found";

    //AWS
    public static final String ERROR_AWS_PROFILE_UNIQUENESS = "error.aws.profile.uniqueness";
    public static final String ERROR_AWS_S3_ROLE_UNIQUENESS = "error.aws.s3.role.uniqueness";

    //Billing
    public static final String ERROR_BILLING_FIELD_DATE_GROUPING_NOT_SUPPORTED =
        "error.billing.date.field.grouping.not.supported";
    public static final String INFO_BILLING_ENTITY_FOR_DETAILS_NOT_FOUND =
        "error.billing.entity.for.grouping.not.found";
    public static final String ERROR_BILLING_DETAILS_NOT_SUPPORTED = "error.billing.details.not.supported";
    public static final String ERROR_BILLING_INTERVAL_NOT_SUPPORTED = "error.billing.interval.not.supported";
    public static final String ERROR_ILLEGAL_PAGING_PARAMETERS = "error.billing.invalid.paging";
    public static final String ERROR_BILLING_EXPORT_TYPE_NOT_SUPPORTED = "error.billing.export.type.not.supported";
    public static final String ERROR_BILLING_EXPORT_TYPES_MISSING = "error.billing.export.types.missing";

    //Disks
    public static final String ERROR_DISK_NODE_MISSING = "error.disk.node.missing";
    public static final String ERROR_DISK_DATE_MISSING = "error.disk.date.missing";
    public static final String ERROR_DISK_SIZE_MISSING = "error.disk.size.missing";
    public static final String ERROR_DISK_SIZE_INVALID = "error.disk.size.invalid";

    //System dictionaries
    public static final String ERROR_CATEGORICAL_ATTRIBUTE_KEY_DOESNT_EXIST = "categorical.attribute.key.not.exist";
    public static final String ERROR_CATEGORICAL_ATTRIBUTE_ID_DOESNT_EXIST = "categorical.attribute.id.not.exist";
    public static final String ERROR_CATEGORICAL_ATTRIBUTE_EXISTS_ALREADY = "categorical.attribute.exists.already";
    public static final String ERROR_CATEGORICAL_ATTRIBUTE_INVALID_LINK = "categorical.attribute.invalid.link";
    public static final String ERROR_CATEGORICAL_ATTRIBUTE_NULL_KEY_NAME = "categorical.attribute.null.name.key";
    //LDAP
    public static final String ERROR_LDAP_SEARCH_TYPE_MISSING = "error.ldap.search.type.missing";

    //Other
    public static final String ERROR_KEEP_ALIVE_POLICY_NOT_SUPPORTED = "error.keep.alive.policy.not.supported";

    //Lustre
    public static final String ERROR_LUSTRE_NOT_FOUND = "error.lustre.not.found.for.run";
    public static final String ERROR_LUSTRE_NOT_CREATED = "error.lustre.not.created.for.run";
    public static final String ERROR_LUSTRE_REGION_NOT_SUPPORTED = "error.lustre.region.not.supported";
    public static final String ERROR_LUSTRE_MISSING_CONFIG = "error.lustre.missing.config";
    public static final String ERROR_LUSTRE_MISSING_INSTANCE = "error.lustre.missing.instance";
    public static final String ERROR_LUSTRE_MISSING_NETWORK = "error.lustre.missing.network";

    //Node Schedule
    public static final String ERROR_NODE_SCHEDULE_MISSING_ENTRIES = "error.node.schedule.missing.entries";
    public static final String ERROR_NODE_SCHEDULE_MISSING_FROM = "error.node.schedule.missing.from";
    public static final String ERROR_NODE_SCHEDULE_MISSING_FROM_TIME = "error.node.schedule.missing.from.time";
    public static final String ERROR_NODE_SCHEDULE_MISSING_TO = "error.node.schedule.missing.to";
    public static final String ERROR_NODE_SCHEDULE_MISSING_TO_TIME = "error.node.schedule.missing.to.time";
    public static final String ERROR_NODE_SCHEDULE_NOT_FOUND = "error.node.schedule.not.found";

    //Persistent Nodes
    public static final String ERROR_NODE_POOL_NOT_FOUND = "error.node.pool.not.found";
    public static final String ERROR_NODE_POOL_MISSING_PRICE_TYPE = "error.node.pool.missing.price.type";
    public static final String ERROR_NODE_POOL_MISSING_REGION = "error.node.pool.missing.region";
    public static final String ERROR_NODE_POOL_MISSING_INSTANCE_TYPE = "error.node.pool.missing.instance.type";
    public static final String ERROR_NODE_POOL_PRICE_TYPE_NOT_ALLOWED = "error.node.pool.price.type.not.allowed";
    public static final String ERROR_NODE_POOL_INSTANCE_TYPE_NOT_ALLOWED = "error.node.pool.instance.type.not.allowed";
    public static final String ERROR_NODE_POOL_INVALID_DISK_SIZE = "error.node.pool.invalid.disk.size";
    public static final String ERROR_NODE_POOL_INVALID_COUNT = "error.node.pool.invalid.count";
    public static final String ERROR_NODE_POOL_POSITIVE_INT_REQUIRED = "error.node.pool.positive.int.required";
    public static final String ERROR_NODE_POOL_FIELDS_COMPARE = "error.node.pool.fields.compare";
    public static final String ERROR_NODE_POOL_INVALID_PERCENT = "error.node.pool.invalid.percent";
    public static final String ERROR_NODE_POOL_WIN_TOOLS_ARE_NOT_ALLOWED = "error.node.pool.win.tools.not.allowed";
    public static final String ERROR_NODE_POOL_WIN_INSTANCES_ARE_NOT_ALLOWED =
        "error.node.pool.win.instance.not.allowed";

    // Users import events
    public static final String EVENT_USER_CREATED = "user.import.event.user.created";
    public static final String EVENT_USER_CREATION_NOT_ALLOWED = "user.import.event.user.creation.not.allowed";
    public static final String EVENT_ROLE_CREATED = "user.import.event.role.created";
    public static final String EVENT_ROLE_CREATION_NOT_ALLOWED = "user.import.event.role.creation.not.allowed";
    public static final String EVENT_ROLE_ASSIGNED = "user.import.event.role.assigned";
    public static final String EVENT_METADATA_ASSIGNED = "user.import.event.metadata.assigned";

    // Cloud profiles
    public static final String ERROR_PROFILE_ID_NOT_FOUND = "error.profile.id.not.found";
    public static final String ERROR_PROFILE_HAS_LINKS = "error.profile.has.links";
    public static final String ERROR_PROFILE_ASSUMED_ROLE_NOT_FOUND = "error.profile.assumed.role.not.found";
    public static final String ERROR_PROFILE_NAME_NOT_FOUND = "error.profile.name.not.found";

    // Storage quotas
    public static final String STORAGE_QUOTA_NFS_PERCENTAGE_QUOTA_WARN = "storage.quota.nfs.percentage.warn";
    public static final String STORAGE_QUOTA_UNKNOWN_RESTRICTION = "storage.quota.unknown.restriction";
    public static final String STORAGE_QUOTA_UNKNOWN_TYPE = "storage.quota.unknown.type";
    public static final String STORAGE_QUOTA_PERCENTS_UNKNOWN_SHARE_TYPE =
        "storage.quota.unknown.share.type.for.percentage";

    // NAT configuration
    public static final String NAT_ADDRESS_RESOLVING_EXCEPTION = "nat.gateway.address.resolving.exception";
    public static final String NAT_ROUTE_CONFIG_TRANSFER_ROUTES_TO_KUBE = "nat.gateway.routes.transfer.to.kube";
    public static final String NAT_ROUTE_CONFIG_ROUTE_ON_SERVICE_PORT = "nat.gateway.route.creation.route.service.port";
    public static final String NAT_ROUTE_CONFIG_ROUTE_TRANSFER_SUMMARY = "nat.gateway.route.transfer.summary";
    public static final String NAT_ROUTE_CONFIG_ADD_ROUTE_TO_EXISTING_SERVICE_FAILED =
        "nat.gateway.route.creation.existing.service.add.port.failed";
    public static final String NAT_ROUTE_CONFIG_NEW_SERVICE_CREATION = "nat.gateway.route.creation.new.service";
    public static final String NAT_ROUTE_CONFIG_PORT_GENERATION_FAILED =
        "nat.gateway.route.creation.port.generation.failed";
    public static final String NAT_ROUTE_CONFIG_NEW_SERVICE_CREATION_FAILED =
        "nat.gateway.route.creation.new.service.failed";
    public static final String NAT_ROUTE_CONFIG_ADD_ROUTE_TO_EXISTING_SERVICE =
        "nat.gateway.route.creation.existing.service.add.port";
    public static final String NAT_ROUTE_CONFIG_DNS_CREATION_FAILED = "nat.gateway.route.creation.dns.config.error";
    public static final String NAT_ROUTE_CONFIG_ERROR_EMPTY_RULE = "nat.gateway.route.creation.empty.rule";
    public static final String NAT_ROUTE_CONFIG_FAILURE_SUMMARY = "nat.gateway.route.creation.failure.summary";
    public static final String NAT_ROUTE_CONFIG_INVALID_MANDATORY_FIELD = "nat.gateway.route.creation.invalid.field";
    public static final String NAT_ROUTE_CONFIG_INVALID_DESCRIPTION = "nat.gateway.route.creation.invalid.description";
    public static final String NAT_ROUTE_CONFIG_INVALID_PROTOCOL = "nat.gateway.route.creation.invalid.protocol";
    public static final String NAT_ROUTE_EXISTS_ALREADY = "nat.gateway.route.registration.exists.already";
    public static final String NAT_ROUTE_CONFIG_DEPLOYMENT_REFRESH_FAILED =
        "nat.gateway.route.creation.deploy.refresh.error";
    public static final String NAT_ROUTE_CONFIG_PORT_FORWARDING_FAILED =
        "nat.gateway.route.creation.port.forwarding.error";
    public static final String NAT_ROUTE_CONFIG_PORT_ASSIGNING_FAILED =
        "nat.gateway.route.creation.port.assigning.error";
    public static final String NAT_ROUTE_CONFIG_CANT_FIND_CONFIG_MAP =
        "nat.gateway.route.creation.empty.config.map.port.forwarding";
    public static final String NAT_ROUTE_CONFIG_UNABLE_TO_RESOLVE_ADDRESS =
        "nat.gateway.route.creation.dns.resolving.failed";
    public static final String NAT_ROUTE_CONFIG_CANT_FIND_PORT =
        "nat.gateway.route.creation.port.forwarding.missing.port.error";
    public static final String NAT_ROUTE_CONFIG_KUBE_DNS_RESTART_FAILED =
        "nat.gateway.route.creation.kube.dns.restart.error";
    public static final String NAT_ROUTE_EXTENDING_INVALID_EXTERNAL_IP =
        "nat.gateway.route.extending.invalid.external.ip";
    public static final String NAT_SERVICE_CONFIG_ERROR_NO_CLUSTER_IP = "nat.gateway.service.config.no.cluster.ip";
    public static final String NAT_SERVICE_CONFIG_GENERAL_ERROR = "nat.gateway.service.config.general.error";
    public static final String NAT_SERVICE_CONFIG_EMPTY_ANNOTATIONS_WITH_PORTS =
        "nat.gateway.service.config.empty.annotations.with.ports.warn";
    public static final String NAT_ROUTE_CONFIG_WARN_UNKNOWN_STATUS_PORT =
        "nat.gateway.route.config.port.unknown.status";

    public static final String NAT_ROUTE_REMOVAL_NO_PORT_SPECIFIED = "nat.gateway.route.removal.port.not.found";
    public static final String NAT_ROUTE_REMOVAL_DNS_MASK_REMOVAL_FAILED = "nat.gateway.route.removal.dns.failed";
    public static final String NAT_ROUTE_REMOVAL_PORT_REMOVAL_FAILED = "nat.gateway.route.removal.service.port.failed";
    public static final String NAT_ROUTE_REMOVAL_KEEP_DNS_MASK = "nat.gateway.route.removal.keep.dns.entry";
    public static final String NAT_ROUTE_REMOVAL_DEPLOYMENT_REFRESH_FAILED =
        "nat.gateway.route.removal.deploy.refresh.failed";
    public static final String NAT_ROUTE_REMOVAL_PORT_FORWARDING_REMOVAL_FAILED =
        "nat.gateway.route.removal.port.forwarding.failed";
    public static final String NAT_ROUTE_REMOVAL_NO_ACTIVE_SERVICE_PORTS = "nat.gateway.route.removal.no.service.ports";
    public static final String NAT_ROUTE_REMOVAL_SERVICE_PORT = "nat.gateway.route.removal.service.port";

    // Search
    public static final String ERROR_SEARCH_SCROLLING_PARAMETER_DOC_ID_MISSING =
            "error.search.scrolling.parameter.doc.id.missing";
    public static final String ERROR_SEARCH_SCROLLING_PARAMETER_DOC_SORT_FIELDS_MISSING =
            "error.search.scrolling.parameter.doc.sort.fields.missing";

    // Quota
    public static final String ERROR_QUOTA_GROUP_EMPTY = "error.quota.group.empty";
    public static final String ERROR_QUOTA_VALUE_EMPTY = "error.quota.value.empty";
    public static final String ERROR_QUOTA_NOT_FOUND_BY_ID = "error.quota.not.found.by.id";
    public static final String ERROR_APPLIED_QUOTA_NOT_FOUND_BY_ID = "error.applied.quota.not.found.by.id";
    public static final String ERROR_QUOTA_GLOBAL_ALREADY_EXISTS = "error.quota.global.already.exists";
    public static final String ERROR_QUOTA_OVERALL_ALREADY_EXISTS = "error.quota.overall.already.exists";
    public static final String ERROR_QUOTA_ALREADY_EXISTS = "error.quota.already.exists";
    public static final String ERROR_QUOTA_SUBJECT_EMPTY = "error.quota.subject.empty";
    public static final String ERROR_QUOTA_TYPE_EMPTY = "error.quota.type.empty";
    public static final String ERROR_QUOTA_ACTION_NOT_ALLOWED = "error.quota.action.not.allowed";
    public static final String ERROR_BILLING_QUOTA_EXCEEDED_LAUNCH = "error.billing.quota.exceeded.launch";

    // Launch limits
    public static final String ERROR_RUN_LAUNCH_USER_LIMIT_EXCEEDED = "error.run.launch.user.limit.exceeded";

    // Ngs preprocessing
    public static final String ERROR_NGS_PREPROCESSING_FOLDER_ID_NOT_PROVIDED =
            "error.ngs.preprocessing.folder.id.is.not.provided";
    public static final String ERROR_NGS_PREPROCESSING_MACHINE_RUN_NOT_PROVIDED =
            "error.ngs.preprocessing.machine.run.id.is.not.provided";
    public static final String ERROR_NGS_PREPROCESSING_SAMPLESHEET_CONTENT_NOT_PROVIDED =
            "error.ngs.preprocessing.samplesheet.content.is.not.provided";
    public static final String ERROR_NGS_PREPROCESSING_FOLDER_HAS_NO_METADATA =
            "error.ngs.preprocessing.folder.has.no.metadata";
    public static final String ERROR_NGS_PREPROCESSING_NO_MACHINE_RUN_METADATA =
            "error.ngs.preprocessing.folder.has.no.machine.run.metadata";
    public static final String ERROR_NGS_PREPROCESSING_MACHINE_RUN_WRONG_METADATA_CLASS =
            "error.ngs.preprocessing.machine.run.metadata.wrong.class";
    public static final String ERROR_NGS_PREPROCESSING_FOLDER_SHOULD_HAVE_METADATA =
            "error.ngs.preprocessing.folder.should.have.metadata";
    public static final String ERROR_NGS_PREPROCESSING_FOLDER_SHOULD_HAVE_DATA_PATH =
            "error.ngs.preprocessing.folder.should.have.data.path";
    public static final String ERROR_NGS_PREPROCESSING_NO_FOLDER_METADATA =
            "error.ngs.preprocessing.no.folder.metadata";
    public static final String ERROR_NGS_PREPROCESSING_SAMPLE_ID_NOT_FOUND =
            "error.ngs.preprocessing.sampleid.is.not.found";

    private MessageConstants() {
        // no-op
    }
}<|MERGE_RESOLUTION|>--- conflicted
+++ resolved
@@ -333,7 +333,6 @@
     public static final String ERROR_DATASTORAGE_LIFECYCLE_RULE_ONE_BY_ONE_HAS_DEFAULT_CRITERION =
             "error.datastorage.lifecycle.rule.one.by.one.has.default.criterion";
     public static final String ERROR_DATASTORAGE_LIFECYCLE_RULE_ONE_BY_ONE_NOTIFICATION_ENABLED =
-<<<<<<< HEAD
             "error.datastorage.lifecycle.rule.one.by.one.notification.enabled";
     public static final String ERROR_DATASTORAGE_LIFECYCLE_RESTORE_PATH_IS_NOT_SPECIFIED =
             "error.datastorage.lifecycle.restore.path.not.specified";
@@ -349,11 +348,8 @@
             "error.datastorage.lifecycle.restore.in.final.status";
     public static final String ERROR_DATASTORAGE_LIFECYCLE_RESTORE_NOTIFICATION_CONFIGURED_INCORRECTLY =
             "error.datastorage.lifecycle.restore.rule.cant.parse.notification";
-=======
-            "error.datastirage.lifecycle.rule.one.by.one.notification.enabled";
     public static final String ERROR_DATASTORAGE_LIFECYCLE_RULE_NOTIFICATION_RECIPIENTS_NOT_PROVIDED =
             "error.datastorage.lifecycle.rule.notification.recipients.not.provided";
->>>>>>> 65830774
 
     // Git messages
     public static final String ERROR_REPOSITORY_FILE_WAS_UPDATED = "error.repository.file.was.updated";
