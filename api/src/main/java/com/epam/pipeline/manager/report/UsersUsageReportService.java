--- conflicted
+++ resolved
@@ -74,23 +74,7 @@
         return filter;
     }
 
-<<<<<<< HEAD
-    private LocalDateTime buildEndOfInterval(final LocalDate to) {
-        final LocalDateTime end = to.atTime(LocalTime.MAX);
-=======
-    private List<LocalDateTime> buildTimeIntervals(final LocalDateTime from, final LocalDateTime to,
-                                                   final ChronoUnit intervalStep) {
-        LocalDateTime intervalTime = from;
-        final List<LocalDateTime> timeIntervals = new ArrayList<>();
-        while (intervalTime.isBefore(to)) {
-            timeIntervals.add(intervalTime);
-            intervalTime = intervalTime.plus(1, intervalStep);
-        }
-        return timeIntervals;
-    }
-
     private LocalDateTime buildEndOfInterval(final LocalDateTime to) {
->>>>>>> 0ee8d13d
         final LocalDateTime now = DateUtils.nowUTC();
         if (Objects.isNull(to)) {
             return now;
@@ -150,15 +134,6 @@
                 .map(interval -> calculateDailyUsersUsageInfo(users, interval, filterUsers))
                 .collect(Collectors.toList());
     }
-<<<<<<< HEAD
-=======
-
-    private Integer calculateMedianUsersCount(final List<UsersUsageInfo> usersUsageByHour) {
-        final double[] sample = usersUsageByHour.stream()
-                .mapToDouble(UsersUsageInfo::getActiveUsersCount)
-                .toArray();
-        return (int) Math.round(new Median().evaluate(sample));
-    }
 
     private Set<Long> prepareUsers(final UsersUsageReportFilterVO filter) {
         if (CollectionUtils.isEmpty(filter.getRoles()) && CollectionUtils.isEmpty(filter.getUsers())) {
@@ -177,5 +152,4 @@
         }
         return users;
     }
->>>>>>> 0ee8d13d
 }