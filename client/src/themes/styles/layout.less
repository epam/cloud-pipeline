--- conflicted
+++ resolved
@@ -1323,8 +1323,6 @@
   color: @primary-color;
 }
 
-<<<<<<< HEAD
-=======
 .ant-collapse {
   background-color: darken(@card-background-color, 3%);
   color: @application-color;
@@ -1368,18 +1366,17 @@
   border-color: @card-border-color;
 }
 
->>>>>>> 97c8bb17
 .ant-form-item {
   color: @application-color;
 }
 
-<<<<<<< HEAD
 .ReactTable.-striped .rt-tr.-even {
   background-color: @card-background-color;
 }
 .ReactTable.-striped .rt-tr.-odd {
   background-color: @even-element-background;
-=======
+}
+
 .ant-form-item-label label {
   color: @application-color-accent;
 }
@@ -1473,5 +1470,4 @@
 
 .cp-close-button:hover {
   color: @application-color;
->>>>>>> 97c8bb17
 }