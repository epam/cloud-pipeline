--- conflicted
+++ resolved
@@ -97,10 +97,10 @@
 .cp-nat-route-removed .cp-nat-route-status {
   color: currentColor;
 }
-<<<<<<< HEAD
+
 .cp-nat-route-port-control {
   border-color: @table-border-color;
-=======
+}
 
 .cp-user-status-online {
   fill: @color-green;
@@ -110,5 +110,4 @@
 .cp-user-status-offline {
   stroke: @color-grey;
   fill: transparent;
->>>>>>> f50afbb6
 }