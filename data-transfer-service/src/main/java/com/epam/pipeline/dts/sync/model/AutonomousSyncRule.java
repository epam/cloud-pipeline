--- conflicted
+++ resolved
@@ -25,17 +25,11 @@
 @Value
 public class AutonomousSyncRule {
 
-<<<<<<< HEAD
-    private String source;
-    private String destination;
-    private String cron;
-    private List<TransferTrigger> transferTriggers;
-=======
     String source;
     String destination;
     String cron;
     Boolean deleteSource;
->>>>>>> 608e0ae7
+    List<TransferTrigger> transferTriggers;
 
     public boolean isSameSyncPaths(final AutonomousSyncRule anotherRule) {
         return StringUtils.equals(source, anotherRule.getSource())
