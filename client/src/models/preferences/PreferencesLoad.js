--- conflicted
+++ resolved
@@ -325,7 +325,6 @@
   }
 
   @computed
-<<<<<<< HEAD
   get systemMaintenanceMode () {
     return `${this.getPreferenceValue('system.maintenance.mode')}` === 'true';
   }
@@ -333,14 +332,14 @@
   @computed
   get systemMaintenanceModeBanner () {
     return this.getPreferenceValue('system.maintenance.mode.banner');
-=======
+  }
+
   get dataSharingBaseApi () {
     return this.getPreferenceValue('data.sharing.base.api');
   }
 
   get dataSharingEnabled () {
     return !!this.dataSharingBaseApi;
->>>>>>> 0724589e
   }
 
   get requestFileSystemAccessTooltip () {
