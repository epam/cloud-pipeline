--- conflicted
+++ resolved
@@ -746,20 +746,21 @@
             return self.list_objects(client, prefix, operation_parameters, recursive, page_size, show_archive)
 
     def list_paging_items(self, relative_path=None, recursive=False, page_size=StorageOperations.DEFAULT_PAGE_SIZE,
-                          start_token=None):
+                          start_token=None, show_archive=False):
         delimiter = S3BucketOperations.S3_PATH_SEPARATOR
         client = self._get_client()
         operation_parameters = {
             'Bucket': self.bucket.bucket.path,
             'PaginationConfig': {
-                'PageSize': page_size
+                'PageSize': page_size,
+                'MaxItems': page_size,
             }
         }
         prefix = S3BucketOperations.get_prefix(delimiter, relative_path)
         if relative_path:
             operation_parameters['Prefix'] = prefix
 
-        return self.list_paging_objects(client, prefix, operation_parameters, recursive, start_token)
+        return self.list_paging_objects(client, prefix, operation_parameters, recursive, start_token, show_archive)
 
     def get_summary_with_depth(self, max_depth, relative_path=None):
         bucket_name = self.bucket.bucket.path
@@ -911,13 +912,13 @@
                 break
         return items
 
-<<<<<<< HEAD
-    def list_paging_objects(self, client, prefix, operation_parameters, recursive, start_token):
+    def list_paging_objects(self, client, prefix, operation_parameters, recursive, start_token, show_archive):
         if start_token:
             operation_parameters['ContinuationToken'] = start_token
 
         paginator = client.get_paginator('list_objects_v2')
         page_iterator = paginator.paginate(**operation_parameters)
+        lifecycle_manager = DataStorageLifecycleManager(self.bucket.bucket.identifier, prefix, self.bucket.is_file_flag)
         items = []
 
         for page in page_iterator:
@@ -928,14 +929,16 @@
             if 'Contents' in page:
                 for file in page['Contents']:
                     name = self.get_file_name(file, prefix, recursive)
-                    item = self.get_file_object(file, name)
+                    lifecycle_status = None
+                    if file['StorageClass'] != 'STANDARD' and file['StorageClass'] != 'INTELLIGENT_TIERING':
+                        lifecycle_status, _ = lifecycle_manager.find_lifecycle_status(name)
+                        if not show_archive and not lifecycle_status:
+                            continue
+                    item = self.get_file_object(file, name, lifecycle_status=lifecycle_status)
                     items.append(item)
-            return items, page.get('NextContinuationToken', None) if page else None
-
-    def get_file_object(self, file, name, version=False, storage_class=True):
-=======
+        return items, page.get('NextContinuationToken', None) if page else None
+
     def get_file_object(self, file, name, version=False, storage_class=True, lifecycle_status=None):
->>>>>>> 5baeeb6f
         item = DataStorageItemModel()
         item.type = 'File'
         item.name = name
@@ -1118,7 +1121,7 @@
         if page_size:
             operation_parameters['PaginationConfig'] = {
                 'PageSize': page_size,
-                'MaxKeys': page_size
+                'MaxItems': page_size
             }
 
         if start_token:
@@ -1132,15 +1135,12 @@
                     name = cls.get_item_name(file['Key'], prefix=prefix)
                     if name.endswith(delimiter):
                         continue
-<<<<<<< HEAD
-                    results.append(('File', file['Key'], cls.get_prefix(delimiter, name), file['Size']))
-            next_page_token = page.get('NextContinuationToken', None) if page else None
-            if page_size:
-                return results, next_page_token
+                    results.append(('File', file['Key'], cls.get_prefix(delimiter, name), file['Size'],
+                                    file['LastModified']))
+        next_page_token = page.get('NextContinuationToken', None) if page else None
+        if page_size:
+            return results, next_page_token
         return results, None
-=======
-                    yield ('File', file['Key'], cls.get_prefix(delimiter, name), file['Size'], file['LastModified'])
->>>>>>> 5baeeb6f
 
     @classmethod
     def path_exists(cls, storage_wrapper, relative_path, session=None):
