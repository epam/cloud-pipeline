--- conflicted
+++ resolved
@@ -1,6 +1,5 @@
 # Launch parameters testcases
 
-<<<<<<< HEAD
 | Case ID                                   | Description/name                                                                                                           |
 |-------------------------------------------|----------------------------------------------------------------------------------------------------------------------------|
 | [**223**](223.md)                         | Check the launch system parameters preference (CP_FSBROWSER_ENABLED)                                                       |
@@ -29,44 +28,10 @@
 | [**2642_6**](2642/2642_6.md)              | Check running instances restriction for launch tool with configured Cluster                                                |
 | [**2642_7**](2642/2642_7.md)              | Check running instances restriction for Auto-Scaled Cluster runs                                                           |
 | [**2736**](2736.md)                       | Forcible terminate instances if the job is stuck in umount                                                                 |
-| [**3064_1**](3064/3064_1.md)              | # Optionally hide maintenance configuration for tool jobs                                                                  |
-| [**3064_2**](3064/3064_2.md)              | # Optionally hide maintenance configuration for pipeline jobs                                                              |
+| [**3064_1**](3064/3064_1.md)              | Optionally hide maintenance configuration for tool jobs                                                                  |
+| [**3064_2**](3064/3064_2.md)              | Optionally hide maintenance configuration for pipeline jobs                                                              |
+| [**3069**](3069.md)                       | Check hiding system capabilities                                                                                           |
 | [**783**](783.md)                         | Check the configure CPU resource                                                                                           |
 | [**TC-PARAMETERS-1**](TC-PARAMETERS-1.md) | Check the configure allowed instance types                                                                                 |
 | [**TC-PARAMETERS-2**](TC-PARAMETERS-2.md) | Check the configure allowed instance types for docker images                                                               |
-| [**TC-PARAMETERS-3**](TC-PARAMETERS-3.md) | Check the configure cluster aws ebs volume type for docker images                                                          |
-=======
-| Case ID | Description/name |
-|-------------------------------------------|---|
-| [**223**](223.md) | Check the launch system parameters preference (CP_FSBROWSER_ENABLED) |
-| [**2234**](2234.md) | "Custom" capabilities implementation |
-| [**2295**](2295.md) | "Custom" capabilities with configured job parameters |
-| [**2319**](2319.md) | Check automatically blocking users, based on the AD info |
-| [**2323_1**](2323/2323_1.md) | Check that "Capabilities" for Tools can depend on the docker image OS |
-| [**2323_2**](2323/2323_2.md) | Check that "Capabilities" for Pipelines and Configurations can depend on the docker image OS |
-| [**2323_3**](2323/2323_3.md) | Check custom "Capabilities" for all OS |
-| [**2342_1**](2342/2342_1.md) | Check restricted "system" parameters for Tool settings and Launch form |
-| [**2342_2**](2342/2342_2.md) | Check restricted "system" parameters for Pipeline and Detached Configuration |
-| [**2342_3**](2342/2342_3.md) | Check allowed "system" parameters to specific users group for Tool settings and Launch form |
-| [**2342_4**](2342/2342_4.md) | Check allowed "system" parameters for Pipeline and Detached Configuration |
-| [**2342_5**](2342/2342_5.md) | Check possibility to change restricted "system" parameters added to the Tool settings, pipeline and Detached configuration |
-| [**2342_6**](2342/2342_6.md) | Check restricted only to specific users groups "system" parameters via CLI |
-| [**2423_1**](2423/2423_1.md) | Maintenance mode notification |
-| [**2423_2**](2423/2423_2.md) | Check launch run in Maintenance mode |
-| [**2423_3**](2423/2423_3.md) | Check switch to Maintenance mode during the run Committing |
-| [**2423_4**](2423/2423_4.md) | Check switch to Maintenance mode during the run Pausing and Resuming operations |
-| [**2423_5**](2423/2423_5.md) | Check disabled Hot node pools autoscaling in Maintenance mode |
-| [**2642_1**](2642/2642_1.md) | Check Global Restriction a count of the running instances |
-| [**2642_2**](2642/2642_2.md) | Check running instances restriction applied to Group |
-| [**2642_3**](2642/2642_3.md) | Check simultaneous applying of two Group level running instances restrictions |
-| [**2642_4**](2642/2642_4.md) | Check running instances restriction applied to User |
-| [**2642_5**](2642/2642_5.md) | Check running instances restriction for Cluster runs |
-| [**2642_6**](2642/2642_6.md) | Check running instances restriction for launch tool with configured Cluster |
-| [**2642_7**](2642/2642_7.md) | Check running instances restriction for Auto-Scaled Cluster runs |
-| [**2736**](2736.md) | Forcible terminate instances if the job is stuck in umount |
-| [**3069**](3069.md) | Check hiding system capabilities |
-| [**783**](783.md) | Check the configure CPU resource |
-| [**TC-PARAMETERS-1**](TC-PARAMETERS-1.md) | Check the configure allowed instance types |
-| [**TC-PARAMETERS-2**](TC-PARAMETERS-2.md) | Check the configure allowed instance types for docker images |
-| [**TC-PARAMETERS-3**](TC-PARAMETERS-3.md) | Check the configure cluster aws ebs volume type for docker images |
->>>>>>> f0a4aaa2
+| [**TC-PARAMETERS-3**](TC-PARAMETERS-3.md) | Check the configure cluster aws ebs volume type for docker images                                                          |