--- conflicted
+++ resolved
@@ -143,10 +143,6 @@
   placement: PropTypes.string,
   configuration: PropTypes.object,
   runServiceUrlConfiguration: PropTypes.object,
-<<<<<<< HEAD
-  runId: PropTypes.oneOfType([PropTypes.string, PropTypes.number]),
-=======
->>>>>>> 26900c2d
   multiZone: PropTypes.object,
   onVisibleChange: PropTypes.func
 };
