--- conflicted
+++ resolved
@@ -444,34 +444,6 @@
               expandable={expandedState}
               toggleExpanded={this.expandCollapseSection}
             >
-<<<<<<< HEAD
-              {
-                sectionsConfiguration[section]
-                  .map(({key: variable, advanced = false}) => (
-                    <FormItem
-                      key={variable}
-                      title={VariableNames[variable] || variable}
-                      flex
-                      control
-                      titleClassName={styles.extended}
-                      hidden={advanced && !expandedState[section]}
-                      property={variable}
-                      validation={validation}
-                      hint={VariableNames[variable]}
-                    >
-                      <ColorVariable
-                        disabled={readOnly}
-                        value={themeProperties[variable] || mergedProperties[variable]}
-                        modified={!!themeProperties[variable]}
-                        parsedValues={parsedValues}
-                        parsedValue={parsedValues[variable]}
-                        variables={ColorVariables}
-                        onChange={this.onChangeConfigurationVariable(variable)}
-                      />
-                    </FormItem>
-                  ))
-              }
-=======
               <div
                 className={styles.sectionContent}
               >
@@ -488,6 +460,7 @@
                           hidden={advanced && !expandedState[section]}
                           property={variable}
                           validation={validation}
+                          hint={VariableNames[variable]}
                         >
                           <ColorVariable
                             disabled={readOnly}
@@ -513,7 +486,6 @@
                   section={section}
                 />
               </div>
->>>>>>> 59c37005
             </Section>
           ))
         }
