--- conflicted
+++ resolved
@@ -46,11 +46,7 @@
     const {value = undefined} = metadata;
     const doNotMountStorages = /^none$/i.test(value);
     return (
-<<<<<<< HEAD
-      <div className={'cp-library-metadata-limit-mounts-container'}>
-=======
       <div>
->>>>>>> 97c8bb17
         <div
           className={
             classNames(
@@ -76,12 +72,7 @@
             <div
               className={
                 classNames(
-<<<<<<< HEAD
-                  styles.limitMountsRow,
-                  'cp-metadata-limit-mounts-do-not-mount-row'
-=======
                   styles.limitMountsRow
->>>>>>> 97c8bb17
                 )
               }
             >
