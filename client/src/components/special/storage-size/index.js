--- conflicted
+++ resolved
@@ -79,11 +79,7 @@
           className={
             classNames(
               styles.storageSize,
-<<<<<<< HEAD
-              'cp-library-attributes-storage-size',
-=======
               'cp-text',
->>>>>>> 97c8bb17
               className
             )
           }
