/*
 * Copyright 2017-2021 EPAM Systems, Inc. (https://www.epam.com/)
 *
 * Licensed under the Apache License, Version 2.0 (the "License");
 * you may not use this file except in compliance with the License.
 * You may obtain a copy of the License at
 *
 *     http://www.apache.org/licenses/LICENSE-2.0
 *
 *  Unless required by applicable law or agreed to in writing, software
 *  distributed under the License is distributed on an "AS IS" BASIS,
 *  WITHOUT WARRANTIES OR CONDITIONS OF ANY KIND, either express or implied.
 *  See the License for the specific language governing permissions and
 *  limitations under the License.
 */

export default `
@THEME .ant-layout-sider {
  background-color: @navigation-panel-color;
}
@THEME .ant-layout {
  background-color: @application-background-color;
  color: @application-color;
}
@THEME h1,
@THEME h2,
@THEME h3,
@THEME h4,
@THEME h5 {
  color: @application-color;
}
@THEME .ant-input {
  background-color: @input-background;
  border-color: @input-border;
  color: @input-color;
}
@THEME .ant-input::placeholder {
  color: @input-placeholder-color;
}
@THEME .ant-input-affix-wrapper .ant-input-suffix {
  color: @input-search-icon-color;
}
@THEME .ant-input-affix-wrapper .ant-input-suffix .ant-input-search-icon:hover {
  color: @input-search-icon-hovered-color;
}
@THEME .ant-input:hover:not(.ant-input-disabled),
@THEME .ant-input-affix-wrapper:hover .ant-input:not(.ant-input-disabled) {
  border-color: @input-border-hover-color;
  box-shadow: 0 0 0 2px @input-shadow-color;
}
@THEME .ant-input-affix-wrapper:focus .ant-input:not(.ant-input-disabled),
@THEME .ant-input:focus:not(.ant-input-disabled),
@THEME .ant-input:active:not(.ant-input-disabled) {
  border-color: @input-border-hover-color;
  box-shadow: 0 0 0 2px @input-shadow-color;
}
@THEME .cp-text-not-important {
  color: @application-color-faded;
}
@THEME .ant-modal-mask {
  background-color: @modal-mask-background;
}
@THEME .ant-modal-content {
  background-color: @card-background-color;
  color: @application-color;
}
@THEME .ant-modal-header,
@THEME .ant-modal-footer {
  background-color: @card-background-color;
  color: @application-color;
  border-color: @card-border-color;
}
@THEME .ant-modal-title {
  color: @application-color;
<<<<<<< HEAD
}
@THEME .ant-modal-close {
@THEME color: fadeout(@application-color, 20%);
}
@THEME .ant-modal-close:focus,
@THEME .ant-modal-close:hover {
=======
}
@THEME .ant-modal-close {
  color: fadeout(@application-color, 20%);
}
@THEME .ant-modal-close:focus,
@THEME .ant-modal-close:hover {
>>>>>>> 016d31b6
  color: @application-color;
}
@THEME .cp-even-odd-element:nth-child(even) {
  background-color: @even-element-background;
}
@THEME .ant-tree li .ant-tree-node-content-wrapper {
  color: @application-color;
}
@THEME .ant-tree li .ant-tree-node-content-wrapper:hover {
  background-color: @table-element-hover-background-color;
  color: @table-element-hover-color;
}
@THEME .ant-tree li .ant-tree-node-content-wrapper.ant-tree-node-selected {
  background-color: @table-element-selected-background-color;
  color: @table-element-selected-color;
}
@THEME .ant-menu,
@THEME .ant-menu-submenu > .ant-menu {
  background-color: transparent;
  color: @menu-color;
  border-color: @menu-border-color;
}
@THEME .ant-menu > .ant-menu-item > a,
@THEME .ant-menu > .ant-menu-submenu > a {
  color: currentColor;
}
@THEME .ant-menu > .ant-menu-item > a:hover,
@THEME .ant-menu > .ant-menu-submenu > a:hover {
  color: @menu-active-color;
}
@THEME .ant-menu:not(.ant-menu-horizontal) > .ant-menu-item-selected {
  background-color: transparent;
}
@THEME .ant-menu > .ant-menu-item:hover,
@THEME .ant-menu > .ant-menu-submenu:hover,
@THEME .ant-menu > .ant-menu-item-active,
@THEME .ant-menu > .ant-menu-submenu-active,
@THEME .ant-menu > .ant-menu-item-open,
@THEME .ant-menu > .ant-menu-submenu-open,
@THEME .ant-menu > .ant-menu-item-selected,
@THEME .ant-menu > .ant-menu-submenu-selected,
@THEME .ant-menu-inline .ant-menu-item::after,
@THEME .ant-menu-vertical .ant-menu-item::after,
@THEME .ant-menu-submenu-title:hover,
@THEME .ant-menu-item:active,
@THEME .ant-menu-submenu-title:active {
  border-color: @menu-active-color;
  color: @menu-active-color;
  background-color: transparent;
}
@THEME .ant-tabs {
  color: @menu-color;
}
@THEME .ant-tabs .ant-tabs-bar {
  border-color: @menu-border-color;
}
@THEME .ant-tabs .ant-tabs-bar .ant-tabs-ink-bar {
  background-color: @menu-active-color;
}
@THEME .ant-tabs .ant-tabs-bar .ant-tabs-tab-active,
@THEME .ant-tabs .ant-tabs-bar .ant-tabs-tab:hover {
  color: @menu-active-color;
}
@THEME .ant-tabs.ant-tabs-card > .ant-tabs-bar .ant-tabs-tab {
  border-color: @card-border-color;
  background-color: @card-background-color;
}
@THEME .ant-tabs.ant-tabs-card > .ant-tabs-bar .ant-tabs-tab-active {
  color: @menu-active-color;
}
@THEME .ant-tabs.ant-tabs-card .ant-tabs-bar {
  margin-bottom: 0;
}
@THEME .ant-tabs.ant-tabs-card .ant-tabs-bar + .ant-tabs-content {
  padding: 16px 5px 5px;
  background-color: @card-background-color;
  border-left: 1px solid @card-border-color;
  border-right: 1px solid @card-border-color;
  border-bottom: 1px solid @card-border-color;
}
@THEME .ant-checkbox-wrapper + span {
  color: @application-color;
}
@THEME .ant-checkbox-disabled + span {
  color: @application-color-disabled;
<<<<<<< HEAD
}
@THEME .ant-btn {
  color: @application-color;
  background-color: @panel-background-color;
  border-color: @btn-border-color;
}
@THEME .ant-btn-clicked::after {
  border: 0 solid @primary-color;
}
@THEME .ant-btn:hover,
@THEME .ant-btn:focus,
@THEME .ant-btn:active,
@THEME .ant-btn.active {
  color: @primary-color;
  background-color: @panel-background-color;
  border-color: @primary-color;
}
@THEME .ant-btn-primary {
  color: @btn-color;
  background-color: @primary-color;
  border-color: @primary-color;
}
@THEME .ant-btn-primary:hover,
@THEME .ant-btn-primary:focus {
  color: @btn-color;
  background-color: @btn-primary-hover;
  border-color: @btn-primary-hover;
}
@THEME .ant-btn-primary.active,
@THEME .ant-btn-primary:active,
@THEME .ant-btn-primary.ant-btn-clicked {
  color: @btn-color;
  background-color: @btn-primary-active;
  border-color: @btn-primary-active;
}
@THEME .ant-btn-danger {
  color: @btn-danger-color;
  background-color: @btn-danger-background-color;
  border-color: @btn-border-color;
}
@THEME .ant-btn-danger:focus,
@THEME .ant-btn-danger:hover {
  color: @btn-color;
  background-color: @btn-danger-color;
  border-color: @btn-danger-color;
}
@THEME .ant-btn-danger.active,
@THEME .ant-btn-danger:active {
  color: @btn-color;
  background-color: @btn-danger-active-color;
  border-color: @btn-danger-active-color;
}
@THEME .ant-btn-group .ant-btn-primary:first-child:not(:last-child) {
  border-right-color: @btn-primary-active;
}
@THEME .ant-btn-group .ant-btn-primary:last-child:not(:first-child),
@THEME .ant-btn-group .ant-btn-primary + .ant-btn-primary {
  border-left-color: @btn-primary-active;
}
@THEME .ant-btn-group .ant-btn-primary:not(:first-child):not(:last-child) {
  border-right-color: @btn-primary-active;
  border-left-color: @btn-primary-active;
}
@THEME .ant-btn.disabled,
@THEME .ant-btn.disabled.active,
@THEME .ant-btn.disabled:active,
@THEME .ant-btn.disabled:focus,
@THEME .ant-btn.disabled:hover,
@THEME .ant-btn[disabled],
@THEME .ant-btn[disabled].active,
@THEME .ant-btn[disabled]:active,
@THEME .ant-btn[disabled]:focus,
@THEME .ant-btn[disabled]:hover {
  color: @btn-disabled-color;
  background-color: @btn-disabled-background-color;
  border-color: @btn-border-color;
}@THEME .cp-panel {
=======
}
@THEME .cp-ellipsis-text {
  white-space: nowrap;
  overflow: hidden;
  text-overflow: ellipsis;
}
@THEME .cp-icon-larger {
  font-size: larger;
}
@THEME .cp-icon-large {
  font-size: large;
}
@THEME .cp-split-panel-header {
  background-color: @card-header-background;
  border-bottom: 1px solid @card-border-color;
  border-top: 1px solid @card-border-color;
  color: @application-color;
}
@THEME .cp-split-panel {
  width: 100%;
  height: 100%;
  display: flex;
  flex-direction: row;
  background-color: @application-background-color;
}
@THEME .cp-split-panel-panel {
  color: @application-color;
  background-color: @panel-background-color;
}
@THEME .cp-split-panel.vertical {
  flex-direction: column;
}
@THEME .cp-split-panel.vertical > .cp-split-panel-panel {
  padding: 2px 0;
}
@THEME .cp-split-panel.horizontal > .cp-split-panel-panel {
  padding: 0 2px;
}
@THEME .cp-split-panel-resizer {
  background-color: @application-background-color;
  height: 100%;
  width: 100%;
}

@THEME .cp-panel {
>>>>>>> 016d31b6
  border: 1px solid @panel-border-color;
  background-color: @panel-background-color;
  color: @application-color;
}
@THEME .cp-panel.cp-panel-transparent {
  background-color: @panel-transparent-color;
  border-color: transparent;
}
@THEME .cp-panel.cp-panel-transparent:hover {
  box-shadow: none;
  border-color: transparent;
<<<<<<< HEAD
}
@THEME .cp-panel .cp-panel-card {
=======
}
@THEME .cp-panel.cp-panel-no-hover:hover {
  box-shadow: none;
}
@THEME .cp-panel.cp-panel-borderless,
@THEME .cp-panel.cp-panel-borderless:hover {
  border-color: transparent;
}
@THEME .cp-panel .cp-panel-card {
>>>>>>> 016d31b6
  border: 1px solid @card-border-color;
  background-color: @card-background-color;
  margin: 2px;
}
@THEME .cp-panel .cp-panel-card.cp-card-service {
  border: 1px solid @card-service-border-color;
  background-color: @card-service-background-color;
}
@THEME .cp-panel .cp-panel-card:hover {
  box-shadow: 0 1px 6px @card-hovered-shadow-color;
  border-color: @card-hovered-shadow-color;
}
@THEME .cp-panel .cp-panel-card.cp-card-service:hover {
  box-shadow: 0 1px 6px @card-service-hovered-shadow-color;
  border-color: @card-service-hovered-shadow-color;
}
@THEME .cp-panel .cp-panel-card .cp-panel-card-title,
@THEME .cp-panel .cp-panel-card .cp-panel-card-text {
  color: @application-color;
}
@THEME .cp-panel .cp-panel-card .cp-panel-card-sub-text {
  color: @application-color-faded;
}
@THEME .cp-panel .cp-panel-card .cp-panel-card-title {
  font-weight: bold;
}
@THEME .cp-panel .cp-panel-card .cp-card-action-button {
  color: @primary-color;
}
@THEME .cp-panel .cp-panel-card .cp-panel-card-actions .cp-panel-card-actions-background {
  background-color: @card-background-color;
}
@THEME .cp-panel .cp-panel-card.cp-card-service .cp-panel-card-actions .cp-panel-card-actions-background {
  background-color: @card-service-background-color;
}
@THEME .cp-panel .cp-panel-card.cp-card-service .cp-panel-card-actions:hover .cp-panel-card-actions-background,
@THEME .cp-panel .cp-panel-card.cp-card-service .cp-panel-card-actions.hovered .cp-panel-card-actions-background {
  background-color: @card-service-actions-active-background;
}
@THEME .cp-panel .cp-panel-card .cp-panel-card-actions:hover .cp-panel-card-actions-background,
@THEME .cp-panel .cp-panel-card .cp-panel-card-actions.hovered .cp-panel-card-actions-background {
  background-color: @card-actions-active-background;
}
@THEME .cp-panel .cp-panel-card.cp-card-service .cp-panel-card-actions:hover .cp-panel-card-actions-background,
@THEME .cp-panel .cp-panel-card.cp-card-service .cp-panel-card-actions.hovered .cp-panel-card-actions-background {
  background-color: @card-service-actions-active-background;
}

@THEME .cp-navigation-panel {
  background-color: @navigation-panel-color;
}
@THEME .cp-navigation-panel.impersonated {
  background-color: @navigation-panel-color-impersonated;
}
@THEME .cp-navigation-panel .cp-navigation-menu-item {
  color: @navigation-item-color;
  background-color: transparent;
  text-transform: uppercase;
  border: 0 solid transparent;
  width: 100%;
  height: 44px;
  display: flex;
  align-items: center;
  justify-content: center;
  font-size: larger;
  text-decoration: none;
}
@THEME .cp-navigation-panel .cp-navigation-menu-item.selected {
  background-color: @navigation-panel-highlighted-color;
}
@THEME .cp-navigation-panel.impersonated .cp-navigation-menu-item.selected {
  background-color: @navigation-panel-highlighted-color-impersonated;
}
@THEME .cp-navigation-panel .cp-navigation-menu-item i {
  font-weight: bold;
  font-size: large;
}
@THEME .cp-navigation-panel .cp-navigation-menu-item.cp-runs-menu-item.active {
  color: @navigation-item-runs-color;
}

@THEME .cp-dashboard-sticky-panel {
  background-color: @application-background-color;
}
@THEME .cp-project-tag-key {
  background-color: @tag-key-background-color;
  border-bottom: 1px solid @tag-key-value-divider-color;
}
@THEME .cp-project-tag-value {
  background-color: @tag-value-background-color;
}
@THEME .cp-dashboard-panel-card-header {
  background-color: @card-header-background;
}
@THEME .cp-nfs-storage-type {
  color: @nfs-icon-color;
}
@THEME .cp-notification-status-info {
  color: @status-good-color;
}
@THEME .cp-notification-status-warning {
  color: @status-warning-color;
}
@THEME .cp-notification-status-critical {
  color: @status-bad-color;
}
@THEME .cp-new-notification {
  border-color: @color-blue;
  box-shadow: 0 0 1em @color-blue;
}

@THEME .provider.aws {
  background-image: @aws-icon;
}
@THEME .provider.gcp {
  background-image: @gcp-icon;
  background-color: transparent;
  box-shadow: 0 0 0 1px transparent;
}
@THEME .provider.azure {
  background-image: @azure-icon;
}
@THEME .flag.eu {
  background-image: @eu-region-icon;
}
@THEME .flag.us {
  background-image: @us-region-icon;
}
@THEME .flag.sa {
  background-image: @sa-region-icon;
}
@THEME .flag.cn {
  background-image: @cn-region-icon;
}
@THEME .flag.ca {
  background-image: @ca-region-icon;
}
@THEME .flag.ap.ap-northeast-1 {
  background-image: @ap-northeast-1-region-icon;
}
@THEME .flag.ap.ap-northeast-2 {
  background-image: @ap-northeast-2-region-icon;
}
@THEME .flag.ap.ap-northeast-3 {
  background-image: @ap-northeast-3-region-icon;
}
@THEME .flag.ap.ap-south-1 {
  background-image: @ap-south-1-region-icon;
}
@THEME .flag.ap.ap-southeast-1 {
  background-image: @ap-southeast-1-region-icon;
}
@THEME .flag.ap.ap-southeast-2 {
  background-image: @ap-southeast-2-region-icon;
}
@THEME .flag.taiwan {
  background-image: @taiwan-region-icon;
}
<<<<<<< HEAD
@THEME @fn: @theme-transition-function;
@ms: @theme-transition-duration;

.cp-theme-transition-background {
  transition: background-color @fn @ms;
}
@THEME .cp-theme-transition-color {
  transition: color @fn @ms;
}
@THEME .cp-theme-transition {
@THEME transition: color @fn @ms, background-color @fn @ms;
}
@THEME .ant-layout-sider,
@THEME .ant-layout,
@THEME .ant-input,
@THEME .cp-panel,
@THEME .cp-panel-card,
@THEME .cp-panel-card-actions-background,
@THEME .cp-navigation-panel,
@THEME .cp-navigation-panel .cp-navigation-menu-item {
  .cp-theme-transition();
}
=======

>>>>>>> 016d31b6
@THEME .ant-alert {
  color: @application-color;
}
@THEME .ant-alert.ant-alert-success {
  background-color: @alert-success-background;
  border-color: @alert-success-border;
}
@THEME .ant-alert.ant-alert-info {
  background-color: @alert-info-background;
  border-color: @alert-info-border;
}
@THEME .ant-alert.ant-alert-error {
  background-color: @alert-error-background;
  border-color: @alert-error-border;
}
@THEME .ant-alert.ant-alert-warning {
  background-color: @alert-warning-background;
  border-color: @alert-warning-border;
}
@THEME .ant-alert.ant-alert-success .ant-alert-icon,
@THEME .ant-message .ant-message-success .anticon {
  color: @alert-success-icon;
}
@THEME .ant-alert.ant-alert-info .ant-alert-icon,
@THEME .ant-message .ant-message-info .anticon {
  color: @alert-info-icon;
}
@THEME .ant-alert.ant-alert-error .ant-alert-icon,
@THEME .ant-message .ant-message-error .anticon {
  color: @alert-error-icon;
}
@THEME .ant-alert.ant-alert-warning .ant-alert-icon,
@THEME .ant-message .ant-message-warning .anticon {
  color: @alert-warning-icon;
}
@THEME .ant-message .ant-message-loading .anticon {
  color: @alert-info-icon;
}
@THEME .ant-message-notice .ant-message-notice-content {
  background-color: @card-background-color;
  color: @application-color;
  box-shadow: 0 2px 8px @card-hovered-shadow-color;
}

@THEME .cp-tool-header {
  border-color: @menu-border-color;
}
@THEME .cp-tool-panel + .cp-tool-panel {
  margin-left: 10px;
}
@THEME .cp-tool-panel .cp-tool-panel-header {
  padding: 10px;
  background-color: @card-header-background;
  border: 1px solid @card-border-color;
  border-radius: 5px 5px 0 0;
}
@THEME .cp-tool-panel .cp-tool-panel-body {
  margin-top: -1px;
  padding: 10px;
  border: 1px solid @card-border-color;
  background-color: @card-background-color;
  border-radius: 0 0 5px 5px;
}
@THEME .cp-tool-no-description {
  color: @application-color-faded;
}
@THEME .cp-tool-icon-container {
  background-color: @application-background-color;
  color: @application-color;
}





@THEME .cp-billing-menu {
  width: fit-content;
  margin-left: 0;
  min-height: 100%;
}
@THEME .cp-billing-menu .ant-menu-submenu-title,
@THEME .cp-billing-menu .ant-menu-item,
@THEME .cp-billing-menu .cp-billing-sub-menu .ant-menu-item {
  height: 32px;
  line-height: 32px;
}
@THEME .cp-billing-menu .cp-billing-sub-menu .ant-menu-submenu-title {
  position: relative;
  left: 1px;
  margin-left: -1px;
  z-index: 1;
  height: 32px;
  line-height: 32px;
}
@THEME .cp-billing-menu .cp-billing-sub-menu.ant-menu-submenu-open .ant-menu-submenu-title {
  background-color: transparent;
  color: @menu-color;
}
@THEME .cp-billing-menu .cp-billing-sub-menu.cp-billing-sub-menu-selected .ant-menu-submenu-title {
  background-color: transparent;
  color: @menu-active-color;
<<<<<<< HEAD
}
@THEME .cp-billing-menu .cp-billing-sub-menu .ant-menu-submenu-title::after {
@THEME content: "";
=======
}
@THEME .cp-billing-menu .cp-billing-sub-menu .ant-menu-submenu-title::after {
  content: "";
>>>>>>> 016d31b6
  position: absolute;
  right: 0;
  top: 0;
  bottom: 0;
  border-right: 3px solid @menu-active-color;
  transform: scaleY(0.0001);
  opacity: 0;
<<<<<<< HEAD
  transition: transform 0.15s cubic-bezier(0.215, @THEME 0.61, @THEME 0.355, @THEME 1), @THEME opacity 0.15s cubic-bezier(0.215, @THEME 0.61, @THEME 0.355, 1);
}
@THEME .cp-billing-menu .cp-billing-sub-menu.cp-billing-sub-menu-selected .ant-menu-submenu-title::after {
@THEME transition: transform 0.15s cubic-bezier(0.645, @THEME 0.045, @THEME 0.355, @THEME 1), @THEME opacity 0.15s cubic-bezier(0.645, @THEME 0.045, @THEME 0.355, 1);
=======
  transition: transform 0.15s cubic-bezier(0.215, 0.61, 0.355, 1), opacity 0.15s cubic-bezier(0.215, 0.61, 0.355, 1);
}
@THEME .cp-billing-menu .cp-billing-sub-menu.cp-billing-sub-menu-selected .ant-menu-submenu-title::after {
  transition: transform 0.15s cubic-bezier(0.645, 0.045, 0.355, 1), opacity 0.15s cubic-bezier(0.645, 0.045, 0.355, 1);
>>>>>>> 016d31b6
  opacity: 1;
  transform: scaleY(1);
}
@THEME .cp-billing-table td {
  border: 1px solid @panel-border-color;
}
@THEME .cp-billing-table td.cp-billing-table-pending {
  background-color: @card-background-color;
}

@THEME .cp-search-clear-filters-button {
  background: @primary-color;
  color: @primary-text-color;
}
@THEME .cp-search-actions > * {
  border-right: 1px solid @panel-border-color;
}
@THEME .cp-search-clear-button {
  color: @application-color-faded;
}
@THEME .cp-search-clear-button:hover {
  color: @application-color;
<<<<<<< HEAD
}
@THEME .cp-search-clear-filters-button.cp-search-clear-filters-button-disabled {

}
@THEME .cp-search-filter .cp-search-filter-header {
=======
}
@THEME .cp-search-filter .cp-search-filter-header {
>>>>>>> 016d31b6
  border-bottom: 1px dashed transparent;
}
@THEME .cp-search-filter .cp-search-filter-header:hover {
  background-color: @card-header-background;
}
@THEME .cp-search-filter .cp-search-filter-header.cp-search-filter-header-expanded {
  border-bottom: 1px dashed @panel-border-color;
}
@THEME .cp-search-filter .cp-search-filter-header .cp-search-filter-header-caret {
  color: @application-color;
}
@THEME .cp-search-filter .cp-search-filter-header.cp-search-filter-header-expanded .cp-search-filter-header-caret {
  transform: rotate(90deg);
}
@THEME .cp-search-results-table-header {
  background-color: @card-background-color;
  color: @application-color;
  position: sticky;
  top: 0;
  font-weight: bold;
}
@THEME .cp-search-results-table-header-cell {
  margin: 0;
  padding: 5px;
  user-select: none;
  cursor: default;
  display: flex;
  align-items: center;
  flex-wrap: nowrap;
  border-bottom: 1px solid transparent;
}
@THEME .cp-search-results-table-cell,
@THEME .cp-search-results-table-divider,
@THEME .cp-search-results-table-header .cp-search-results-table-header-cell {
  background-color: @card-background-color;
}
@THEME .cp-search-results-table-header .cp-search-results-table-header-cell {
  border-color: @card-border-color;
}
@THEME .cp-search-result-list-item {
  display: flex;
  align-items: center;
  flex-wrap: nowrap;
}
@THEME .cp-search-results-table-cell {
  margin: 0;
  display: flex;
  align-items: center;
  flex-wrap: nowrap;
}
@THEME .cp-search-results-table-divider {
  height: 100%;
  user-select: none;
  width: 4px;
}
@THEME .cp-search-results-table-header .cp-search-results-table-divider {
  cursor: col-resize;
  border-left: 1px solid @card-border-color;
}
@THEME .cp-search-results-table-header .cp-search-results-table-divider:not(:last-child) {
  border-bottom: 1px solid @card-border-color;
}
@THEME .cp-search-results-table-header .cp-search-results-table-divider:hover,
@THEME .cp-search-results-table-divider.active {
  border-left: 1px solid @primary-color;
}
@THEME .cp-search-result-item-main {
  color: currentColor;
}
@THEME .cp-search-result-table-item {
  cursor: pointer;
  color: inherit;
  text-decoration: none !important;
  display: grid;
  transition: background 0.2s ease;
}
@THEME .cp-search-result-item:not(.disabled):hover .cp-search-result-item-main {
  color: @primary-color;
}
@THEME .cp-search-result-item-sub {
  color: @application-color-faded;
}
@THEME .cp-search-result-item.disabled,
@THEME .cp-search-result-item.disabled .cp-search-result-item-main,
@THEME .cp-search-result-item.disabled .cp-search-result-item-sub {
  color: @application-color-disabled;
}
@THEME .cp-search-result-item-actions {
  display: inline-flex;
  align-items: center;
  flex-wrap: nowrap;
  align-self: stretch;
}
@THEME .cp-search-result-item-action {
  margin-right: 0;
  padding: 0 8px;
  cursor: pointer;
  display: inline-flex;
  align-items: center;
  justify-content: center;
  height: 100%;
}
@THEME .cp-search-result-item:not(.disabled) .cp-search-result-item-action:hover {
  background-color: @primary-color;
  color: @primary-text-color;
}
@THEME .cp-search-result-item-tag .cp-search-result-item-tag-key,
@THEME .cp-search-result-item-tag .cp-search-result-item-tag-value {
  border: 1px solid @card-border-color;
}
@THEME .cp-search-result-item-tag .cp-search-result-item-tag-key {
  background-color: @card-header-background;
}
@THEME .cp-search-result-item-tag .cp-search-result-item-tag-value {
  background-color: @card-background-color;
}

`;<|MERGE_RESOLUTION|>--- conflicted
+++ resolved
@@ -72,21 +72,12 @@
 }
 @THEME .ant-modal-title {
   color: @application-color;
-<<<<<<< HEAD
 }
 @THEME .ant-modal-close {
-@THEME color: fadeout(@application-color, 20%);
+  color: fadeout(@application-color, 20%);
 }
 @THEME .ant-modal-close:focus,
 @THEME .ant-modal-close:hover {
-=======
-}
-@THEME .ant-modal-close {
-  color: fadeout(@application-color, 20%);
-}
-@THEME .ant-modal-close:focus,
-@THEME .ant-modal-close:hover {
->>>>>>> 016d31b6
   color: @application-color;
 }
 @THEME .cp-even-odd-element:nth-child(even) {
@@ -172,7 +163,6 @@
 }
 @THEME .ant-checkbox-disabled + span {
   color: @application-color-disabled;
-<<<<<<< HEAD
 }
 @THEME .ant-btn {
   color: @application-color;
@@ -249,8 +239,8 @@
   color: @btn-disabled-color;
   background-color: @btn-disabled-background-color;
   border-color: @btn-border-color;
-}@THEME .cp-panel {
-=======
+}
+@THEME .cp-panel {
 }
 @THEME .cp-ellipsis-text {
   white-space: nowrap;
@@ -296,7 +286,6 @@
 }
 
 @THEME .cp-panel {
->>>>>>> 016d31b6
   border: 1px solid @panel-border-color;
   background-color: @panel-background-color;
   color: @application-color;
@@ -308,10 +297,8 @@
 @THEME .cp-panel.cp-panel-transparent:hover {
   box-shadow: none;
   border-color: transparent;
-<<<<<<< HEAD
 }
 @THEME .cp-panel .cp-panel-card {
-=======
 }
 @THEME .cp-panel.cp-panel-no-hover:hover {
   box-shadow: none;
@@ -321,7 +308,6 @@
   border-color: transparent;
 }
 @THEME .cp-panel .cp-panel-card {
->>>>>>> 016d31b6
   border: 1px solid @card-border-color;
   background-color: @card-background-color;
   margin: 2px;
@@ -480,7 +466,6 @@
 @THEME .flag.taiwan {
   background-image: @taiwan-region-icon;
 }
-<<<<<<< HEAD
 @THEME @fn: @theme-transition-function;
 @ms: @theme-transition-duration;
 
@@ -503,9 +488,6 @@
 @THEME .cp-navigation-panel .cp-navigation-menu-item {
   .cp-theme-transition();
 }
-=======
-
->>>>>>> 016d31b6
 @THEME .ant-alert {
   color: @application-color;
 }
@@ -607,15 +589,9 @@
 @THEME .cp-billing-menu .cp-billing-sub-menu.cp-billing-sub-menu-selected .ant-menu-submenu-title {
   background-color: transparent;
   color: @menu-active-color;
-<<<<<<< HEAD
-}
-@THEME .cp-billing-menu .cp-billing-sub-menu .ant-menu-submenu-title::after {
-@THEME content: "";
-=======
 }
 @THEME .cp-billing-menu .cp-billing-sub-menu .ant-menu-submenu-title::after {
   content: "";
->>>>>>> 016d31b6
   position: absolute;
   right: 0;
   top: 0;
@@ -623,17 +599,10 @@
   border-right: 3px solid @menu-active-color;
   transform: scaleY(0.0001);
   opacity: 0;
-<<<<<<< HEAD
   transition: transform 0.15s cubic-bezier(0.215, @THEME 0.61, @THEME 0.355, @THEME 1), @THEME opacity 0.15s cubic-bezier(0.215, @THEME 0.61, @THEME 0.355, 1);
-}
-@THEME .cp-billing-menu .cp-billing-sub-menu.cp-billing-sub-menu-selected .ant-menu-submenu-title::after {
-@THEME transition: transform 0.15s cubic-bezier(0.645, @THEME 0.045, @THEME 0.355, @THEME 1), @THEME opacity 0.15s cubic-bezier(0.645, @THEME 0.045, @THEME 0.355, 1);
-=======
-  transition: transform 0.15s cubic-bezier(0.215, 0.61, 0.355, 1), opacity 0.15s cubic-bezier(0.215, 0.61, 0.355, 1);
 }
 @THEME .cp-billing-menu .cp-billing-sub-menu.cp-billing-sub-menu-selected .ant-menu-submenu-title::after {
   transition: transform 0.15s cubic-bezier(0.645, 0.045, 0.355, 1), opacity 0.15s cubic-bezier(0.645, 0.045, 0.355, 1);
->>>>>>> 016d31b6
   opacity: 1;
   transform: scaleY(1);
 }
@@ -656,16 +625,11 @@
 }
 @THEME .cp-search-clear-button:hover {
   color: @application-color;
-<<<<<<< HEAD
 }
 @THEME .cp-search-clear-filters-button.cp-search-clear-filters-button-disabled {
 
 }
 @THEME .cp-search-filter .cp-search-filter-header {
-=======
-}
-@THEME .cp-search-filter .cp-search-filter-header {
->>>>>>> 016d31b6
   border-bottom: 1px dashed transparent;
 }
 @THEME .cp-search-filter .cp-search-filter-header:hover {
