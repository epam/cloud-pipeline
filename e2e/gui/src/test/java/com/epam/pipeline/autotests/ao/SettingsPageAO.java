--- conflicted
+++ resolved
@@ -582,8 +582,8 @@
                 sleep(1, SECONDS);
                 clear(SEARCH);
                 return clickSearch()
-                            .setSearchName(name)
-                            .pressEnter();
+                        .setSearchName(name)
+                        .pressEnter();
             }
 
             public UsersTabAO exportUsers() {
@@ -675,7 +675,7 @@
                 return this;
             }
 
-            public class UserEntry implements AccessObject<UserEntry> {
+            public class UserEntry implements AccessObject<SystemEventsEntry> {
                 private final UsersTabAO parentAO;
                 private SelenideElement entry;
                 private final Map<Primitive, SelenideElement> elements;
@@ -705,7 +705,6 @@
                     return new EditUserPopup(parentAO);
                 }
 
-<<<<<<< HEAD
                 public UserEntry validateUserStatus(final String status) {
                     get(STATUS).shouldBe(visible).shouldHave(cssClass(format("cp-user-status-%s", status)));
                     return this;
@@ -716,7 +715,8 @@
                             .find(byClassName("ant-tooltip-content"))
                             .shouldHave(Condition.text(tooltipText));
                     return this;
-=======
+                }
+
                 public UserEntry validateBlockedStatus(final String username, final boolean blockedStatus) {
                     final SelenideElement userWithStatus = entry.find(byClassName("user-management-form__line-break"));
                     if (blockedStatus) {
@@ -730,7 +730,6 @@
                 public boolean isBlockedUser(final String username) {
                     return entry.find(byClassName("user-management-form__line-break"))
                             .has(text(format("%s- blocked", username)));
->>>>>>> 47acf7c1
                 }
 
                 public class EditUserPopup extends PopupAO<EditUserPopup, UsersTabAO> implements AccessObject<EditUserPopup> {
