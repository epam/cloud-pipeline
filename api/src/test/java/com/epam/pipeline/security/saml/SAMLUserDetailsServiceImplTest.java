/*
 * Copyright 2017-2019 EPAM Systems, Inc. (https://www.epam.com/)
 *
 * Licensed under the Apache License, Version 2.0 (the "License");
 * you may not use this file except in compliance with the License.
 * You may obtain a copy of the License at
 *
 *     http://www.apache.org/licenses/LICENSE-2.0
 *
 * Unless required by applicable law or agreed to in writing, software
 * distributed under the License is distributed on an "AS IS" BASIS,
 * WITHOUT WARRANTIES OR CONDITIONS OF ANY KIND, either express or implied.
 * See the License for the specific language governing permissions and
 * limitations under the License.
 */

package com.epam.pipeline.security.saml;

import com.epam.pipeline.AbstractSpringTest;
import com.epam.pipeline.app.TestApplicationWithAclSecurity;
import com.epam.pipeline.controller.vo.PermissionGrantVO;
import com.epam.pipeline.entity.pipeline.Folder;
import com.epam.pipeline.entity.security.acl.AclClass;
import com.epam.pipeline.entity.user.GroupStatus;
import com.epam.pipeline.entity.user.PipelineUser;
import com.epam.pipeline.entity.user.Role;
import com.epam.pipeline.manager.pipeline.FolderManager;
import com.epam.pipeline.manager.security.GrantPermissionManager;
import com.epam.pipeline.manager.user.UserManager;
import com.epam.pipeline.security.UserContext;
import org.apache.commons.collections4.CollectionUtils;
import org.apache.commons.lang3.StringUtils;
import org.junit.Assert;
import org.junit.Before;
import org.junit.Test;
import org.mockito.InjectMocks;
import org.mockito.Matchers;
import org.mockito.Mock;
import org.mockito.Mockito;
import org.mockito.MockitoAnnotations;
import org.opensaml.saml2.core.NameID;
import org.springframework.beans.factory.annotation.Autowired;
import org.springframework.boot.test.mock.mockito.MockBean;
import org.springframework.security.authentication.LockedException;
import org.springframework.security.core.userdetails.UsernameNotFoundException;
import org.springframework.security.saml.SAMLCredential;
import org.springframework.security.test.context.support.WithMockUser;
import org.springframework.test.annotation.DirtiesContext;
import org.springframework.test.context.ContextConfiguration;
import org.springframework.test.util.ReflectionTestUtils;
import org.springframework.transaction.annotation.Propagation;
import org.springframework.transaction.annotation.Transactional;

import java.util.HashMap;
import java.util.List;
import java.util.Map;
import java.util.Collections;
import java.util.stream.Collectors;
import java.util.stream.Stream;

@DirtiesContext
@ContextConfiguration(classes = TestApplicationWithAclSecurity.class)
@Transactional(propagation = Propagation.REQUIRES_NEW, rollbackFor = Exception.class)
public class SAMLUserDetailsServiceImplTest extends AbstractSpringTest {

    private static final String USER_NAME = "TEST_USER";
    private static final String OLD_USER_NAME = "user_name";
    private static final String SAML_ATTRIBUTE_1 = "ATTR_1";
    private static final String SAML_ATTRIBUTE_2 = "ATTR_2";
    private static final String SAML_ATTRIBUTES_STRING = "ATTR_3";
    private static final String ATTRIBUTES_KEY_1 = "email";
    private static final String ATTRIBUTES_KEY_2 = "user";
    private static final String TEST_FOLDER = "test-folder";
    private PipelineUser user = new PipelineUser();
    private Map<String, String> expectedAttributes = new HashMap<>();
    private List<String> groups = Stream.of(SAML_ATTRIBUTE_1, SAML_ATTRIBUTE_2).collect(Collectors.toList());
    private UserContext expectedUserContext = new UserContext(1L, USER_NAME.toUpperCase());
    private static final String SAML_ATTRIBUTE_BLOCKED_USER_VALUE_1 = "true";
    private static final String SAML_ATTRIBUTE_BLOCKED_USER_VALUE_2 = "True";
    private static final String SAML_ATTRIBUTE_BLOCKED_USER_VALUE_3 = "TRUE";
    private static final String SAML_ATTRIBUTE_NOT_BLOCKED_USER_VALUE = "false";

    @InjectMocks
    @Autowired
    private SAMLUserDetailsServiceImpl userDetailsService;
    @Autowired
    private GrantPermissionManager grantPermissionManager;
    @Autowired
    private FolderManager folderManager;

    @Mock
    private SAMLCredential credential;

    @Mock
    private NameID nameID;

    @MockBean
    private UserManager userManager;

    @Before
    public void setUp() {
        expectedAttributes = initAttributes();
        user.setAttributes(expectedAttributes);
        user.setGroups(groups);
        expectedUserContext.setGroups(groups);

        MockitoAnnotations.initMocks(this);
        Mockito.when(nameID.getValue()).thenReturn(USER_NAME);
        Mockito.when(credential.getNameID()).thenReturn(nameID);
        String[] mockAttributesArray = {SAML_ATTRIBUTE_1, SAML_ATTRIBUTE_2};
        Mockito.when(credential.getAttributeAsStringArray(Matchers.anyString())).thenReturn(mockAttributesArray);
        Mockito.when(credential.getAttributeAsString(Matchers.anyString())).thenReturn(SAML_ATTRIBUTES_STRING);
    }

    @Test
    public void testLoadUserBySAMLWithCreation() {
        switchToAutoMode();

        user.setUserName(USER_NAME);

        mockUserDoesNotExistSituation();

        UserContext actualUserContext = userDetailsService.loadUserBySAML(credential);
        Assert.assertEquals(expectedUserContext.getUsername(), actualUserContext.getUsername());
        Assert.assertEquals(expectedUserContext.getGroups(), actualUserContext.getGroups());
    }

    @Test
    public void testLoadUserBySAMLWithExistingUser() {
        switchToAutoMode();

        user.setUserName(OLD_USER_NAME);
        user.setGroups(Stream.of(SAML_ATTRIBUTE_1).collect(Collectors.toList()));

        Mockito.when(userManager.loadUserByName(Matchers.anyString())).thenReturn(user);
        user.setGroups(Stream.of(SAML_ATTRIBUTE_1, SAML_ATTRIBUTE_2).collect(Collectors.toList()));
        Mockito.when(userManager.updateUserSAMLInfo(Matchers.anyLong(), Matchers.anyString(),
                                                    Matchers.anyListOf(Long.class), Matchers.anyListOf(String.class),
                                                    Matchers.anyMapOf(String.class, String.class))).thenReturn(user);

        UserContext actualUserContext = userDetailsService.loadUserBySAML(credential);
        Assert.assertEquals(expectedUserContext.getUsername(), actualUserContext.getUsername());
        Assert.assertEquals(expectedUserContext.getGroups(), actualUserContext.getGroups());
    }

    @Test
    public void testReadAuthorities() {
        List<String> actualAuthorities = userDetailsService.readAuthorities(credential);
        Assert.assertTrue(CollectionUtils.isEqualCollection(groups, actualAuthorities));
    }

    @Test
    public void testReadAttributes() {
        Map<String, String> readAttributes = userDetailsService.readAttributes(credential);
        Assert.assertTrue(CollectionUtils.isEqualCollection(expectedAttributes.entrySet(), readAttributes.entrySet()));
    }

    @Test
    @WithMockUser(username = USER_NAME)
    public void shouldRegisterUserIfGroupPresentsAndEntityExistsWithExplicitGroupMode() {
        switchToExplicitGroupMode();

        mockUserDoesNotExistSituation();
        user.setUserName(USER_NAME);

        final Folder folder = initFolder();
        initFolderPermissions(folder);

        final UserContext actualUserContext = userDetailsService.loadUserBySAML(credential);
        Assert.assertEquals(expectedUserContext.getUsername(), actualUserContext.getUsername());
        Assert.assertEquals(expectedUserContext.getGroups(), actualUserContext.getGroups());
    }

    @Test
    @WithMockUser(username = USER_NAME)
    public void shouldAuthorizeRegisteredUserIfHisGroupsHaveValidGroupStatus() {
        setValidGroupsStatusForUser();
        final UserContext actualUserContext = userDetailsService.loadUserBySAML(credential);
        Assert.assertEquals(expectedUserContext.getUsername(), actualUserContext.getUsername());
        Assert.assertEquals(expectedUserContext.getGroups(), actualUserContext.getGroups());
    }

    @Test
    @WithMockUser(username = USER_NAME)
    public void shouldAuthorizeRegisteredUserIfHisGroupsAreNotAtGroupStatus() {
        setEmptyGroupsStatusListForUser();
        final UserContext actualUserContext = userDetailsService.loadUserBySAML(credential);
        Assert.assertEquals(expectedUserContext.getUsername(), actualUserContext.getUsername());
        Assert.assertEquals(expectedUserContext.getGroups(), actualUserContext.getGroups());
    }

    @Test(expected = UsernameNotFoundException.class)
    @WithMockUser(username = USER_NAME)
    public void shouldNotRegisterUserIfGroupPresentsButNoEntityReferWithExplicitGroupMode() {
        switchToExplicitGroupMode();

        mockUserDoesNotExistSituation();

        final Folder folder = initFolder();
        initFolderPermissions(folder);
        folderManager.delete(folder.getId());

        userDetailsService.loadUserBySAML(credential);
    }

    @Test(expected = UsernameNotFoundException.class)
    @WithMockUser(username = USER_NAME)
    public void shouldNotRegisterUserIfGroupNotPresentsWithExplicitGroupMode() {
        switchToExplicitGroupMode();

        mockUserDoesNotExistSituation();
        final String[] mockAttributesArray = {"unknown"};
        Mockito.when(credential.getAttributeAsStringArray(Matchers.anyString())).thenReturn(mockAttributesArray);

        final Folder folder = initFolder();
        initFolderPermissions(folder);

        userDetailsService.loadUserBySAML(credential);
    }

    @Test(expected = UsernameNotFoundException.class)
    @WithMockUser(username = USER_NAME)
    public void shouldNotRegisterUserWithExplicitMode() {
        switchToExplicitMode();

        mockUserDoesNotExistSituation();

        userDetailsService.loadUserBySAML(credential);
    }

    private void mockUserDoesNotExistSituation() {
        Mockito.when(userManager.loadUserByName(Matchers.anyString())).thenReturn(null);
        Mockito.when(userManager.createUser(Matchers.anyString(),
                                            Matchers.anyListOf(Long.class), Matchers.anyListOf(String.class),
                                            Matchers.anyMapOf(String.class, String.class), Matchers.any()))
               .thenReturn(user);
    }

    @Test(expected = LockedException.class)
    public void shouldThrowAuthorizationExceptionForBlockedUser() {
        blockCurrentUser();
        userDetailsService.loadUserBySAML(credential);
    }

    @Test(expected = LockedException.class)
<<<<<<< HEAD
    @Transactional(propagation = Propagation.REQUIRES_NEW, rollbackFor = Exception.class)
    public void shouldThrowAuthorizationExceptionForUserWithBlockedApplicationProperty1() {
        blockUserUsingCredentials(SAML_ATTRIBUTE_BLOCKED_USER_VALUE_1);
=======
    public void shouldThrowAuthorizationExceptionForUserWithBlockedApplicationProperty1() {
        setBlockedAttributeValue(SAML_ATTRIBUTE_BLOCKED_USER_VALUE_1);
>>>>>>> 305887f1
        userDetailsService.loadUserBySAML(credential);
    }

    @Test(expected = LockedException.class)
<<<<<<< HEAD
    @Transactional(propagation = Propagation.REQUIRES_NEW, rollbackFor = Exception.class)
    public void shouldThrowAuthorizationExceptionForUserWithBlockedApplicationProperty2() {
        blockUserUsingCredentials(SAML_ATTRIBUTE_BLOCKED_USER_VALUE_2);
=======
    public void shouldThrowAuthorizationExceptionForUserWithBlockedApplicationProperty2() {
        setBlockedAttributeValue(SAML_ATTRIBUTE_BLOCKED_USER_VALUE_2);
>>>>>>> 305887f1
        userDetailsService.loadUserBySAML(credential);
    }

    @Test(expected = LockedException.class)
<<<<<<< HEAD
    @Transactional(propagation = Propagation.REQUIRES_NEW, rollbackFor = Exception.class)
    public void shouldThrowAuthorizationExceptionForUserWithBlockedApplicationProperty3() {
        blockUserUsingCredentials(SAML_ATTRIBUTE_BLOCKED_USER_VALUE_3);
=======
    public void shouldThrowAuthorizationExceptionForUserWithBlockedApplicationProperty3() {
        setBlockedAttributeValue(SAML_ATTRIBUTE_BLOCKED_USER_VALUE_3);
>>>>>>> 305887f1
        userDetailsService.loadUserBySAML(credential);
    }

    @Test
<<<<<<< HEAD
    @Transactional(propagation = Propagation.REQUIRES_NEW, rollbackFor = Exception.class)
    public void shouldAcceptUserWithValidNotBlockedApplicationProperty() {
        blockUserUsingCredentials(SAML_ATTRIBUTE_NOT_BLOCKED_USER_VALUE);
=======
    public void shouldAcceptUserWithValidNotBlockedApplicationProperty() {
        setBlockedAttributeValue(SAML_ATTRIBUTE_NOT_BLOCKED_USER_VALUE);
>>>>>>> 305887f1
        final UserContext actualUserContext = userDetailsService.loadUserBySAML(credential);
        Assert.assertEquals(expectedUserContext.getUsername(), actualUserContext.getUsername());
    }

    @Test
<<<<<<< HEAD
    @Transactional(propagation = Propagation.REQUIRES_NEW, rollbackFor = Exception.class)
    public void shouldAcceptUserWithValidEmptyApplicationProperty() {
        blockUserUsingCredentials("");
=======
    public void shouldAcceptUserWithValidEmptyApplicationProperty() {
        setBlockedAttributeValue(StringUtils.EMPTY);
>>>>>>> 305887f1
        final UserContext actualUserContext = userDetailsService.loadUserBySAML(credential);
        Assert.assertEquals(expectedUserContext.getUsername(), actualUserContext.getUsername());
    }

    @Test(expected = LockedException.class)
<<<<<<< HEAD
    @Transactional(propagation = Propagation.REQUIRES_NEW, rollbackFor = Exception.class)
=======
>>>>>>> 305887f1
    public void shouldThrowAuthorizationExceptionForUserFromBlockedGroup() {
        blockOneGroupForCurrentUser();
        userDetailsService.loadUserBySAML(credential);
    }

<<<<<<< HEAD
    private void blockUserUsingCredentials(final String blockedValue) {
        user.setUserName(USER_NAME);
        Mockito.when(userManager.loadUserByName(Matchers.anyString())).thenReturn(user);
        final String testAttributeValue = blockedValue;
        ReflectionTestUtils.setField(userDetailsService, "blockedAttribute", testAttributeValue);
        Mockito.when(credential.getAttributeAsString(testAttributeValue)).thenReturn(blockedValue);
=======
    @Test(expected = LockedException.class)
    @Transactional(propagation = Propagation.REQUIRES_NEW, rollbackFor = Exception.class)
    public void shouldThrowAuthorizationExceptionForUserWithBlockedRole() {
        final Role role = new Role();
        role.setName(SAML_ATTRIBUTE_1);
        role.setPredefined(false);
        user.setRoles(Collections.singletonList(role));
        blockOneGroupForCurrentUser();
        userDetailsService.loadUserBySAML(credential);
    }

    private void setBlockedAttributeValue(final String value) {
        user.setUserName(USER_NAME);
        Mockito.when(userManager.loadUserByName(Matchers.eq(USER_NAME))).thenReturn(user);
        ReflectionTestUtils.setField(userDetailsService, "blockedAttribute", value);
        Mockito.when(credential.getAttributeAsString(value)).thenReturn(value);
>>>>>>> 305887f1
    }

    private void blockOneGroupForCurrentUser() {
        user.setUserName(USER_NAME);
        Mockito.when(userManager.loadUserByName(Matchers.anyString())).thenReturn(user);
        final GroupStatus blockedGroupStatus = new GroupStatus(SAML_ATTRIBUTE_1, true);
        Mockito.when(userManager.loadGroupBlockingStatus(groups))
                .thenReturn(Collections.singletonList(blockedGroupStatus));
    }

    private void blockCurrentUser() {
        user.setUserName(USER_NAME);
        user.setBlocked(true);
        Mockito.when(userManager.loadUserByName(Matchers.anyString())).thenReturn(user);
    }

    private void setValidGroupsStatusForUser() {
        user.setUserName(USER_NAME);
        Mockito.when(userManager.loadUserByName(Matchers.anyString())).thenReturn(user);
        final GroupStatus validGroupStatus = new GroupStatus(SAML_ATTRIBUTE_1, false);
        Mockito.when(userManager.loadGroupBlockingStatus(groups))
                .thenReturn(Collections.singletonList(validGroupStatus));
    }

    private void setEmptyGroupsStatusListForUser() {
        user.setUserName(USER_NAME);
        Mockito.when(userManager.loadUserByName(Matchers.anyString())).thenReturn(user);
        Mockito.when(userManager.loadGroupBlockingStatus(groups))
                .thenReturn(Collections.emptyList());
    }

    private void switchToExplicitGroupMode() {
        ReflectionTestUtils.setField(userDetailsService, "autoCreateUsers",
                                     SamlUserRegisterStrategy.EXPLICIT_GROUP);
    }

    private void switchToExplicitMode() {
        ReflectionTestUtils.setField(userDetailsService, "autoCreateUsers", SamlUserRegisterStrategy.EXPLICIT);
    }

    private void switchToAutoMode() {
        ReflectionTestUtils.setField(userDetailsService, "autoCreateUsers", SamlUserRegisterStrategy.AUTO);
    }

    private Folder initFolder() {
        final Folder folder = new Folder();
        folder.setName(TEST_FOLDER);
        folderManager.create(folder);
        return folder;
    }

    private PermissionGrantVO initFolderPermissions(final Folder folder) {
        final PermissionGrantVO folderPermissions = new PermissionGrantVO();
        folderPermissions.setAclClass(AclClass.FOLDER);
        folderPermissions.setId(folder.getId());
        folderPermissions.setUserName(SAML_ATTRIBUTE_1);
        folderPermissions.setPrincipal(false);
        folderPermissions.setMask(1);
        grantPermissionManager.setPermissions(folderPermissions);
        return folderPermissions;
    }

    private Map<String, String> initAttributes() {
        Map<String, String> attributes = new HashMap<>();
        attributes.put(ATTRIBUTES_KEY_1, SAML_ATTRIBUTES_STRING);
        attributes.put(ATTRIBUTES_KEY_2, SAML_ATTRIBUTES_STRING);
        return attributes;
    }
}<|MERGE_RESOLUTION|>--- conflicted
+++ resolved
@@ -243,85 +243,43 @@
     }
 
     @Test(expected = LockedException.class)
-<<<<<<< HEAD
-    @Transactional(propagation = Propagation.REQUIRES_NEW, rollbackFor = Exception.class)
-    public void shouldThrowAuthorizationExceptionForUserWithBlockedApplicationProperty1() {
-        blockUserUsingCredentials(SAML_ATTRIBUTE_BLOCKED_USER_VALUE_1);
-=======
     public void shouldThrowAuthorizationExceptionForUserWithBlockedApplicationProperty1() {
         setBlockedAttributeValue(SAML_ATTRIBUTE_BLOCKED_USER_VALUE_1);
->>>>>>> 305887f1
-        userDetailsService.loadUserBySAML(credential);
-    }
-
-    @Test(expected = LockedException.class)
-<<<<<<< HEAD
-    @Transactional(propagation = Propagation.REQUIRES_NEW, rollbackFor = Exception.class)
-    public void shouldThrowAuthorizationExceptionForUserWithBlockedApplicationProperty2() {
-        blockUserUsingCredentials(SAML_ATTRIBUTE_BLOCKED_USER_VALUE_2);
-=======
+        userDetailsService.loadUserBySAML(credential);
+    }
+
+    @Test(expected = LockedException.class)
     public void shouldThrowAuthorizationExceptionForUserWithBlockedApplicationProperty2() {
         setBlockedAttributeValue(SAML_ATTRIBUTE_BLOCKED_USER_VALUE_2);
->>>>>>> 305887f1
-        userDetailsService.loadUserBySAML(credential);
-    }
-
-    @Test(expected = LockedException.class)
-<<<<<<< HEAD
-    @Transactional(propagation = Propagation.REQUIRES_NEW, rollbackFor = Exception.class)
-    public void shouldThrowAuthorizationExceptionForUserWithBlockedApplicationProperty3() {
-        blockUserUsingCredentials(SAML_ATTRIBUTE_BLOCKED_USER_VALUE_3);
-=======
+        userDetailsService.loadUserBySAML(credential);
+    }
+
+    @Test(expected = LockedException.class)
     public void shouldThrowAuthorizationExceptionForUserWithBlockedApplicationProperty3() {
         setBlockedAttributeValue(SAML_ATTRIBUTE_BLOCKED_USER_VALUE_3);
->>>>>>> 305887f1
-        userDetailsService.loadUserBySAML(credential);
-    }
-
-    @Test
-<<<<<<< HEAD
-    @Transactional(propagation = Propagation.REQUIRES_NEW, rollbackFor = Exception.class)
-    public void shouldAcceptUserWithValidNotBlockedApplicationProperty() {
-        blockUserUsingCredentials(SAML_ATTRIBUTE_NOT_BLOCKED_USER_VALUE);
-=======
+        userDetailsService.loadUserBySAML(credential);
+    }
+
+    @Test
     public void shouldAcceptUserWithValidNotBlockedApplicationProperty() {
         setBlockedAttributeValue(SAML_ATTRIBUTE_NOT_BLOCKED_USER_VALUE);
->>>>>>> 305887f1
-        final UserContext actualUserContext = userDetailsService.loadUserBySAML(credential);
-        Assert.assertEquals(expectedUserContext.getUsername(), actualUserContext.getUsername());
-    }
-
-    @Test
-<<<<<<< HEAD
-    @Transactional(propagation = Propagation.REQUIRES_NEW, rollbackFor = Exception.class)
-    public void shouldAcceptUserWithValidEmptyApplicationProperty() {
-        blockUserUsingCredentials("");
-=======
+        final UserContext actualUserContext = userDetailsService.loadUserBySAML(credential);
+        Assert.assertEquals(expectedUserContext.getUsername(), actualUserContext.getUsername());
+    }
+
+    @Test
     public void shouldAcceptUserWithValidEmptyApplicationProperty() {
         setBlockedAttributeValue(StringUtils.EMPTY);
->>>>>>> 305887f1
-        final UserContext actualUserContext = userDetailsService.loadUserBySAML(credential);
-        Assert.assertEquals(expectedUserContext.getUsername(), actualUserContext.getUsername());
-    }
-
-    @Test(expected = LockedException.class)
-<<<<<<< HEAD
-    @Transactional(propagation = Propagation.REQUIRES_NEW, rollbackFor = Exception.class)
-=======
->>>>>>> 305887f1
+        final UserContext actualUserContext = userDetailsService.loadUserBySAML(credential);
+        Assert.assertEquals(expectedUserContext.getUsername(), actualUserContext.getUsername());
+    }
+
+    @Test(expected = LockedException.class)
     public void shouldThrowAuthorizationExceptionForUserFromBlockedGroup() {
         blockOneGroupForCurrentUser();
         userDetailsService.loadUserBySAML(credential);
     }
 
-<<<<<<< HEAD
-    private void blockUserUsingCredentials(final String blockedValue) {
-        user.setUserName(USER_NAME);
-        Mockito.when(userManager.loadUserByName(Matchers.anyString())).thenReturn(user);
-        final String testAttributeValue = blockedValue;
-        ReflectionTestUtils.setField(userDetailsService, "blockedAttribute", testAttributeValue);
-        Mockito.when(credential.getAttributeAsString(testAttributeValue)).thenReturn(blockedValue);
-=======
     @Test(expected = LockedException.class)
     @Transactional(propagation = Propagation.REQUIRES_NEW, rollbackFor = Exception.class)
     public void shouldThrowAuthorizationExceptionForUserWithBlockedRole() {
@@ -338,7 +296,6 @@
         Mockito.when(userManager.loadUserByName(Matchers.eq(USER_NAME))).thenReturn(user);
         ReflectionTestUtils.setField(userDetailsService, "blockedAttribute", value);
         Mockito.when(credential.getAttributeAsString(value)).thenReturn(value);
->>>>>>> 305887f1
     }
 
     private void blockOneGroupForCurrentUser() {
