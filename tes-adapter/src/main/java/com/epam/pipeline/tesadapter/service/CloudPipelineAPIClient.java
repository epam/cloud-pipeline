--- conflicted
+++ resolved
@@ -2,11 +2,8 @@
 
 import com.epam.pipeline.client.pipeline.CloudPipelineAPI;
 import com.epam.pipeline.client.pipeline.CloudPipelineApiBuilder;
-<<<<<<< HEAD
 import com.epam.pipeline.entity.cluster.AllowedInstanceAndPriceTypes;
-=======
 import com.epam.pipeline.entity.datastorage.AbstractDataStorage;
->>>>>>> da15ae0d
 import com.epam.pipeline.entity.pipeline.PipelineRun;
 import com.epam.pipeline.entity.pipeline.Tool;
 import com.epam.pipeline.entity.pipeline.run.PipelineStart;
@@ -41,7 +38,6 @@
         return QueryUtils.execute(cloudPipelineAPI.updateRunStatus(pipelineRunId, statusUpdate));
     }
 
-<<<<<<< HEAD
     public AllowedInstanceAndPriceTypes loadAllowedInstanceAndPriceTypes(final Long toolId, final Long regionId,
                                                                          final Boolean spot) {
         return QueryUtils.execute(cloudPipelineAPI.loadAllowedInstanceAndPriceTypes(toolId, regionId, spot));
@@ -54,11 +50,8 @@
     public List<AbstractCloudRegion> loadAllRegions(){
         return QueryUtils.execute(cloudPipelineAPI.loadAllRegions());
     }
-=======
+
     public List<AbstractDataStorage> loadAllDataStorages(){
         return QueryUtils.execute(cloudPipelineAPI.loadAllDataStorages());
     }
-
-
->>>>>>> da15ae0d
 }