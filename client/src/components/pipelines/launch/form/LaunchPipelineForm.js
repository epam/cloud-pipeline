--- conflicted
+++ resolved
@@ -358,12 +358,9 @@
     useResolvedParameters: false,
     runNameAlias: undefined,
     isRawEditEnabled: false,
-<<<<<<< HEAD
-    parameterType: undefined
-=======
+    parameterType: undefined,
     selectedParameter: undefined,
     highlightedParameterSection: undefined
->>>>>>> 2cf17ad4
   };
 
   formItemLayout = {
