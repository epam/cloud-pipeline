--- conflicted
+++ resolved
@@ -258,12 +258,6 @@
     }
 
     private void processExternalPort(final Service service, final Map<String, String> annotations, final Integer port) {
-<<<<<<< HEAD
-        final Map<Integer, ServicePort> activePorts = getServiceActivePorts(service);
-        final String targetStatus = annotations.get(getTargetStatusLabelName(port));
-        final String currentStatus = annotations.get(getCurrentStatusLabelName(port));
-        final String protocol = annotations.get(getProtocolLabelName(port));
-=======
         final Map<Integer, ServicePort> activePorts = loadServiceActivePortsFromKube(service);
         final String targetStatus = extractStringFromAnnotations(annotations, getTargetStatusLabelName(port));
         final String currentStatus = extractStringFromAnnotations(annotations, getCurrentStatusLabelName(port));
@@ -272,9 +266,9 @@
                                               getServiceName(service), port, currentStatus, targetStatus));
             return;
         }
->>>>>>> 7fd8ff74
         if (!targetStatus.equals(currentStatus)) {
             if (targetStatus.equals(NatRouteStatus.ACTIVE.name())) {
+                final String protocol = extractStringFromAnnotations(annotations, getProtocolLabelName(port));
                 processScheduledStartup(service, activePorts, port, protocol);
             } else {
                 processScheduledTermination(service, activePorts, port);
@@ -356,12 +350,9 @@
         final Set<String> annotationsToRemove = Stream.of(getCurrentStatusLabelName(port),
                                                           getTargetStatusLabelName(port),
                                                           getLastUpdateTimeLabelName(port),
-<<<<<<< HEAD
+                                                          getDescriptionLabelName(port),
+                                                          getErrorDetailsLabelName(port),
                                                           getProtocolLabelName(port))
-=======
-                                                          getDescriptionLabelName(port),
-                                                          getErrorDetailsLabelName(port))
->>>>>>> 7fd8ff74
             .collect(Collectors.toSet());
         return kubernetesManager.removeAnnotationsFromExistingService(getServiceName(service), annotationsToRemove);
     }
@@ -565,11 +556,7 @@
             if (!activePorts.containsKey(externalPort)) {
                 final boolean portCreationResult = kubernetesManager.generateFreeTargetPort()
                     .map(newPort -> kubernetesManager.addPortToExistingService(
-<<<<<<< HEAD
-                        service.getMetadata().getName(), externalPort, newPort, route.getProtocol()))
-=======
-                        getServiceName(service), externalPort, newPort))
->>>>>>> 7fd8ff74
+                        getServiceName(service), externalPort, newPort, route.getProtocol()))
                     .map(Optional::isPresent)
                     .orElse(false);
                 if (!portCreationResult) {
@@ -593,11 +580,8 @@
         final Map<String, String> requiredProxyServiceLabels = new HashMap<>();
         requiredProxyServiceLabels.put(getCurrentStatusLabelName(externalPort), statusInQueue.name());
         requiredProxyServiceLabels.put(getLastUpdateTimeLabelName(externalPort), getCurrentTimeString());
-<<<<<<< HEAD
         requiredProxyServiceLabels.put(getProtocolLabelName(externalPort), route.getProtocol());
-=======
         requiredProxyServiceLabels.put(getErrorDetailsLabelName(externalPort), null);
->>>>>>> 7fd8ff74
         final NatRouteStatus targetStatus = statusInQueue.isTerminationState()
                                             ? NatRouteStatus.TERMINATED
                                             : NatRouteStatus.ACTIVE;
@@ -805,14 +789,9 @@
                                               globalConfigMapName, getServiceName(service), port));
             return false;
         }
-<<<<<<< HEAD
         final String portForwardingRuleKey = getPortForwardingRuleKey(activePorts, port);
         final Set<String> activeRules = getActivePortForwardingRules(globalConfigMap, portForwardingRuleKey);
-        final String externalIp = getServiceAnnotations(service).get(EXTERNAL_IP_LABEL);
-=======
-        final Set<String> activeRules = getActivePortForwardingRules(globalConfigMap);
         final String externalIp = extractStringFromAnnotations(service, EXTERNAL_IP_LABEL);
->>>>>>> 7fd8ff74
         final String correspondingPortForwardingRule = getForwardingRule(externalIp, activePorts.get(port));
         if (!activeRules.contains(correspondingPortForwardingRule)) {
             return true;
@@ -1000,15 +979,6 @@
         kubernetesManager.updateAnnotationsOfExistingService(serviceName, annotations);
     }
 
-<<<<<<< HEAD
-    private String extractStringFromAnnotations(final Map<String, String> serviceLabels, final String labelName) {
-        return extractStringFromAnnotations(serviceLabels, labelName, UNKNOWN);
-    }
-
-    private String extractStringFromAnnotations(final Map<String, String> serviceLabels, final String labelName,
-                                                final String defaultValue) {
-        return Optional.ofNullable(serviceLabels.get(labelName)).orElse(defaultValue);
-=======
     private String extractStringFromAnnotations(final Map<String, String> serviceAnnotations, final String labelName) {
         return extractStringFromAnnotations(serviceAnnotations, labelName, UNKNOWN);
     }
@@ -1019,7 +989,6 @@
             .map(annotations -> annotations.get(labelName))
             .map(StringUtils::trimToNull)
             .orElse(defaultValue);
->>>>>>> 7fd8ff74
     }
 
     private String extractStringFromAnnotations(final Service service, final String labelName) {
