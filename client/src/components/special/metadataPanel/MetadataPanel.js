--- conflicted
+++ resolved
@@ -442,12 +442,8 @@
         <td colSpan={span || 3}>
           <div className={classNames(
             MetadataStyles.divider,
-<<<<<<< HEAD
-            'cp-library-metadata-divider'
-=======
             'cp-divider',
             'horizontal'
->>>>>>> 97c8bb17
           )} />
         </td>
       </tr>
@@ -486,9 +482,6 @@
           valueElement.push((
             <tr
               key={`${key}_key`}
-<<<<<<< HEAD
-              className={'cp-library-metadata-key-row-edit'}>
-=======
               className={
                 classNames(
                   'cp-metadata-item-row',
@@ -496,7 +489,6 @@
                 )
               }
             >
->>>>>>> 97c8bb17
               <td colSpan={6}>
                 <Input {...inputOptions('key', key, metadataItem[key].value)} />
               </td>
@@ -506,14 +498,6 @@
           valueElement.push((
             <tr
               key={`${key}_key`}
-<<<<<<< HEAD
-              className={classNames({
-                [MetadataStyles.readOnlyKeyRow]: isReadOnlyItem,
-                [MetadataStyles.keyRow]: !isReadOnlyItem,
-                'cp-library-metadata-read-only-key-row': isReadOnlyItem,
-                'cp-library-metadata-key-row': !isReadOnlyItem
-              })}
-=======
               className={
                 classNames(
                   'cp-metadata-item-row',
@@ -523,7 +507,6 @@
                   }
                 )
               }
->>>>>>> 97c8bb17
             >
               <td
                 id={`key-column-${key}`}
@@ -581,20 +564,12 @@
           valueElement.push((
             <tr
               key={`${key}_value`}
-<<<<<<< HEAD
-              className={classNames({
-                [MetadataStyles.readOnlyValueRow]: isReadOnlyItemOrArray,
-                [MetadataStyles.valueRow]: !isReadOnlyItemOrArray,
-                'cp-library-metadata-value-row': !isReadOnlyItemOrArray
-              })}
-=======
               className={
                 classNames(
                   'cp-metadata-item-row',
                   'value'
                 )
               }
->>>>>>> 97c8bb17
             >
               <td
                 id={`value-column-${key}`}
@@ -615,11 +590,7 @@
       return (
         <tr
           style={{height: 40}}
-<<<<<<< HEAD
-          className={'cp-library-metadata-panel-label'}
-=======
           className="cp-text-not-important"
->>>>>>> 97c8bb17
         >
           <td colSpan={3} style={{textAlign: 'center'}}>
             No item selected
@@ -630,11 +601,7 @@
     return (
       <tr
         style={{height: 40}}
-<<<<<<< HEAD
-        className={'cp-library-metadata-panel-label'}
-=======
         className="cp-text-not-important"
->>>>>>> 97c8bb17
       >
         <td colSpan={3} style={{textAlign: 'center'}}>
           No attributes set
