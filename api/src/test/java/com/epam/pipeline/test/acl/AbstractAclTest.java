--- conflicted
+++ resolved
@@ -99,7 +99,6 @@
         initAclEntity(entity, Collections.emptyList());
     }
 
-<<<<<<< HEAD
     protected void initAclEntity(AbstractSecuredEntity entity, AbstractGrantPermission permission) {
         initAclEntity(entity, Collections.singletonList(permission));
     }
@@ -111,15 +110,12 @@
         doReturn(acls).when(aclService).getObjectIdentities(anySet());
     }
 
-    protected AclImpl initAclEntity(AbstractSecuredEntity entity, List<AbstractGrantPermission> permissions) {
-=======
     protected void initAclEntity(AbstractSecuredEntity entity, String role, Permission permission) {
         initAclEntity(entity,
                 Collections.singletonList(new AuthorityPermission(permission.getMask(), role)));
     }
 
-    protected void initAclEntity(AbstractSecuredEntity entity, List<AbstractGrantPermission> permissions) {
->>>>>>> 9bab5a74
+    protected AclImpl initAclEntity(AbstractSecuredEntity entity, List<AbstractGrantPermission> permissions) {
         ObjectIdentityImpl objectIdentity = new ObjectIdentityImpl(entity);
         AclImpl acl = new AclImpl(objectIdentity, entity.getId(), aclAuthorizationStrategy,
                 grantingStrategy, null, null, true, new PrincipalSid(entity.getOwner()));
