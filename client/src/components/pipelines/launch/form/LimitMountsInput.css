/*
 * Copyright 2017-2020 EPAM Systems, Inc. (https://www.epam.com/)
 *
 * Licensed under the Apache License, Version 2.0 (the "License");
 * you may not use this file except in compliance with the License.
 * You may obtain a copy of the License at
 *
 *     http://www.apache.org/licenses/LICENSE-2.0
 *
 * Unless required by applicable law or agreed to in writing, software
 * distributed under the License is distributed on an "AS IS" BASIS,
 * WITHOUT WARRANTIES OR CONDITIONS OF ANY KIND, either express or implied.
 * See the License for the specific language governing permissions and
 * limitations under the License.
 */

.limit-mounts-input {
  flex: 1;
<<<<<<< HEAD
=======
  border: 1px solid transparent;
>>>>>>> 97c8bb17
  border-radius: 4px;
  padding-left: 5px;
  overflow: auto;
  cursor: text;
  max-height: 128px;
  padding-right: 20px;
}

<<<<<<< HEAD
.limit-mounts-input:focus,
.limit-mounts-input:hover {
  outline: 0;
}

=======
>>>>>>> 97c8bb17
.limit-mounts-input.disabled {
  cursor: default;
}

.storage {
  padding: 2px;
  border: 1px solid transparent;
  border-radius: 2px;
  margin-right: 2px;
}<|MERGE_RESOLUTION|>--- conflicted
+++ resolved
@@ -16,10 +16,7 @@
 
 .limit-mounts-input {
   flex: 1;
-<<<<<<< HEAD
-=======
   border: 1px solid transparent;
->>>>>>> 97c8bb17
   border-radius: 4px;
   padding-left: 5px;
   overflow: auto;
@@ -28,14 +25,6 @@
   padding-right: 20px;
 }
 
-<<<<<<< HEAD
-.limit-mounts-input:focus,
-.limit-mounts-input:hover {
-  outline: 0;
-}
-
-=======
->>>>>>> 97c8bb17
 .limit-mounts-input.disabled {
   cursor: default;
 }
