--- conflicted
+++ resolved
@@ -95,14 +95,10 @@
 import getRunDurationInfo from '../../../utils/run-duration';
 import RunTimelineInfo from './misc/run-timeline-info';
 import evaluateRunPrice from '../../../utils/evaluate-run-price';
-<<<<<<< HEAD
-import DataStorageLink from "../../special/data-storage-link";
-import NestedRunsModal from './forms/NestedRunsModal';
-=======
 import DataStorageLink from '../../special/data-storage-link';
 import fetchRunInfo from './misc/fetch-run-info';
 import RestartedRunsInfo from './misc/restarted-runs-info';
->>>>>>> 796dee6c
+import NestedRunsModal from './forms/NestedRunsModal';
 
 const FIRE_CLOUD_ENVIRONMENT = 'FIRECLOUD';
 const DTS_ENVIRONMENT = 'DTS';
@@ -162,13 +158,9 @@
     shareDialogOpened: false,
     scheduleSaveInProgress: false,
     showLaunchCommands: false,
-<<<<<<< HEAD
     commitAllowed: false,
     commitAllowedCheckedForDockerImage: undefined,
     nestedRunsModalVisible: false
-=======
-    commitAllowed: false
->>>>>>> 796dee6c
   };
 
   @observable runScheduleRequest;
@@ -1449,29 +1441,25 @@
             >
               show all nested runs
             </Link>
-<<<<<<< HEAD
-          }
-          <Button
-            size="small"
-            type="primary"
-            onClick={this.openNestedRunsModal}
-            ghost
-            style={{
-              border: 'none',
-              padding: 0
-            }}
-          >
-            show graph
-          </Button>
-=======
+            <Button
+              size="small"
+              type="primary"
+              onClick={this.openNestedRunsModal}
+              ghost
+              style={{
+                border: 'none',
+                padding: 0
+              }}
+            >
+              show graph
+            </Button>
           </div>
->>>>>>> 796dee6c
         </td>
       </tr>
     );
   };
 
-<<<<<<< HEAD
+
   openNestedRunsModal = () => {
     this.setState({
       nestedRunsModalVisible: true
@@ -1491,8 +1479,6 @@
     return Promise.resolve();
   };
 
-=======
->>>>>>> 796dee6c
   render () {
     const {
       run,
