/*
 * Copyright 2017-2021 EPAM Systems, Inc. (https://www.epam.com/)
 *
 * Licensed under the Apache License, Version 2.0 (the "License");
 * you may not use this file except in compliance with the License.
 * You may obtain a copy of the License at
 *
 *     http://www.apache.org/licenses/LICENSE-2.0
 *
 * Unless required by applicable law or agreed to in writing, software
 * distributed under the License is distributed on an "AS IS" BASIS,
 * WITHOUT WARRANTIES OR CONDITIONS OF ANY KIND, either express or implied.
 * See the License for the specific language governing permissions and
 * limitations under the License.
 */
package com.epam.pipeline.autotests.ao;

import com.codeborne.selenide.ElementsCollection;
import com.codeborne.selenide.SelenideElement;
import com.epam.pipeline.autotests.utils.C;
import com.epam.pipeline.autotests.utils.Utils;
import com.epam.pipeline.autotests.utils.listener.Cloud;
import com.google.common.collect.Comparators;
import java.io.File;
import java.net.URI;
import java.util.*;
import java.util.function.Function;
import java.util.function.Predicate;
import java.util.regex.Matcher;
import java.util.regex.Pattern;
import java.util.stream.Stream;

import org.openqa.selenium.By;
import org.testng.Assert;

import static com.codeborne.selenide.Condition.*;
import static com.codeborne.selenide.Selectors.byClassName;
import static com.codeborne.selenide.Selectors.byCssSelector;
import static com.codeborne.selenide.Selectors.byId;
import static com.codeborne.selenide.Selectors.byText;
import static com.codeborne.selenide.Selectors.byValue;
import static com.codeborne.selenide.Selectors.byXpath;
import static com.codeborne.selenide.Selectors.withText;
import static com.codeborne.selenide.Selenide.$;
import static com.codeborne.selenide.Selenide.$$;
import static com.epam.pipeline.autotests.ao.Primitive.*;
import static com.epam.pipeline.autotests.utils.PipelineSelectors.button;
import static com.epam.pipeline.autotests.utils.PipelineSelectors.buttonByIconClass;
import static com.epam.pipeline.autotests.utils.PipelineSelectors.deleteButton;
import static com.epam.pipeline.autotests.utils.PipelineSelectors.editButton;
import static com.epam.pipeline.autotests.utils.PipelineSelectors.modalWithTitle;
import static com.epam.pipeline.autotests.utils.PipelineSelectors.visible;
import static java.lang.String.format;
import static java.util.concurrent.TimeUnit.SECONDS;
import static java.util.stream.Collectors.toList;
import static org.openqa.selenium.By.className;
import static org.openqa.selenium.By.tagName;
import static org.testng.Assert.assertEquals;
import static org.testng.Assert.assertTrue;
import static org.testng.Assert.fail;

public class StorageContentAO implements AccessObject<StorageContentAO> {

    private final Map<Primitive, SelenideElement> elements = initialiseElements(
            entry(REFRESH, context().find(byId("refresh-storage-button"))),
            entry(EDIT_STORAGE, context().find(byId("edit-storage-button"))),
            entry(UPLOAD, context().find(byId("upload-button"))),
            entry(SELECT_ALL, context().find(byId("select-all-button"))),
            entry(CREATE, context().find(byId("create-button"))),
            entry(CREATE_FOLDER, context().find(byClassName("create-folder-button"))),
            entry(CREATE_FILE, context().find(byClassName("create-file-button"))),
            entry(ADDRESS_BAR, context().find(byClassName("ant-breadcrumb"))),
            entry(CLEAR_SELECTION, context().find(byId("clear-selection-button"))),
            entry(REMOVE_ALL, context().find(byId("remove-all-selected-button"))),
            entry(DESCRIPTION, context().find(byCssSelector(".browser__data-storage-info-container div:first-child"))),
            entry(NAVIGATION, context().find(byClassName("data-storage-navigation__path-components-container"))),
            entry(STORAGEPATH, context().find(byClassName("data-storage-navigation__breadcrumb-item"))),
            entry(HEADER, context().find(byClassName("browser__item-header"))),
            entry(SHOW_METADATA, context().find(byId("show-metadata-button"))),
            entry(PREV_PAGE, context().find(byId("prev-page-button"))),
            entry(NEXT_PAGE, context().find(byId("next-page-button"))),
            entry(GENERATE_URL, context().find(byId("bulk-url-button"))),
            entry(HIDE_METADATA, context().find(byId("hide-metadata-button")))
    );

    public static By browserItem(final String name) {
        final String browserItemClass = "ant-table-row";
        final String itemNameClass = "browser__tree-item-name";
        return byXpath(format(
            ".//tr[contains(@class, '%s') and ./td[@class = '%s' and . = '%s']]",
            browserItemClass, itemNameClass, name
        ));
    }

    /**
     * Selects a folder by name in a browser view in a storage.
     *
     * @param name Case sensitive string with exact text of a searching folder.
     * @return Qualifier of folder with exact {@code name} in a thee.
     */
    public static By folderWithName(final String name) {
        return byXpath(format(".//*[contains(@class, 'browser__folder') and contains(., '%s')]", name));
    }

    @Override
    public Map<Primitive, SelenideElement> elements() {
        return elements;
    }

    public StorageContentAO cd(String folderName) {
        sleep(1, SECONDS);
        $(byClassName("ant-table-content")).shouldBe(visible)
                .find(byText(folderName)).shouldBe(visible).click();
        return this;
    }

    public List<String> filesAndFolders() {
        return elementsByPredicate(element -> true);
    }

    public List<String> folders() {
        return elementsByPredicate(element -> element.has(cssClass("browser__folder")));
    }

    public List<String> files() {
        return elementsByPredicate(element -> element.has(cssClass("browser__file")));
    }

    private List<String> elementsByPredicate(Predicate<SelenideElement> predicate) {
        sleep(5, SECONDS);
        $(byClassName("ant-table-content")).shouldBe(visible);
        if ($(tagName("tbody")).isDisplayed()) {
            return getElementsRows()
                    .filter(predicate)
                    .map(this::getRowElementName)
                    .collect(toList());
        }
        return Collections.emptyList();
    }

    private Stream<SelenideElement> getElementsRows() {
        return $(tagName("tbody")).findAll(tagName("tr")).stream();
    }

    private String getRowElementName(SelenideElement entry) {
        return entry.findAll(tagName("td")).get(2).text();
    }

    public StorageContentAO validateListOfFoldersIsDisplayed() {
        $(byClassName("ant-table-tbody"))
                .find(byClassName("ant-table-row")).shouldBe(visible);
        return this;
    }

    public StorageContentAO rm(String name) {
        elementRow(name).find(byClassName("ant-btn-danger")).shouldBe(visible).click();
        final ConfirmationPopupAO<StorageContentAO> popup = new ConfirmationPopupAO<>(this);
        popup.ensureTitleIs("Remove folder").ok();
        return this;
    }

    public StorageContentAO rmFile(String name) {
        elementRow(name).find(byClassName("ant-btn-danger")).shouldBe(visible).click();
        new ConfirmationPopupAO<>(this).ensureTitleIs("Remove file").ok();
        return this;
    }

    public StorageContentAO createFolder(String folderName) {
        sleep(1, SECONDS);
        resetMouse().hover(CREATE).click(CREATE_FOLDER);
        $(byId("name")).shouldBe(visible).setValue(folderName);
        $(button("OK")).shouldBe(visible).click();
        return this;
    }

    public ElementEditPopupAO clickOnCreateFolderButton() {
        hover(CREATE).click(CREATE_FOLDER);
        return new ElementEditPopupAO();
    }

    public StorageContentAO createFile(String fileName) {
        sleep(1, SECONDS);
        resetMouse().hover(CREATE).click(CREATE_FILE);
        $$(byId("name")).findBy(visible).setValue(fileName);
        $(button("OK")).shouldBe(visible).click();
        return this;
    }

    public StorageContentAO createFileWithContent(String fileName, String content) {
        sleep(1, SECONDS);
        resetMouse().hover(CREATE).click(CREATE_FILE);
        $$(byId("name")).findBy(visible).setValue(fileName);
        $$(byId("content")).findBy(visible).setValue(content);
        $(button("OK")).shouldBe(visible).click();
        return this;
    }

    public StorageContentAO createAndEditFile(String fileName, String fileText) {
        return createFile(fileName)
                .sleep(1, SECONDS)
                .fileMetadata(fileName)
                .fullScreen()
                .editFileWithText(fileText);
    }

    public StorageContentAO editFile(String fileName, String fileText) {
        return fileMetadata(fileName)
               .fullScreen()
               .editFileWithText(fileText);
    }

    public StorageContentAO validateElementIsPresent(String elementName) {
        elementRow(elementName).shouldBe(visible);
        return this;
    }

    public StorageContentAO validateElementNotPresent(String elementName) {
        elementRow(elementName).shouldNotBe(visible);
        return this;
    }

    public SelenideElement elementRow(String elementName) {
        return $$(className("ant-table-row")).findBy(textCaseSensitive(elementName));
    }

    public StorageContentAO validateFoldersOrderIsAlphabetical() {
        Assert.assertTrue(
                Comparators.isInOrder(
                        $$(byCssSelector(".ant-table-row.browser__folder td:nth-child(3)")).texts(),
                        Comparator.naturalOrder()
                )
        );
        return this;
    }

    public StorageContentAO validateCurrentFolderIsEmpty() {
        List<String> filesAndFolders = filesAndFolders();
        if (filesAndFolders.size() == 1) {
            Assert.assertEquals(filesAndFolders.get(0), "..");
        } else if (!filesAndFolders.isEmpty()) {
            fail("Folder is not empty.");
        }
        return this;
    }

    public StorageContentAO navigateUsingAddressBar(String destination) {
        sleep(5, SECONDS);
        SelenideElement inputField = getOpenedNavigationBarInput();

        String parentPath = format("%s/", inputField.should(exist).getValue());
        String addressPath = URI.create(parentPath).resolve(destination).toString();

        inputField.setValue(addressPath).pressEnter();
        return this;
    }

    public StorageContentAO tryNavigateToAnotherBucket(String anotherBucketName) {
        SelenideElement inputField = getOpenedNavigationBarInput().should(exist);
        String path = inputField.getValue();
        inputField.setValue(replaceBucket(path, anotherBucketName)).pressEnter();
        return this;
    }

    private SelenideElement getOpenedNavigationBarInput() {
        return click(STORAGEPATH).get(NAVIGATION).find(byClassName("ant-input"));
    }

    private String replaceBucket(String path, String newBucketName) {
        Matcher matcher = Pattern.compile(".*://").matcher(path);
        matcher.find();
        return matcher.group().concat(newBucketName);
    }

    public StorageContentAO validateHeader(String message) {
        return ensure(HEADER, text(message));
    }

    public EditStoragePopUpAO clickEditStorageButton() {
        click(EDIT_STORAGE);
        return new EditStoragePopUpAO();
    }

    public StorageContentAO validateDescriptionIsNotEmpty() {
        Assert.assertTrue(getStorageDescription().length() > 0);
        return this;
    }

    public StorageContentAO validateDescription(String expectedDescription) {
        Assert.assertEquals(expectedDescription, getStorageDescription());
        return this;
    }

    private String getStorageDescription() {
        return get(DESCRIPTION).shouldBe(visible).text().substring("Description: ".length());
    }

    public StorageContentAO validateStsDuration(String duration) {
        $(byText(duration + " days")).shouldBe(visible);
        return this;
    }

    public StorageContentAO validateLtsDuration(String duration) {
        $(byText(duration + " days")).shouldBe(visible);
        return this;
    }

    public StorageContentAO validateStoragePath() {
        return ensure(STORAGEPATH, matchText(C.STORAGE_PREFIX + "://"));
    }

    public StorageContentAO validateNfsPath() {
        return ensure(STORAGEPATH, matchText("nfs://"));
    }

    public StorageContentAO clickRefreshButton() {
        return click(REFRESH);
    }

    public FileAO selectFile(String fileName) {
        return new FileAO(fileName, 0);
    }

    public MetadataSectionAO fileMetadata(String filename) {
        $(byClassName("ant-table-tbody")).shouldBe(visible);
        $$(byClassName("browser__name-cell")).findBy(text(filename)).click();
        return new MetadataSectionAO(this);
    }

    public FileAO selectNthFileWithName(int n, String fileName) {
        return new FileAO(fileName, n);
    }

    public FolderAO selectFolder(String folderName) {
        return new FolderAO(folderName);
    }

    public SelectedElementsAO selectElementsUsingCheckboxes(String... names) {
        return new SelectedElementsAO(names);
    }

    public StorageContentAO nextPage() {
        return click(NEXT_PAGE);
    }

    public StorageContentAO previousPage() {
        return click(PREV_PAGE);
    }

    public StorageContentAO selectPage() {
        return click(SELECT_ALL);
    }

    public StorageContentAO clearSelection() {
        return click(CLEAR_SELECTION);
    }

    public StorageContentAO validateNoElementsAreSelected() {
        return shouldNotBeSelected(filesAndFolderElements());
    }

    public StorageContentAO validateAllFilesAreSelected() {
        return shouldBeSelected(filesElements());
    }

    private StorageContentAO shouldBeSelected(ElementsCollection elements) {
        checkBoxes(elements).forEach(element -> element.shouldBe(selected));
        return this;
    }

    private StorageContentAO shouldNotBeSelected(ElementsCollection elements) {
        checkBoxes(elements).forEach(element -> element.shouldNotBe(selected));
        return this;
    }

    private Function<SelenideElement, SelenideElement> toCheckBox() {
        return element -> element.find(className("ant-checkbox-input"));
    }

    private Predicate<SelenideElement> hasCheckBox() {
        return element -> element.find(className("ant-checkbox-input")).exists();
    }

    private SelenideElement elementsTable() {
        return $(tagName("tbody")).shouldBe(visible);
    }


    private Stream<SelenideElement> checkBoxes(ElementsCollection elements) {
        return elements.stream().filter(hasCheckBox()).map(toCheckBox());
    }

    private ElementsCollection filesElements() {
        return elementsTable().findAll(className("browser__file"));
    }

    private ElementsCollection filesAndFolderElements() {
        return elementsTable().findAll(className("ant-table-row"));
    }

    public StorageContentAO uploadFile(File file) {
        uploadFileWithoutValidation(file);
        $(byText(file.getName())).should(appear);
        return this;
    }

    /**
     * An unstable version of {@link #uploadFile(File)} without validating file appearance.
     * Could be used in pagination tests (when elements count is greater than page can contain).
     */
    public StorageContentAO uploadFileWithoutValidation(File file) {
        // in order to avoid endless file uploading
        sleep(5, SECONDS);
        ensure(UPLOAD, visible);
        $(byClassName("ant-upload")).find(tagName("input")).should(exist).uploadFile(file);
        return this;
    }

    public StorageContentAO validateElementsAreNotEditable() {
        getElementsAOs().forEach(element -> element.ensureNotVisible(DELETE, EDIT));
        return this;
    }

    public StorageContentAO validateElementsAreEditable() {
        getElementsAOs().forEach(element -> element.ensureVisible(DELETE, EDIT));
        return this;
    }

    public MetadataSectionAO showMetadata() {
        int attempt = 0;
        int maxAttempts = 3;
        while (get(SHOW_METADATA).is(not(visible)) && attempt < maxAttempts) {
            if (get(HIDE_METADATA).isDisplayed()) {
                return new MetadataSectionAO(this);
            }
            sleep(1, SECONDS);
            attempt++;
        }
        click(SHOW_METADATA);
        return new MetadataSectionAO(this);
    }

    private Stream<ElementAO> getElementsAOs() {
        return Stream.concat(getFoldersAOs(), getFilesAOs());
    }

    private Stream<FileAO> getFilesAOs() {
        return files().stream().map(this::selectFile);
    }

    private Stream<FolderAO> getFoldersAOs() {
        return folders().stream().map(this::selectFolder);
    }

    public StorageContentAO showFilesVersions(final boolean requiredState) {
        sleep(1, SECONDS);
        final SelenideElement inputLabel =
                $(byText("Show files versions")).closest(".ant-checkbox-wrapper");

        if (inputLabel.find("input").isSelected() != requiredState) {
            inputLabel.shouldBe(visible).click();
        }
        return this;
    }

    public StorageContentAO assertShowFilesVersionsIsChecked() {
        $(byClassName("ant-checkbox-checked")).shouldBe(visible);
        return this;
    }

    public StorageContentAO assertFilesHaveVersions() {
        $(byClassName("browser__checkbox-cell-versions")).shouldBe(visible);
        return this;
    }

    public StorageContentAO elementsShouldBeSelected(String... elementsNames) {
        filesAndFolderElements().stream()
                .filter(element ->
                        Arrays.stream(elementsNames)
                                .anyMatch(name -> element.has(text(name)))
                )
                .map(toCheckBox())
                .forEach(checkbox -> checkbox.shouldBe(selected));
        return this;
    }

    public StorageContentAO shouldContainNumberOfElements(int number) {
        filesAndFolderElements().shouldHaveSize(number);
        return this;
    }

    public String getStoragePath() {
        return get(STORAGEPATH).text();
    }

    public StorageContentAO removeAllSelectedElements() {
        return selectElementsUsingCheckboxes().removeAllSelected();
    }

    public StorageContentAO markCheckboxByName(String name) {
        SelenideElement checkBox = context().shouldBe(visible)
                .find(byText(format("%s", name)))
                .find(byXpath("preceding-sibling::*[contains(@class, 'browser__checkbox-cell')]"));
        checkBox.shouldBe(visible).click();
        return this;
    }

    public class FileAO extends ElementAO<FileAO> {

        private final String fileName;
        private final int index;

        FileAO(String fileName, int index) {
            this.fileName = fileName;
            this.index = index;
            elements().putAll(initialiseElements(
                    entry(RELOAD, context().find(buttonByIconClass("anticon-reload"))),
                    entry(DOWNLOAD, context().find(".anticon-download")),
                    entry(EDIT, context().find(editButton())),
                    entry(DELETE, context().find(deleteButton()))
            ));
        }

        public int size() {
            //it presents like: 123 bytes
            String size = context().find(byCssSelector("td:nth-child(4)")).shouldBe(visible).getText();
            return Integer.parseInt(size.split(" ")[0]);
        }

        public FileAO download() {
            return click(DOWNLOAD).sleep(5, SECONDS);
        }

        public StorageContentAO reload() {
            click(RELOAD);
            return new StorageContentAO();
        }

        public StorageContentAO showVersions() {
            context().find(byClassName("ant-table-row-collapsed")).shouldBe(visible).click();
            return new StorageContentAO();
        }

        public StorageContentAO validateFileHasBackgroundColor(String color) {
            String selectedFileColor = $$(className("ant-table-row"))
                    .findBy(text(fileName))
                    .shouldBe(visible)
                    .getCssValue("background-color");
            assertEquals(Utils.convertRGBColorToHex(selectedFileColor), color);
            return new StorageContentAO();
        }

        public FileAO validateHasSize(long expectedSize) {
            assertEquals(size(), expectedSize);
            return this;
        }

        public StorageContentAO validateHasDateTime() {
            String date = context().find(byCssSelector("td:nth-child(5)")).shouldBe(visible).getText();
            assertTrue(date.matches("\\d{4}-\\d{2}-\\d{2} \\d{2}:\\d{2}:\\d{2}"));
            return new StorageContentAO();
        }

        @Override
        public SelenideElement context() {
            return Optional.ofNullable(fileName)
                    .map(fileName -> $(byClassName("ant-table-body"))
                            .findAll(byText(fileName))
                            .get(index)
                            .closest("tr")
                            .shouldHave(cssClass("browser__file")))
                    .orElseGet(super::context);
        }
    }

    public class FolderAO extends ElementAO<FolderAO> {
        private final String folderName;

        public FolderAO(String folderName) {
            this.folderName = folderName;
            elements().putAll(initialiseElements(
                    entry(EDIT, context().find(editButton())),
                    entry(DELETE, context().find(deleteButton()))
            ));
        }

        @Override
        public SelenideElement context() {
            return Optional.ofNullable(folderName)
                    .map(folderName -> $(byClassName("ant-table-body"))
                            .find(byText(folderName)).closest(".browser__folder"))
                    .orElseGet(super::context);
        }

        public StorageContentAO deleteFromBucket() {
            context().find(buttonByIconClass("anticon-delete")).shouldBe(visible).click();
            $(byId("delete-bucket-item-modal-delete-from-bucket-button")).shouldBe(visible).click();
            return new StorageContentAO();
        }
    }

    public abstract class ElementAO<ELEMENT_TYPE extends ElementAO<ELEMENT_TYPE>> implements AccessObject<ELEMENT_TYPE> {
        private final Map<Primitive, SelenideElement> elements = initialiseElements();

        public StorageContentAO renameTo(String newName) {
            return clickEditButton().typeInField(newName).ok();
        }

        public StorageContentAO delete() {
            return clickDeleteButton().ok();
        }

        public ElementEditPopupAO clickEditButton() {
            click(EDIT);
            return new ElementEditPopupAO();
        }

        public ElementDeletePopupAO clickDeleteButton() {
            click(DELETE);
            return new ElementDeletePopupAO();
        }

        @Override
        public Map<Primitive, SelenideElement> elements() {
            return elements;
        }
    }

    public class ElementDeletePopupAO extends PopupAO<ElementEditPopupAO, StorageContentAO> {
        public ElementDeletePopupAO() {
            super(StorageContentAO.this);
        }

        @Override
        public StorageContentAO ok() {
            super.ok();
            $(byClassName("ant-modal-body")).shouldNotBe(visible);
            return parent();
        }
    }

    public class ElementEditPopupAO extends PopupWithStringFieldAO<ElementEditPopupAO, StorageContentAO> {
        public ElementEditPopupAO() {
            super(StorageContentAO.this);
        }

        @Override
        public ElementEditPopupAO typeInField(String newName) {
            $(byId("name")).shouldBe(visible).setValue(newName);
            return this;
        }
    }

    public class SelectedElementsAO {

        public SelectedElementsAO(String[] names) {
            Arrays.stream(names)
                    .forEach(elementName -> {
                        sleep(1, SECONDS);
                        $(tagName("tbody"))
                                .find(byText(elementName))
                                .closest("tr")
                                .find(className("ant-checkbox-wrapper")).should(visible).click();
                    });
        }

        public StorageContentAO removeAllSelected() {
            StorageContentAO.this.ensureVisible(CLEAR_SELECTION);
            StorageContentAO.this.click(REMOVE_ALL);

            $$(byClassName("ant-modal-content"))
                    .findBy(text("Remove all selected items?"))
                    .find(button("OK")).shouldBe(visible).click();

            $$(byClassName("ant-modal-content"))
                    .findBy(text("Remove all selected items?")).should(disappear);

            return StorageContentAO.this;
        }

        public SelectedElementsAO clickOnRemoveAllSelectedButton() {
            StorageContentAO.this.click(REMOVE_ALL);
            return this;
        }

        public StorageContentAO clickCancelInRemoveAllSelectedDialog() {
            $$(byClassName("ant-modal-content"))
                    .findBy(text("Remove all selected items?"))
                    .find(button("Cancel")).shouldBe(visible).click();

            $$(byClassName("ant-modal-content"))
                    .findBy(text("Remove all selected items?")).should(disappear);

            return StorageContentAO.this;
        }
    }

    public static class AbstractEditStoragePopUpAO<POPUP_AO
            extends AbstractEditStoragePopUpAO<POPUP_AO, PARENT_AO>, PARENT_AO> extends PopupAO<POPUP_AO, PARENT_AO> {
        private final Map<Primitive, SelenideElement> elements = initialiseElements(
                entry(NAME, $(byId("name"))),
                entry(PATH, $(byId("edit-storage-storage-path-input"))),
                entry(DESCRIPTION, $(byId("description"))),
                entry(STS_DURATION, $(byId("shortTermStorageDuration"))),
                entry(LTS_DURATION, $(byId("longTermStorageDuration"))),
                entry(ENABLE_VERSIONING, $(withText("Enable versioning"))),
                entry(MOUNT_POINT, $(byId("mountPoint"))),
                entry(MOUNT_OPTIONS, $(byId("mountOptions"))),
                entry(BACKUP_DURATION, $(byId("backupDuration"))),
                entry(DISABLE_MOUNT, context().find(byText("Disable mount"))
                        .parent().find(byClassName("ant-checkbox"))),
                entry(ALLOW_MOUNT, $(byValue("All available docker images")))
        );

        public AbstractEditStoragePopUpAO(PARENT_AO parentAO) {
            super(parentAO);
        }

        public POPUP_AO setAlias(String alias) {
            return clear(NAME).setValue(NAME, alias);
        }

        public POPUP_AO setMountPoint(String mountPoint) {
            return clear(MOUNT_POINT).setValue(MOUNT_POINT, mountPoint);
        }

        public POPUP_AO setPath(String path) {
            return setValue(PATH, path);
        }

        public POPUP_AO setDescription(String description) {
            return setValue(DESCRIPTION, description);
        }

        public POPUP_AO setDurations(String stsDuration, String ltsDuration) {
            return setValue(STS_DURATION, stsDuration)
                    .setValue(LTS_DURATION, ltsDuration);
        }

        @SuppressWarnings("unchecked")
        public POPUP_AO setVersions(boolean requiredState) {
            if (getVersionsFlagState() != requiredState) {
                context().find(visible(byClassName("ant-checkbox-wrapper"))).shouldBe(visible).click();
            }
            return (POPUP_AO) this;
        }

        private boolean getVersionsFlagState() {
            return context().find(byClassName("ant-checkbox-checked")).is(visible);
        }

        @Override
        public Map<Primitive, SelenideElement> elements() {
            return elements;
        }
    }

    public class EditStoragePopUpAO extends AbstractEditStoragePopUpAO<EditStoragePopUpAO, PipelinesLibraryAO> {
        private final Map<Primitive, SelenideElement> elements = initialiseElements(
                super.elements(),
                entry(SAVE, $(byId("edit-storage-dialog-save-button"))),
                entry(DELETE, $(byId("edit-storage-dialog-delete-button"))),
                entry(CANCEL, $(byId("edit-storage-dialog-cancel-button"))),
                entry(PERMISSIONS, $(byText("Permissions")))
        );

        public EditStoragePopUpAO() {
            super(new PipelinesLibraryAO());
        }

        public EditStoragePopUpAO validateEditFormElements() {
            return ensure(PATH, disabled, visible)
                    .ensure(NAME, visible)
                    .ensure(DESCRIPTION, visible)
                    .performIf(C.CLOUD_PROVIDER.equalsIgnoreCase(Cloud.AWS.name())
                            || C.CLOUD_PROVIDER.equalsIgnoreCase(Cloud.GCP.name()), popup -> popup
                            .ensure(STS_DURATION, visible)
                            .ensure(LTS_DURATION, visible)
                            .ensure(ENABLE_VERSIONING, visible))
                    .ensure(MOUNT_POINT, visible)
                    .ensure(MOUNT_OPTIONS, visible)
                    .ensure(SAVE, visible)
                    .ensure(DELETE, visible)
                    .ensure(CANCEL, visible);
        }

        public EditStoragePopUpAO validateEditFormElementsNfsMount() {
            return ensure(PATH, disabled, visible)
                    .ensure(NAME, visible)
                    .ensure(DESCRIPTION, visible)
                    .ensure(MOUNT_POINT, visible)
                    .ensure(MOUNT_OPTIONS, visible)
                    .ensure(SAVE, visible)
                    .ensure(DELETE, visible)
                    .ensure(CANCEL, visible);
        }

        public EditStoragePopUpAO editForNfsMount() {
<<<<<<< HEAD
            if (!filesAndFolderElements().isEmpty()) {
                $(byClassName("edit-storage-button")).shouldBe(enabled).click();
            }
=======
            if ($(byClassName("ant-modal-header")).isDisplayed() &&
                    !$(byClassName("edit-storage-button")).isDisplayed()) {
                return this;
            }
            $(byClassName("edit-storage-button")).shouldBe(enabled).click();
>>>>>>> f3b24abe
            return this;
        }

        @Override
        public PipelinesLibraryAO ok() {
           return clickSaveButton();
        }

        public PipelinesLibraryAO clickSaveButton() {
            return click(SAVE).parent();
        }

        public PipelinesLibraryAO clickCancel() {
            return click(CANCEL).ensure(CANCEL, not(visible)).parent();
        }

        public DeleteStorageConfirmationPopUp clickDeleteStorageButton() {
            sleep(1, SECONDS);
            click(DELETE);
            return new DeleteStorageConfirmationPopUp(this);
        }

        public PermissionTabAO clickOnPermissionsTab() {
            click(PERMISSIONS);
            return new PermissionTabAO(this);
        }

        @Override
        public SelenideElement context() {
            return $(modalWithTitle("Edit", "storage"));
        }

        @Override
        public void closeAll() {
            ok();
        }

        @Override
        public Map<Primitive, SelenideElement> elements() {
            return elements;
        }
    }

    public class DeleteStorageConfirmationPopUp implements AccessObject<DeleteStorageConfirmationPopUp> {
        private final Map<Primitive, SelenideElement> elements = initialiseElements(
                entry(DELETE, $(byId("edit-storage-delete-dialog-delete-button"))),
                entry(UNREGISTER, $(byId("edit-storage-delete-dialog-unregister-button"))),
                entry(CANCEL, $(byId("edit-storage-delete-dialog-cancel-button"))),
                entry(CROSS, context().find(className("ant-modal-close")))
        );
        private final EditStoragePopUpAO editStoragePopUpAO;

        public DeleteStorageConfirmationPopUp(EditStoragePopUpAO editStoragePopUpAO) {
            this.editStoragePopUpAO = editStoragePopUpAO;
        }

        public PipelinesLibraryAO clickDelete() {
            click(DELETE).ensure(DELETE, not(visible));
            return new PipelinesLibraryAO();
        }

        public PipelinesLibraryAO clickUnregister() {
            click(UNREGISTER).ensure(UNREGISTER, not(visible));
            return new PipelinesLibraryAO();
        }

        public EditStoragePopUpAO clickCrossButton() {
            click(CROSS).ensure(CROSS, not(visible));
            return editStoragePopUpAO;
        }

        public EditStoragePopUpAO clickCancel() {
            click(CANCEL).ensure(CANCEL, not(visible));
            return editStoragePopUpAO;
        }

        @Override
        public SelenideElement context() {
            return Utils.getPopupByTitle("Do you want to delete a storage itself or only unregister it?");
        }

        @Override
        public Map<Primitive, SelenideElement> elements() {
            return elements;
        }
    }
}<|MERGE_RESOLUTION|>--- conflicted
+++ resolved
@@ -795,17 +795,11 @@
         }
 
         public EditStoragePopUpAO editForNfsMount() {
-<<<<<<< HEAD
-            if (!filesAndFolderElements().isEmpty()) {
-                $(byClassName("edit-storage-button")).shouldBe(enabled).click();
-            }
-=======
             if ($(byClassName("ant-modal-header")).isDisplayed() &&
                     !$(byClassName("edit-storage-button")).isDisplayed()) {
                 return this;
             }
             $(byClassName("edit-storage-button")).shouldBe(enabled).click();
->>>>>>> f3b24abe
             return this;
         }
 
